--- conflicted
+++ resolved
@@ -1,9 +1,5 @@
 {
   "dependencies": {
-<<<<<<< HEAD
-    "@microsoft/rush": "^5.158.1"
-=======
     "@microsoft/rush": "^5.162.0"
->>>>>>> c2b23d23
   }
 }