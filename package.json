{
  "dependencies": {
<<<<<<< HEAD
    "@microsoft/rush": "^5.157.0"
=======
    "@microsoft/rush": "^5.158.1"
>>>>>>> 154b5ef9
  }
}<|MERGE_RESOLUTION|>--- conflicted
+++ resolved
@@ -1,9 +1,5 @@
 {
   "dependencies": {
-<<<<<<< HEAD
-    "@microsoft/rush": "^5.157.0"
-=======
     "@microsoft/rush": "^5.158.1"
->>>>>>> 154b5ef9
   }
 }