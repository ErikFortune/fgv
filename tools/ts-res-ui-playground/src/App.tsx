--- conflicted
+++ resolved
@@ -176,11 +176,7 @@
     [selectedGridConfig]
   );
 
-<<<<<<< HEAD
-  // Note: Custom factories are now configured at the ResourceOrchestrator level
-=======
   // Note: Resource editor factory is configured at the ResourceOrchestrator level and passed to ResolutionView via orchestrator state
->>>>>>> 6d2e1f8d
 
   // Ref to track if we've already initialized from URL parameters
   const initializedFromUrlRef = React.useRef(false);
@@ -740,10 +736,7 @@
                     resolutionState={state.resolutionState}
                     resolutionActions={resolutionActions}
                     availableQualifiers={availableQualifiers}
-<<<<<<< HEAD
-=======
                     resourceEditorFactory={state.resourceEditorFactory}
->>>>>>> 6d2e1f8d
                     pickerOptionsPresentation={pickerPresentation.resolution}
                     lockedViewMode={resolutionLockedMode === 'none' ? undefined : resolutionLockedMode}
                     sectionTitles={customSectionTitles}
