{
  "name": "@fgv/ts-res-browser-cli",
<<<<<<< HEAD
  "version": "5.0.0-14",
=======
  "version": "5.0.0-12",
>>>>>>> d4afbe4d
  "description": "Command-line interface to launch ts-res-browser with specified options",
  "main": "lib/index.js",
  "types": "lib/index.d.ts",
  "bin": {
    "ts-res-browser-cli": "bin/ts-res-browser-cli.js"
  },
  "scripts": {
    "build": "heft build --clean",
    "test": "heft test --clean",
    "clean": "heft clean",
    "lint": "eslint src --ext .ts",
    "fixlint": "eslint src --ext .ts --fix"
  },
  "keywords": [
    "ts-res",
    "browser",
    "cli",
    "tool",
    "resource",
    "visualization"
  ],
  "author": "Erik Fortune",
  "license": "MIT",
  "engines": {
    "node": ">=20.0.0"
  },
  "dependencies": {
    "@fgv/ts-res": "workspace:*",
    "@fgv/ts-utils": "workspace:*",
    "@fgv/ts-json": "workspace:*",
    "@fgv/ts-json-base": "workspace:*",
    "@fgv/ts-res-browser": "workspace:*",
    "commander": "^11.0.0",
    "archiver": "~7.0.1",
    "@types/archiver": "~6.0.3"
  },
  "devDependencies": {
    "@fgv/ts-utils-jest": "workspace:*",
    "@rushstack/heft": "~0.74.2",
    "@rushstack/heft-node-rig": "~2.9.3",
    "@types/jest": "^29.5.14",
    "@types/node": "^20.14.9",
    "eslint": "^8.57.0",
    "jest": "^29.7.0",
    "typescript": "^5.7.3"
  }
}<|MERGE_RESOLUTION|>--- conflicted
+++ resolved
@@ -1,10 +1,6 @@
 {
   "name": "@fgv/ts-res-browser-cli",
-<<<<<<< HEAD
   "version": "5.0.0-14",
-=======
-  "version": "5.0.0-12",
->>>>>>> d4afbe4d
   "description": "Command-line interface to launch ts-res-browser with specified options",
   "main": "lib/index.js",
   "types": "lib/index.d.ts",
@@ -49,6 +45,6 @@
     "@types/node": "^20.14.9",
     "eslint": "^8.57.0",
     "jest": "^29.7.0",
-    "typescript": "^5.7.3"
+    "typescript": "^5.8.3"
   }
 }