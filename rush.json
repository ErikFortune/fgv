/**
 * This is the main configuration file for Rush.
 * For full documentation, please see https://rushjs.io
 */
{
  "$schema": "https://developer.microsoft.com/json-schemas/rush/v5/rush.schema.json",
  /**
   * (Required) This specifies the version of the Rush engine to be used in this repo.
   * Rush's "version selector" feature ensures that the globally installed tool will
   * behave like this release, regardless of which version is installed globally.
   *
   * The common/scripts/install-run-rush.js automation script also uses this version.
   *
   * NOTE: If you upgrade to a new major version of Rush, you should replace the "v5"
   * path segment in the "$schema" field for all your Rush config files.  This will ensure
   * correct error-underlining and tab-completion for editors such as VS Code.
   */
<<<<<<< HEAD
  "rushVersion": "5.157.0",
=======
  "rushVersion": "5.158.1",
>>>>>>> 2b2d2484
  /**
   * The next field selects which package manager should be installed and determines its version.
   * Rush installs its own local copy of the package manager to ensure that your build process
   * is fully isolated from whatever tools are present in the local environment.
   *
   * Specify one of: "pnpmVersion", "npmVersion", or "yarnVersion".  See the Rush documentation
   * for details about these alternatives.
   */
  "pnpmVersion": "8.15.9",
  // "npmVersion": "6.14.15",
  // "yarnVersion": "1.9.4",
  /**
   * Older releases of the Node.js engine may be missing features required by your system.
   * Other releases may have bugs.  In particular, the "latest" version will not be a
   * Long Term Support (LTS) version and is likely to have regressions.
   *
   * Specify a SemVer range to ensure developers use a Node.js version that is appropriate
   * for your repo.
   *
   * LTS schedule: https://nodejs.org/en/about/releases/
   * LTS versions: https://nodejs.org/en/download/releases/
   */
  "nodeSupportedVersionRange": ">=14.15.0 <15.0.0 || >=16.13.0 <17.0.0 || >=18.15.0 <19.0.0 || >=20.18.0 <21.0.0",
  /**
   * If the version check above fails, Rush will display a message showing the current
   * node version and the supported version range. You can use this setting to provide
   * additional instructions that will display below the warning, if there's a specific
   * tool or script you'd like the user to use to get in line with the expected version.
   */
  // "nodeSupportedVersionInstructions": "Run 'nvs use' to switch to the expected node version.",
  /**
   * Odd-numbered major versions of Node.js are experimental.  Even-numbered releases
   * spend six months in a stabilization period before the first Long Term Support (LTS) version.
   * For example, 8.9.0 was the first LTS version of Node.js 8.  Pre-LTS versions are not recommended
   * for production usage because they frequently have bugs.  They may cause Rush itself
   * to malfunction.
   *
   * Rush normally prints a warning if it detects a pre-LTS Node.js version.  If you are testing
   * pre-LTS versions in preparation for supporting the first LTS version, you can use this setting
   * to disable Rush's warning.
   */
  // "suppressNodeLtsWarning": false,
  /**
   * If you would like the version specifiers for your dependencies to be consistent, then
   * uncomment this line. This is effectively similar to running "rush check" before any
   * of the following commands:
   *
   *   rush install, rush update, rush link, rush version, rush publish
   *
   * In some cases you may want this turned on, but need to allow certain packages to use a different
   * version. In those cases, you will need to add an entry to the "allowedAlternativeVersions"
   * section of the common-versions.json.
   */
  "ensureConsistentVersions": true,
  /**
   * Large monorepos can become intimidating for newcomers if project folder paths don't follow
   * a consistent and recognizable pattern.  When the system allows nested folder trees,
   * we've found that teams will often use subfolders to create islands that isolate
   * their work from others ("shipping the org").  This hinders collaboration and code sharing.
   *
   * The Rush developers recommend a "category folder" model, where buildable project folders
   * must always be exactly two levels below the repo root.  The parent folder acts as the category.
   * This provides a basic facility for grouping related projects (e.g. "apps", "libraries",
   * "tools", "prototypes") while still encouraging teams to organize their projects into
   * a unified taxonomy.  Limiting to 2 levels seems very restrictive at first, but if you have
   * 20 categories and 20 projects in each category, this scheme can easily accommodate hundreds
   * of projects.  In practice, you will find that the folder hierarchy needs to be rebalanced
   * occasionally, but if that's painful, it's a warning sign that your development style may
   * discourage refactoring.  Reorganizing the categories should be an enlightening discussion
   * that brings people together, and maybe also identifies poor coding practices (e.g. file
   * references that reach into other project's folders without using Node.js module resolution).
   *
   * The defaults are projectFolderMinDepth=1 and projectFolderMaxDepth=2.
   *
   * To remove these restrictions, you could set projectFolderMinDepth=1
   * and set projectFolderMaxDepth to a large number.
   */
  "projectFolderMinDepth": 2,
  "projectFolderMaxDepth": 2,
  /**
   * Today the npmjs.com registry enforces fairly strict naming rules for packages, but in the early
   * days there was no standard and hardly any enforcement.  A few large legacy projects are still using
   * nonstandard package names, and private registries sometimes allow it.  Set "allowMostlyStandardPackageNames"
   * to true to relax Rush's enforcement of package names.  This allows upper case letters and in the future may
   * relax other rules, however we want to minimize these exceptions.  Many popular tools use certain punctuation
   * characters as delimiters, based on the assumption that they will never appear in a package name; thus if we relax
   * the rules too much it is likely to cause very confusing malfunctions.
   *
   * The default value is false.
   */
  // "allowMostlyStandardPackageNames": true,
  /**
   * This feature helps you to review and approve new packages before they are introduced
   * to your monorepo.  For example, you may be concerned about licensing, code quality,
   * performance, or simply accumulating too many libraries with overlapping functionality.
   * The approvals are tracked in two config files "browser-approved-packages.json"
   * and "nonbrowser-approved-packages.json".  See the Rush documentation for details.
   */
  // "approvedPackagesPolicy": {
  //   /**
  //    * The review categories allow you to say for example "This library is approved for usage
  //    * in prototypes, but not in production code."
  //    *
  //    * Each project can be associated with one review category, by assigning the "reviewCategory" field
  //    * in the "projects" section of rush.json.  The approval is then recorded in the files
  //    * "common/config/rush/browser-approved-packages.json" and "nonbrowser-approved-packages.json"
  //    * which are automatically generated during "rush update".
  //    *
  //    * Designate categories with whatever granularity is appropriate for your review process,
  //    * or you could just have a single category called "default".
  //    */
  //   "reviewCategories": [
  //     // Some example categories:
  //     "production", // projects that ship to production
  //     "tools",      // non-shipping projects that are part of the developer toolchain
  //     "prototypes"  // experiments that should mostly be ignored by the review process
  //   ],
  //
  //   /**
  //    * A list of NPM package scopes that will be excluded from review.
  //    * We recommend to exclude TypeScript typings (the "@types" scope), because
  //    * if the underlying package was already approved, this would imply that the typings
  //    * are also approved.
  //    */
  //   // "ignoredNpmScopes": ["@types"]
  // },
  /**
   * If you use Git as your version control system, this section has some additional
   * optional features you can use.
   */
  "gitPolicy": {
    /**
     * Work at a big company?  Tired of finding Git commits at work with unprofessional Git
     * emails such as "beer-lover@my-college.edu"?  Rush can validate people's Git email address
     * before they get started.
     *
     * Define a list of regular expressions describing allowable e-mail patterns for Git commits.
     * They are case-insensitive anchored JavaScript RegExps.  Example: ".*@example\.com"
     *
     * IMPORTANT: Because these are regular expressions encoded as JSON string literals,
     * RegExp escapes need two backslashes, and ordinary periods should be "\\.".
     */
    // "allowedEmailRegExps": [
    //   "[^@]+@users\\.noreply\\.github\\.com",
    //   "rush-bot@example\\.org"
    // ],
    /**
     * When Rush reports that the address is malformed, the notice can include an example
     * of a recommended email.  Make sure it conforms to one of the allowedEmailRegExps
     * expressions.
     */
    // "sampleEmail": "example@users.noreply.github.com",
    /**
     * The commit message to use when committing changes during 'rush publish'.
     *
     * For example, if you want to prevent these commits from triggering a CI build,
     * you might configure your system's trigger to look for a special string such as "[skip-ci]"
     * in the commit message, and then customize Rush's message to contain that string.
     */
    // "versionBumpCommitMessage": "Bump versions [skip ci]",
    /**
     * The commit message to use when committing changes during 'rush version'.
     *
     * For example, if you want to prevent these commits from triggering a CI build,
     * you might configure your system's trigger to look for a special string such as "[skip-ci]"
     * in the commit message, and then customize Rush's message to contain that string.
     */
    // "changeLogUpdateCommitMessage": "Update changelogs [skip ci]",
    /**
     * The commit message to use when commiting changefiles during 'rush change --commit'
     *
     * If no commit message is set it will default to 'Rush change'
     */
    // "changefilesCommitMessage": "Rush change"
  },
  "repository": {
    /**
     * The URL of this Git repository, used by "rush change" to determine the base branch for your PR.
     *
     * The "rush change" command needs to determine which files are affected by your PR diff.
     * If you merged or cherry-picked commits from the main branch into your PR branch, those commits
     * should be excluded from this diff (since they belong to some other PR).  In order to do that,
     * Rush needs to know where to find the base branch for your PR.  This information cannot be
     * determined from Git alone, since the "pull request" feature is not a Git concept.  Ideally
     * Rush would use a vendor-specific protocol to query the information from GitHub, Azure DevOps, etc.
     * But to keep things simple, "rush change" simply assumes that your PR is against the "main" branch
     * of the Git remote indicated by the repository.url setting in rush.json.  If you are working in
     * a GitHub "fork" of the real repo, this setting will be different from the repository URL of your
     * your PR branch, and in this situation "rush change" will also automatically invoke "git fetch"
     * to retrieve the latest activity for the remote main branch.
     */
    "url": "https://github.com/ErikFortune/fgv",
    /**
     * The default branch name. This tells "rush change" which remote branch to compare against.
     * The default value is "main"
     */
    "defaultBranch": "main",
    /**
     * The default remote. This tells "rush change" which remote to compare against if the remote URL is
     * not set or if a remote matching the provided remote URL is not found.
     */
    "defaultRemote": "origin"
  },
  /**
   * Event hooks are customized script actions that Rush executes when specific events occur
   */
  "eventHooks": {
    /**
     * The list of shell commands to run before the Rush installation starts
     */
    "preRushInstall": [
      // "common/scripts/pre-rush-install.js"
    ],
    /**
     * The list of shell commands to run after the Rush installation finishes
     */
    "postRushInstall": [],
    /**
     * The list of shell commands to run before the Rush build command starts
     */
    "preRushBuild": [],
    /**
     * The list of shell commands to run after the Rush build command finishes
     */
    "postRushBuild": []
  },
  /**
   * Installation variants allow you to maintain a parallel set of configuration files that can be
   * used to build the entire monorepo with an alternate set of dependencies.  For example, suppose
   * you upgrade all your projects to use a new release of an important framework, but during a transition period
   * you intend to maintain compatibility with the old release.  In this situation, you probably want your
   * CI validation to build the entire repo twice: once with the old release, and once with the new release.
   *
   * Rush "installation variants" correspond to sets of config files located under this folder:
   *
   *   common/config/rush/variants/<variant_name>
   *
   * The variant folder can contain an alternate common-versions.json file.  Its "preferredVersions" field can be used
   * to select older versions of dependencies (within a loose SemVer range specified in your package.json files).
   * To install a variant, run "rush install --variant <variant_name>".
   *
   * For more details and instructions, see this article:  https://rushjs.io/pages/advanced/installation_variants/
   */
  "variants": [
    // {
    //   /**
    //    * The folder name for this variant.
    //    */
    //   "variantName": "old-sdk",
    //
    //   /**
    //    * An informative description
    //    */
    //   "description": "Build this repo using the previous release of the SDK"
    // }
  ],
  /**
   * Rush can collect anonymous telemetry about everyday developer activity such as
   * success/failure of installs, builds, and other operations.  You can use this to identify
   * problems with your toolchain or Rush itself.  THIS TELEMETRY IS NOT SHARED WITH MICROSOFT.
   * It is written into JSON files in the common/temp folder.  It's up to you to write scripts
   * that read these JSON files and do something with them.  These scripts are typically registered
   * in the "eventHooks" section.
   */
  // "telemetryEnabled": false,
  /**
   * Allows creation of hotfix changes. This feature is experimental so it is disabled by default.
   * If this is set, 'rush change' only allows a 'hotfix' change type to be specified. This change type
   * will be used when publishing subsequent changes from the monorepo.
   */
  // "hotfixChangeEnabled": false,
  /**
   * This is an optional, but recommended, list of allowed tags that can be applied to Rush projects
   * using the "tags" setting in this file.  This list is useful for preventing mistakes such as misspelling,
   * and it also provides a centralized place to document your tags.  If "allowedProjectTags" list is
   * not specified, then any valid tag is allowed.  A tag name must be one or more words
   * separated by hyphens or slashes, where a word may contain lowercase ASCII letters, digits,
   * ".", and "@" characters.
   */
  // "allowedProjectTags": [ "tools", "frontend-team", "1.0.0-release" ],
  /**
   * (Required) This is the inventory of projects to be managed by Rush.
   *
   * Rush does not automatically scan for projects using wildcards, for a few reasons:
   * 1. Depth-first scans are expensive, particularly when tools need to repeatedly collect the list.
   * 2. On a caching CI machine, scans can accidentally pick up files left behind from a previous build.
   * 3. It's useful to have a centralized inventory of all projects and their important metadata.
   */
  "projects": [
    // {
    //   /**
    //    * The NPM package name of the project (must match package.json)
    //    */
    //   "packageName": "my-app",
    //
    //   /**
    //    * The path to the project folder, relative to the rush.json config file.
    //    */
    //   "projectFolder": "apps/my-app",
    //
    //   /**
    //    * An optional category for usage in the "browser-approved-packages.json"
    //    * and "nonbrowser-approved-packages.json" files.  The value must be one of the
    //    * strings from the "reviewCategories" defined above.
    //    */
    //   "reviewCategory": "production",
    //
    //   /**
    //    * A list of Rush project names that are to be installed from NPM
    //    * instead of linking to the local project.
    //    *
    //    * If a project's package.json specifies a dependency that is another Rush project
    //    * in the monorepo workspace, normally Rush will locally link its folder instead of
    //    * installing from NPM.  If you are using PNPM workspaces, this is indicated by
    //    * a SemVer range such as "workspace:^1.2.3".  To prevent mistakes, Rush reports
    //    * an error if the "workspace:" protocol is missing.
    //    *
    //    * Locally linking ensures that regressions are caught as early as possible and is
    //    * a key benefit of monorepos.  However there are occasional situations where
    //    * installing from NPM is needed.  A classic example is a cyclic dependency.
    //    * Imagine three Rush projects: "my-toolchain" depends on "my-tester", which depends
    //    * on "my-library".  Suppose that we add "my-toolchain" to the "devDependencies"
    //    * of "my-library" so it can be built by our toolchain.  This cycle creates
    //    * a problem -- Rush can't build a project using a not-yet-built dependency.
    //    * We can solve it by adding "my-toolchain" to the "decoupledLocalDependencies"
    //    * of "my-library", so it builds using the last published release.  Choose carefully
    //    * which package to decouple; some choices are much easier to manage than others.
    //    *
    //    * (In older Rush releases, this setting was called "cyclicDependencyProjects".)
    //    */
    //   "decoupledLocalDependencies": [
    //     // "my-toolchain"
    //   ],
    //
    //   /**
    //    * If true, then this project will be ignored by the "rush check" command.
    //    * The default value is false.
    //    */
    //   // "skipRushCheck": false,
    //
    //   /**
    //    * A flag indicating that changes to this project will be published to npm, which affects
    //    * the Rush change and publish workflows. The default value is false.
    //    * NOTE: "versionPolicyName" and "shouldPublish" are alternatives; you cannot specify them both.
    //    */
    //   // "shouldPublish": false,
    //
    //   /**
    //    * Facilitates postprocessing of a project's files prior to publishing.
    //    *
    //    * If specified, the "publishFolder" is the relative path to a subfolder of the project folder.
    //    * The "rush publish" command will publish the subfolder instead of the project folder.  The subfolder
    //    * must contain its own package.json file, which is typically a build output.
    //    */
    //   // "publishFolder": "temp/publish",
    //
    //   /**
    //    * An optional version policy associated with the project.  Version policies are defined
    //    * in "version-policies.json" file.  See the "rush publish" documentation for more info.
    //    * NOTE: "versionPolicyName" and "shouldPublish" are alternatives; you cannot specify them both.
    //    */
    //   // "versionPolicyName": "",
    //
    //   /**
    //    * An optional set of custom tags that can be used to select this project.  For example,
    //    * adding "my-custom-tag" will allow this project to be selected by the
    //    * command "rush list --only tag:my-custom-tag".  The tag name must be one or more words
    //    * separated by hyphens or slashes, where a word may contain lowercase ASCII letters, digits,
    //    * ".", and "@" characters.
    //    */
    //   // "tags": [ "1.0.0-release", "frontend-team" ]
    // },
    //
    // {
    //   "packageName": "my-controls",
    //   "projectFolder": "libraries/my-controls",
    //   "reviewCategory": "production",
    //   "tags": [ "frontend-team" ]
    // },
    //
    // {
    //   "packageName": "my-toolchain",
    //   "projectFolder": "tools/my-toolchain",
    //   "reviewCategory": "tools",
    //   "tags": [ "tools" ]
    // },
    {
      "packageName": "@fgv/ts-bcp47",
      "projectFolder": "libraries/ts-bcp47",
      "shouldPublish": true,
      "versionPolicyName": "base-utils",
      "tags": ["libraries"]
    },
    {
      "packageName": "@fgv/ts-extras",
      "projectFolder": "libraries/ts-extras",
      "shouldPublish": true,
      "versionPolicyName": "base-utils",
      "tags": ["libraries"]
    },
    {
      "packageName": "@fgv/ts-json",
      "projectFolder": "libraries/ts-json",
      "shouldPublish": true,
      "versionPolicyName": "base-utils",
      "tags": ["libraries"]
    },
    {
      "packageName": "@fgv/ts-json-base",
      "projectFolder": "libraries/ts-json-base",
      "shouldPublish": true,
      "versionPolicyName": "base-utils",
      "tags": ["libraries"]
    },
    {
      "packageName": "@fgv/ts-res",
      "projectFolder": "libraries/ts-res",
      "shouldPublish": true,
      "versionPolicyName": "base-utils",
      "tags": ["libraries"]
    },
    {
      "packageName": "@fgv/ts-res-ui-components",
      "projectFolder": "libraries/ts-res-ui-components",
      "shouldPublish": true,
      "versionPolicyName": "base-utils",
      "tags": ["libraries", "ui", "react"]
    },
    {
      "packageName": "@fgv/ts-sudoku-lib",
      "projectFolder": "libraries/ts-sudoku-lib",
      "shouldPublish": true,
      "versionPolicyName": "base-utils",
      "tags": ["libraries"]
    },
    {
      "packageName": "@fgv/ts-utils",
      "projectFolder": "libraries/ts-utils",
      "shouldPublish": true,
      "versionPolicyName": "base-utils",
      "tags": ["libraries"]
    },
    {
      "packageName": "@fgv/ts-utils-jest",
      "projectFolder": "libraries/ts-utils-jest",
      "shouldPublish": true,
      "versionPolicyName": "base-utils",
      "tags": ["libraries", "test", "jest"]
    },
    {
      "packageName": "@fgv/ts-res-cli",
      "projectFolder": "tools/ts-res-cli",
      "shouldPublish": true,
      "versionPolicyName": "base-utils",
      "tags": ["tools", "cli"]
    },
    {
      "packageName": "@fgv/ts-res-browser",
      "projectFolder": "tools/ts-res-browser",
      "shouldPublish": true,
      "versionPolicyName": "base-utils",
      "tags": ["tools", "browser"]
    },
    {
      "packageName": "@fgv/ts-res-browser-cli",
      "projectFolder": "tools/ts-res-browser-cli",
      "shouldPublish": true,
      "versionPolicyName": "base-utils",
      "tags": ["tools", "cli", "browser"]
    },
    {
      "packageName": "@fgv/ts-res-ui-playground",
      "projectFolder": "tools/ts-res-ui-playground",
      "shouldPublish": false,
      "tags": ["tools", "playground", "ui", "react"]
    }
  ]
}<|MERGE_RESOLUTION|>--- conflicted
+++ resolved
@@ -15,11 +15,7 @@
    * path segment in the "$schema" field for all your Rush config files.  This will ensure
    * correct error-underlining and tab-completion for editors such as VS Code.
    */
-<<<<<<< HEAD
-  "rushVersion": "5.157.0",
-=======
   "rushVersion": "5.158.1",
->>>>>>> 2b2d2484
   /**
    * The next field selects which package manager should be installed and determines its version.
    * Rush installs its own local copy of the package manager to ensure that your build process
