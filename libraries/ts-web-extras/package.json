--- conflicted
+++ resolved
@@ -1,10 +1,6 @@
 {
   "name": "@fgv/ts-web-extras",
-<<<<<<< HEAD
   "version": "5.1.0",
-=======
-  "version": "5.0.2",
->>>>>>> 1cdd87e8
   "description": "Browser-compatible utilities and FileTree implementations",
   "main": "lib/index.js",
   "types": "dist/ts-web-extras.d.ts",
