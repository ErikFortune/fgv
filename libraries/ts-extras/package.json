--- conflicted
+++ resolved
@@ -1,10 +1,6 @@
 {
   "name": "@fgv/ts-extras",
-<<<<<<< HEAD
-  "version": "5.0.2-0",
-=======
   "version": "5.1.0",
->>>>>>> 3a40a5a4
   "description": "Assorted Typescript Utilities",
   "main": "lib/index.js",
   "types": "dist/ts-extras.d.ts",
