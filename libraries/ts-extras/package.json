{
  "name": "@fgv/ts-extras",
<<<<<<< HEAD
  "version": "5.0.0-31",
=======
  "version": "5.0.1",
>>>>>>> 68fd8961
  "description": "Assorted Typescript Utilities",
  "main": "lib/index.js",
  "types": "dist/ts-extras.d.ts",
  "exports": {
    ".": {
      "node": {
        "import": "./lib/index.js",
        "require": "./lib/index.js"
      },
      "default": {
        "import": "./lib/index.browser.js",
        "require": "./lib/index.browser.js"
      },
      "types": "./dist/ts-extras.d.ts"
    },
    "./hash": {
      "node": {
        "import": "./lib/packlets/hash/index.node.js",
        "require": "./lib/packlets/hash/index.node.js"
      },
      "default": {
        "import": "./lib/packlets/hash/index.browser.js",
        "require": "./lib/packlets/hash/index.browser.js"
      }
    }
  },
  "scripts": {
    "build": "heft build --clean",
    "clean": "heft clean",
    "test": "heft test --clean",
    "build-docs": "api-documenter markdown --input-folder ./temp --output-folder docs",
    "build-all": "rushx build; rushx build-docs",
    "test-handles": "jest --runInBand --detectOpenHandles",
    "clean-jest": "jest --clear-cache",
    "coverage": "jest --coverage",
    "lint": "eslint src --ext .ts",
    "fixlint": "eslint src --ext .ts --fix"
  },
  "sideEffects": false,
  "keywords": [
    "typescript",
    "json"
  ],
  "author": "Erik Fortune",
  "license": "MIT",
  "bugs": {
    "url": "https://github.com/ErikFortune/fgv/issues"
  },
  "homepage": "https://github.com/ErikFortune/fgv/tree/main/libraries/ts-extras#ts-utils",
  "devDependencies": {
    "@jest/expect-utils": "^29.7.0",
    "@microsoft/api-documenter": "^7.26.31",
    "@microsoft/api-extractor": "^7.52.10",
    "@types/jest": "^29.5.14",
    "@types/luxon": "^3.7.1",
    "@types/mustache": "^4.2.5",
    "@types/node": "^20.14.9",
    "@types/papaparse": "^5.3.14",
    "@typescript-eslint/eslint-plugin": "^8.42.0",
    "@typescript-eslint/parser": "^8.42.0",
    "eslint": "^9.35.0",
    "eslint-plugin-import": "^2.32.0",
    "eslint-plugin-node": "^11.1.0",
    "eslint-plugin-promise": "^7.2.1",
    "jest": "^29.7.0",
    "jest-extended": "^4.0.2",
    "jest-matcher-utils": "^29.7.0",
    "rimraf": "^6.0.1",
    "ts-jest": "^29.4.1",
    "ts-node": "^10.9.2",
    "typescript": "5.8.3",
    "eslint-plugin-n": "^17.21.3",
    "jest-snapshot": "~29.7.0",
    "@rushstack/heft": "0.74.4",
    "@rushstack/heft-node-rig": "2.9.5",
    "@rushstack/eslint-config": "4.4.0",
    "@types/heft-jest": "1.0.6",
    "@rushstack/heft-jest-plugin": "0.16.13",
    "eslint-plugin-tsdoc": "~0.4.0",
    "@fgv/ts-utils-jest": "workspace:*",
    "@fgv/ts-utils": "workspace:*"
  },
  "dependencies": {
    "luxon": "^3.7.2",
    "mustache": "^4.2.0",
    "papaparse": "^5.4.1",
    "fflate": "~0.8.2",
    "@fgv/ts-json-base": "workspace:*"
  },
  "peerDependencies": {
    "@fgv/ts-utils": "workspace:*"
  }
}<|MERGE_RESOLUTION|>--- conflicted
+++ resolved
@@ -1,10 +1,6 @@
 {
   "name": "@fgv/ts-extras",
-<<<<<<< HEAD
-  "version": "5.0.0-31",
-=======
   "version": "5.0.1",
->>>>>>> 68fd8961
   "description": "Assorted Typescript Utilities",
   "main": "lib/index.js",
   "types": "dist/ts-extras.d.ts",
