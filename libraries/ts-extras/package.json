--- conflicted
+++ resolved
@@ -1,6 +1,6 @@
 {
   "name": "@fgv/ts-extras",
-  "version": "4.5.0-3",
+  "version": "4.5.0",
   "description": "Assorted Typescript Utilities",
   "main": "lib/index.js",
   "types": "dist/ts-extras.d.ts",
@@ -29,51 +29,33 @@
   "homepage": "https://github.com/ErikFortune/fgv/tree/main/libraries/ts-extras#ts-utils",
   "devDependencies": {
     "@jest/expect-utils": "^29.7.0",
-<<<<<<< HEAD
-    "@microsoft/api-documenter": "^7.26.17",
-    "@microsoft/api-extractor": "^7.52.1",
-=======
     "@microsoft/api-documenter": "^7.26.29",
     "@microsoft/api-extractor": "^7.49.1",
->>>>>>> 5a29ce8b
     "@types/jest": "^29.5.14",
     "@types/luxon": "^3.4.2",
     "@types/mustache": "^4.2.5",
-    "@types/node": "^22.13.11",
+    "@types/node": "^20.14.9",
     "@types/papaparse": "^5.3.14",
-    "@typescript-eslint/eslint-plugin": "^8.27.0",
-    "@typescript-eslint/parser": "^8.27.0",
+    "@typescript-eslint/eslint-plugin": "^7.14.1",
+    "@typescript-eslint/parser": "^7.14.1",
     "eslint": "^8.57.0",
     "eslint-plugin-import": "^2.32.0",
     "eslint-plugin-node": "^11.1.0",
-    "eslint-plugin-promise": "^7.2.1",
+    "eslint-plugin-promise": "^6.2.0",
     "jest": "^29.7.0",
     "jest-extended": "^4.0.2",
     "jest-matcher-utils": "^29.7.0",
-<<<<<<< HEAD
-    "rimraf": "^6.0.1",
-    "ts-jest": "^29.2.6",
-=======
     "rimraf": "^5.0.7",
     "ts-jest": "^29.4.0",
->>>>>>> 5a29ce8b
     "ts-node": "^10.9.2",
-    "typescript": "^5.8.2",
-    "eslint-plugin-n": "^17.16.2",
+    "typescript": "^5.7.3",
+    "eslint-plugin-n": "^16.6.2",
     "jest-snapshot": "~29.7.0",
-<<<<<<< HEAD
-    "@rushstack/heft": "~0.71.0",
-    "@rushstack/heft-node-rig": "~2.8.2",
-    "@rushstack/eslint-config": "~4.3.0",
-    "@types/heft-jest": "1.0.6",
-    "@rushstack/heft-jest-plugin": "~0.15.2",
-=======
     "@rushstack/heft": "~0.74.0",
     "@rushstack/heft-node-rig": "~2.9.0",
     "@rushstack/eslint-config": "~4.4.0",
     "@types/heft-jest": "1.0.6",
     "@rushstack/heft-jest-plugin": "~0.16.9",
->>>>>>> 5a29ce8b
     "eslint-plugin-tsdoc": "~0.4.0",
     "@fgv/ts-utils-jest": "workspace:*",
     "@fgv/ts-utils": "workspace:*"
