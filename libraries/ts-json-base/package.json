--- conflicted
+++ resolved
@@ -1,10 +1,6 @@
 {
   "name": "@fgv/ts-json-base",
-<<<<<<< HEAD
-  "version": "5.0.2-0",
-=======
   "version": "5.1.0",
->>>>>>> 3a40a5a4
   "description": "Typescript types and basic functions for working with json",
   "main": "lib/index.js",
   "types": "dist/ts-json-base.d.ts",
