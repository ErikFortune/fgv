{
  "name": "@fgv/ts-sudoku-lib",
<<<<<<< HEAD
  "version": "5.0.0-31",
=======
  "version": "5.0.1",
>>>>>>> 68fd8961
  "description": "Sudoku rules library",
  "main": "lib/index.js",
  "types": "dist/ts-sudoku-lib.d.ts",
  "scripts": {
    "build": "heft build --clean",
    "clean": "heft clean",
    "test": "heft test --clean",
    "build-docs": "api-documenter markdown --input-folder ./temp --output-folder docs",
    "build-all": "rushx build; rushx build-docs",
    "test-handles": "jest --runInBand --detectOpenHandles",
    "clean-jest": "jest --clear-cache",
    "coverage": "jest --coverage --no-cache",
    "lint": "eslint src --ext .ts",
    "fixlint": "eslint src --ext .ts --fix"
  },
  "keywords": [
    "typescript",
    "node"
  ],
  "author": "Erik Fortune",
  "license": "MIT",
  "bugs": {
    "url": "https://github.com/ErikFortune/fgv/issues"
  },
  "homepage": "https://github.com/ErikFortune/fgv/libraries/ts-sudoku-lib#readme",
  "sideEffects": false,
  "devDependencies": {
    "@fgv/ts-utils": "workspace:*",
    "@fgv/ts-utils-jest": "workspace:*",
    "@microsoft/api-documenter": "^7.26.31",
    "@microsoft/api-extractor": "^7.52.10",
    "@types/jest": "^29.5.14",
    "@types/node": "^20.14.9",
    "@typescript-eslint/eslint-plugin": "^8.42.0",
    "@typescript-eslint/parser": "^8.42.0",
    "cspell": "^8.3.2",
    "eslint": "^9.35.0",
    "eslint-config-prettier": "^10.1.8",
    "eslint-plugin-header": "^3.1.1",
    "eslint-plugin-import": "^2.32.0",
    "eslint-plugin-node": "^11.1.0",
    "eslint-plugin-prettier": "^5.5.4",
    "eslint-plugin-promise": "^7.2.1",
    "jest": "^29.7.0",
    "prettier": "^3.6.2",
    "rimraf": "^6.0.1",
    "ts-jest": "^29.4.1",
    "ts-node": "^10.9.2",
    "typescript": "5.8.3",
    "eslint-plugin-n": "^17.21.3",
    "@rushstack/heft": "0.74.4",
    "@rushstack/heft-node-rig": "2.9.5",
    "@types/heft-jest": "1.0.6",
    "@rushstack/eslint-config": "4.4.0",
    "@rushstack/heft-jest-plugin": "0.16.13",
    "eslint-plugin-tsdoc": "~0.4.0",
    "@fgv/ts-json-base": "workspace:*"
  },
  "peerDependencies": {
    "@fgv/ts-utils": "workspace:*"
  }
}<|MERGE_RESOLUTION|>--- conflicted
+++ resolved
@@ -1,10 +1,6 @@
 {
   "name": "@fgv/ts-sudoku-lib",
-<<<<<<< HEAD
-  "version": "5.0.0-31",
-=======
   "version": "5.0.1",
->>>>>>> 68fd8961
   "description": "Sudoku rules library",
   "main": "lib/index.js",
   "types": "dist/ts-sudoku-lib.d.ts",
