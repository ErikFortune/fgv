{
  "name": "@fgv/ts-json",
<<<<<<< HEAD
  "version": "5.0.0-31",
=======
  "version": "5.0.1",
>>>>>>> 68fd8961
  "description": "Typescript utilities for working with JSON",
  "main": "lib/index.js",
  "types": "dist/ts-json.d.ts",
  "scripts": {
    "build": "heft build --clean",
    "clean": "heft clean",
    "test": "heft test --clean",
    "build-docs": "api-documenter markdown --input-folder ./temp --output-folder docs",
    "build-all": "rushx build; rushx build-docs",
    "test-handles": "jest --runInBand --detectOpenHandles",
    "clean-jest": "jest --clear-cache",
    "coverage": "jest --coverage --no-cache",
    "lint": "eslint src --ext .ts",
    "fixlint": "eslint src --ext .ts --fix"
  },
  "keywords": [
    "typescript",
    "json"
  ],
  "author": "Erik Fortune",
  "license": "MIT",
  "bugs": {
    "url": "https://github.com/ErikFortune/fgv/issues"
  },
  "homepage": "https://github.com/ErikFortune/fgv/tree/main/libraries/ts-json#readme",
  "sideEffects": false,
  "devDependencies": {
    "@fgv/ts-utils": "workspace:*",
    "@fgv/ts-utils-jest": "workspace:*",
    "@types/jest": "^29.5.14",
    "@types/mustache": "^4.2.5",
    "@types/node": "^20.14.9",
    "@typescript-eslint/eslint-plugin": "^8.42.0",
    "@typescript-eslint/parser": "^8.42.0",
    "eslint": "^9.35.0",
    "eslint-plugin-import": "^2.32.0",
    "eslint-plugin-node": "^11.1.0",
    "eslint-plugin-promise": "^7.2.1",
    "jest": "^29.7.0",
    "jest-extended": "^4.0.2",
    "mustache": "^4.2.0",
    "rimraf": "^6.0.1",
    "ts-jest": "^29.4.1",
    "ts-node": "^10.9.2",
    "typescript": "5.8.3",
    "eslint-plugin-n": "^17.21.3",
    "@rushstack/heft-node-rig": "2.9.5",
    "@rushstack/heft": "0.74.4",
    "heft-jest": "~1.0.2",
    "@types/heft-jest": "1.0.6",
    "@microsoft/api-documenter": "^7.26.31",
    "@fgv/ts-json-base": "workspace:*",
    "@rushstack/eslint-config": "4.4.0",
    "eslint-plugin-tsdoc": "~0.4.0",
    "@rushstack/heft-jest-plugin": "0.16.13"
  },
  "peerDependencies": {
    "@fgv/ts-utils": "workspace:*",
    "@fgv/ts-json-base": "workspace:*",
    "mustache": "^4.2.0"
  }
}<|MERGE_RESOLUTION|>--- conflicted
+++ resolved
@@ -1,10 +1,6 @@
 {
   "name": "@fgv/ts-json",
-<<<<<<< HEAD
-  "version": "5.0.0-31",
-=======
   "version": "5.0.1",
->>>>>>> 68fd8961
   "description": "Typescript utilities for working with JSON",
   "main": "lib/index.js",
   "types": "dist/ts-json.d.ts",
