{
  "name": "@fgv/ts-json",
  "entries": [
    {
<<<<<<< HEAD
      "version": "5.0.0",
      "tag": "@fgv/ts-json_v5.0.0",
      "date": "Thu, 17 Jul 2025 00:13:24 GMT",
      "comments": {
        "none": [
          {
            "comment": "upgrade dependencies"
          },
          {
            "comment": "bump version"
          }
        ]
      }
    },
    {
=======
>>>>>>> 29ccd920
      "version": "4.6.0",
      "tag": "@fgv/ts-json_v4.6.0",
      "date": "Wed, 02 Jul 2025 05:48:16 GMT",
      "comments": {}
    },
    {
      "version": "4.5.1",
      "tag": "@fgv/ts-json_v4.5.1",
      "date": "Wed, 02 Jul 2025 05:47:11 GMT",
      "comments": {
        "none": [
          {
            "comment": "update rushstack"
          }
        ]
      }
    },
    {
      "version": "4.5.0",
      "tag": "@fgv/ts-json_v4.5.0",
      "date": "Tue, 01 Jul 2025 03:26:11 GMT",
      "comments": {
        "patch": [
          {
            "comment": "Fix incorrect build script in package.json that was running tests instead of build"
          }
        ]
      }
    },
    {
      "version": "4.4.0",
      "tag": "@fgv/ts-json_v4.4.0",
      "date": "Sat, 01 Feb 2025 17:13:10 GMT",
      "comments": {}
    },
    {
      "version": "4.3.0",
      "tag": "@fgv/ts-json_v4.3.0",
      "date": "Thu, 30 Jan 2025 00:35:17 GMT",
      "comments": {}
    },
    {
      "version": "4.2.2",
      "tag": "@fgv/ts-json_v4.2.2",
      "date": "Thu, 23 Jan 2025 06:19:32 GMT",
      "comments": {}
    },
    {
      "version": "4.2.1",
      "tag": "@fgv/ts-json_v4.2.1",
      "date": "Tue, 21 Jan 2025 04:19:21 GMT",
      "comments": {}
    },
    {
      "version": "4.2.0",
      "tag": "@fgv/ts-json_v4.2.0",
      "date": "Mon, 20 Jan 2025 09:46:53 GMT",
      "comments": {}
    },
    {
      "version": "4.1.0",
      "tag": "@fgv/ts-json_v4.1.0",
      "date": "Thu, 09 Jan 2025 05:33:39 GMT",
      "comments": {
        "none": [
          {
            "comment": "update dependencies"
          }
        ]
      }
    },
    {
      "version": "4.0.2",
      "tag": "@fgv/ts-json_v4.0.2",
      "date": "Tue, 14 May 2024 14:45:53 GMT",
      "comments": {}
    },
    {
      "version": "4.0.1",
      "tag": "@fgv/ts-json_v4.0.1",
      "date": "Tue, 14 May 2024 05:02:20 GMT",
      "comments": {
        "none": [
          {
            "comment": "publish"
          }
        ]
      }
    },
    {
      "version": "4.0.0",
      "tag": "@fgv/ts-json_v4.0.0",
      "date": "Tue, 14 May 2024 03:09:27 GMT",
      "comments": {
        "none": [
          {
            "comment": "update dependencies"
          },
          {
            "comment": "update tsdoc comments and generated docs"
          }
        ]
      }
    },
    {
      "version": "3.0.0",
      "tag": "@fgv/ts-json_v3.0.0",
      "date": "Mon, 22 Jan 2024 07:00:18 GMT",
      "comments": {
        "none": [
          {
            "comment": "fix export issues"
          },
          {
            "comment": "fix peers"
          },
          {
            "comment": "bump versions"
          },
          {
            "comment": "refactor"
          },
          {
            "comment": "major refactor"
          },
          {
            "comment": "Match ts-utils refactor"
          },
          {
            "comment": "version upgrades"
          },
          {
            "comment": "update dependencies"
          },
          {
            "comment": "update peer dependencies"
          },
          {
            "comment": "bump version"
          }
        ]
      }
    },
    {
      "version": "2.2.0",
      "tag": "@fgv/ts-json_v2.2.0",
      "date": "Thu, 18 Jan 2024 05:45:04 GMT",
      "comments": {
        "none": [
          {
            "comment": "fix export issues"
          },
          {
            "comment": "fix peers"
          },
          {
            "comment": "bump versions"
          },
          {
            "comment": "refactor"
          },
          {
            "comment": "major refactor"
          },
          {
            "comment": "Match ts-utils refactor"
          },
          {
            "comment": "version upgrades"
          },
          {
            "comment": "update dependencies"
          },
          {
            "comment": "update peer dependencies"
          },
          {
            "comment": "bump version"
          }
        ]
      }
    }
  ]
}<|MERGE_RESOLUTION|>--- conflicted
+++ resolved
@@ -2,24 +2,6 @@
   "name": "@fgv/ts-json",
   "entries": [
     {
-<<<<<<< HEAD
-      "version": "5.0.0",
-      "tag": "@fgv/ts-json_v5.0.0",
-      "date": "Thu, 17 Jul 2025 00:13:24 GMT",
-      "comments": {
-        "none": [
-          {
-            "comment": "upgrade dependencies"
-          },
-          {
-            "comment": "bump version"
-          }
-        ]
-      }
-    },
-    {
-=======
->>>>>>> 29ccd920
       "version": "4.6.0",
       "tag": "@fgv/ts-json_v4.6.0",
       "date": "Wed, 02 Jul 2025 05:48:16 GMT",
