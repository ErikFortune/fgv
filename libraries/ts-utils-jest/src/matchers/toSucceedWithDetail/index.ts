--- conflicted
+++ resolved
@@ -8,11 +8,7 @@
 declare global {
   // eslint-disable-next-line @typescript-eslint/no-namespace
   namespace jest {
-<<<<<<< HEAD
-    // eslint-disable-next-line @typescript-eslint/no-unused-vars, no-unused-vars, @typescript-eslint/naming-convention
-=======
     // eslint-disable-next-line @typescript-eslint/no-unused-vars, no-unused-vars,  @typescript-eslint/naming-convention
->>>>>>> 5a29ce8b
     interface Matchers<R, T> {
       /**
        * Use .toSucceedWithDetail to verify that a DetailedResult\<T, TD\> is
