import { Result, ResultValueType } from '@fgv/ts-utils';
import { printExpectedResult, printReceivedResult } from '../../utils/matcherHelpers';
import { matcherName, predicate } from './predicate';

import { matcherHint } from 'jest-matcher-utils';

declare global {
  // eslint-disable-next-line @typescript-eslint/no-namespace
  namespace jest {
<<<<<<< HEAD
    // eslint-disable-next-line no-unused-vars, @typescript-eslint/no-unused-vars, @typescript-eslint/naming-convention
=======
    // eslint-disable-next-line @typescript-eslint/no-unused-vars, no-unused-vars,  @typescript-eslint/naming-convention
>>>>>>> 5a29ce8b
    interface Matchers<R, T> {
      /**
       * Use .toSucceedAndSatisfy to verify that a Result<T> is a success
       * and that the supplied test function returns true (or void)
       * for the resulting value
       * @param test -
       */
      toSucceedAndSatisfy(test: (value: ResultValueType<T>) => boolean | void): R;
    }
  }
}

function passMessage<T>(received: Result<T>): () => string {
  const expected = 'successful callback';
  const got = [printReceivedResult(received)];
  got.push('  Callback returned true');

  return () =>
    [
      matcherHint(`.not.${matcherName}`, 'result', 'callback'),
      printExpectedResult('success', false, expected),
      ...got
    ].join('\n');
}

function failMessage<T>(received: Result<T>, cbResult: Result<boolean | void>): () => string {
  const expected = 'successful callback';
  const got = [printReceivedResult(received)];

  /* c8 ignore else */
  if (cbResult.isFailure()) {
    got.push(cbResult.message);
  } else if (cbResult.value === false) {
    got.push('  Callback returned false');
  } else if (cbResult.value === undefined) {
    got.push('  Callback was not invoked');
  } else {
    throw new Error('Internal error: toSucceedAndSatisfy.failMessage passed success with true');
  }

  return () =>
    [
      matcherHint(`${matcherName}`, 'result', 'callback'),
      printExpectedResult('success', true, expected),
      ...got
    ].join('\n');
}

export default {
  toSucceedAndSatisfy: function <T>(
    this: jest.MatcherContext,
    received: Result<T>,
    test: (value: T) => boolean | void
  ): jest.CustomMatcherResult {
    // For the normal (not '.not') case, we do not want to capture exceptions
    // so that the IDE can display exactly the line on which the failure case.
    // For the .not case, we want to swallow exceptions or expect failures since
    // we're just testing failure and not the reason.
    const capture = this.isNot;
    const cbResult = predicate(received, test, !!capture);
    const pass = cbResult.isSuccess() && cbResult.value === true;
    if (pass) {
      return { pass: true, message: passMessage(received) };
    }

    return { pass: false, message: failMessage(received, cbResult) };
  }
};<|MERGE_RESOLUTION|>--- conflicted
+++ resolved
@@ -7,11 +7,7 @@
 declare global {
   // eslint-disable-next-line @typescript-eslint/no-namespace
   namespace jest {
-<<<<<<< HEAD
-    // eslint-disable-next-line no-unused-vars, @typescript-eslint/no-unused-vars, @typescript-eslint/naming-convention
-=======
     // eslint-disable-next-line @typescript-eslint/no-unused-vars, no-unused-vars,  @typescript-eslint/naming-convention
->>>>>>> 5a29ce8b
     interface Matchers<R, T> {
       /**
        * Use .toSucceedAndSatisfy to verify that a Result<T> is a success
