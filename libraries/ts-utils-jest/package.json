--- conflicted
+++ resolved
@@ -1,10 +1,6 @@
 {
   "name": "@fgv/ts-utils-jest",
-<<<<<<< HEAD
   "version": "5.1.0",
-=======
-  "version": "5.0.2",
->>>>>>> 1cdd87e8
   "description": "Custom matchers for ts-utils result class",
   "main": "lib/index.js",
   "module": "dist/index.js",
