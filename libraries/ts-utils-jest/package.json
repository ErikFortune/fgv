{
  "name": "@fgv/ts-utils-jest",
<<<<<<< HEAD
  "version": "5.0.0-14",
=======
  "version": "5.0.0-12",
>>>>>>> d4afbe4d
  "description": "Custom matchers for ts-utils result class",
  "main": "lib/index.js",
  "scripts": {
    "build": "heft build --clean",
    "clean": "heft clean",
    "test": "heft test --clean",
    "test-handles": "jest --runInBand --detectOpenHandles",
    "clean-jest": "jest --clear-cache",
    "update-snapshot": "jest --updateSnapshot",
    "coverage": "jest --coverage",
    "lint": "eslint src --ext .ts",
    "fixlint": "eslint src --ext .ts --fix"
  },
  "keywords": [
    "typescript",
    "ts-utils",
    "test"
  ],
  "author": "Erik Fortune",
  "license": "MIT",
  "bugs": {
    "url": "https://github.com/ErikFortune/fgv/issues"
  },
  "homepage": "https://github.com/ErikFortune/fgv/tree/main/libraries/ts-utils-jest#readme",
  "dependencies": {
    "@jest/expect-utils": "^29.7.0",
    "expect": "^29.7.0",
    "jest-matcher-utils": "^29.7.0",
    "jest-snapshot": "~29.7.0"
  },
  "devDependencies": {
    "@fgv/ts-utils": "workspace:*",
    "@types/jest": "^29.5.14",
    "@types/node": "^20.14.9",
    "@typescript-eslint/eslint-plugin": "^7.14.1",
    "@typescript-eslint/parser": "^7.14.1",
    "eslint": "^8.57.0",
    "eslint-plugin-import": "^2.32.0",
    "eslint-plugin-node": "^11.1.0",
    "eslint-plugin-promise": "^6.2.0",
    "jest": "^29.7.0",
    "prettier": "^3.6.2",
    "rimraf": "^5.0.7",
    "ts-jest": "^29.4.1",
    "ts-node": "^10.9.2",
    "typescript": "^5.7.3",
    "@rushstack/heft": "~0.74.2",
    "@rushstack/eslint-config": "~4.4.0",
    "@rushstack/heft-jest-plugin": "~0.16.11",
    "@rushstack/heft-node-rig": "~2.9.3",
    "@types/heft-jest": "1.0.6",
    "eslint-plugin-n": "^16.6.2",
    "eslint-plugin-tsdoc": "~0.4.0"
  },
  "peerDependencies": {
    "@fgv/ts-utils": "workspace:*"
  }
}<|MERGE_RESOLUTION|>--- conflicted
+++ resolved
@@ -1,10 +1,6 @@
 {
   "name": "@fgv/ts-utils-jest",
-<<<<<<< HEAD
   "version": "5.0.0-14",
-=======
-  "version": "5.0.0-12",
->>>>>>> d4afbe4d
   "description": "Custom matchers for ts-utils result class",
   "main": "lib/index.js",
   "scripts": {
@@ -50,7 +46,7 @@
     "rimraf": "^5.0.7",
     "ts-jest": "^29.4.1",
     "ts-node": "^10.9.2",
-    "typescript": "^5.7.3",
+    "typescript": "^5.8.3",
     "@rushstack/heft": "~0.74.2",
     "@rushstack/eslint-config": "~4.4.0",
     "@rushstack/heft-jest-plugin": "~0.16.11",
