--- conflicted
+++ resolved
@@ -1,10 +1,6 @@
 {
   "name": "@fgv/ts-res-ui-components",
-<<<<<<< HEAD
-  "version": "5.0.0-31",
-=======
   "version": "5.0.1",
->>>>>>> 68fd8961
   "description": "Reusable React components for ts-res resource visualization and management",
   "main": "lib/index.js",
   "types": "lib/index.d.ts",
