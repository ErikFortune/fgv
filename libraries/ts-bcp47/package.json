{
  "name": "@fgv/ts-bcp47",
<<<<<<< HEAD
  "version": "5.0.0-23",
=======
  "version": "5.0.0",
>>>>>>> 2b2d2484
  "description": "BCP-47 Tag Utilities",
  "main": "lib/index.js",
  "types": "dist/ts-bcp47.d.ts",
  "scripts": {
    "build": "heft build --clean",
    "clean": "heft clean",
    "test": "heft test --clean",
    "build-docs": "api-documenter markdown --input-folder ./temp --output-folder docs",
    "build-all": "rushx build; rushx build-docs",
    "test-handles": "jest --runInBand --detectOpenHandles",
    "clean-jest": "jest --clear-cache",
    "coverage": "jest --coverage",
    "lint": "eslint src --ext .ts",
    "fixlint": "eslint src --ext .ts --fix"
  },
  "keywords": [
    "bcp-47",
    "internationalization",
    "globalization",
    "i18n"
  ],
  "author": "Erik Fortune",
  "license": "MIT",
  "bugs": {
    "url": "https://github.com/ErikFortune/fgv/issues"
  },
  "homepage": "https://github.com/ErikFortune/fgv/tree/main/libraries/ts-bcp47#readme",
  "sideEffects": false,
  "devDependencies": {
    "@fgv/ts-utils": "workspace:*",
    "@fgv/ts-utils-jest": "workspace:*",
    "@fgv/ts-extras": "workspace:*",
    "@fgv/ts-json-base": "workspace:*",
    "@microsoft/api-documenter": "^7.26.31",
    "@microsoft/api-extractor": "^7.52.10",
    "@types/jest": "^29.5.14",
    "@types/luxon": "^3.7.1",
    "@types/node": "^20.14.9",
    "@typescript-eslint/eslint-plugin": "^7.14.1",
    "@typescript-eslint/parser": "^7.14.1",
    "axios": "^1.11.0",
    "eslint": "^8.57.0",
    "eslint-config-prettier": "^10.1.8",
    "eslint-plugin-import": "^2.32.0",
    "eslint-plugin-node": "^11.1.0",
    "eslint-plugin-prettier": "^5.5.4",
    "eslint-plugin-promise": "^6.2.0",
    "jest": "^29.7.0",
    "prettier": "^3.6.2",
    "rimraf": "^5.0.7",
    "ts-jest": "^29.4.1",
    "ts-node": "^10.9.2",
    "typescript": "^5.8.3",
    "eslint-plugin-n": "^16.6.2",
    "@rushstack/eslint-config": "~4.4.0",
    "@rushstack/heft": "~0.74.2",
    "@rushstack/heft-jest-plugin": "~0.16.11",
    "@rushstack/heft-node-rig": "~2.9.3",
    "@types/heft-jest": "1.0.6",
    "eslint-plugin-tsdoc": "~0.4.0"
  },
  "dependencies": {
    "luxon": "^3.7.1"
  },
  "peerDependencies": {
    "@fgv/ts-utils": "workspace:*",
    "@fgv/ts-extras": "workspace:*",
    "@fgv/ts-json-base": "workspace:*"
  }
}<|MERGE_RESOLUTION|>--- conflicted
+++ resolved
@@ -1,10 +1,6 @@
 {
   "name": "@fgv/ts-bcp47",
-<<<<<<< HEAD
   "version": "5.0.0-23",
-=======
-  "version": "5.0.0",
->>>>>>> 2b2d2484
   "description": "BCP-47 Tag Utilities",
   "main": "lib/index.js",
   "types": "dist/ts-bcp47.d.ts",
@@ -60,9 +56,9 @@
     "typescript": "^5.8.3",
     "eslint-plugin-n": "^16.6.2",
     "@rushstack/eslint-config": "~4.4.0",
-    "@rushstack/heft": "~0.74.2",
-    "@rushstack/heft-jest-plugin": "~0.16.11",
-    "@rushstack/heft-node-rig": "~2.9.3",
+    "@rushstack/heft": "0.74.3",
+    "@rushstack/heft-jest-plugin": "~0.16.12",
+    "@rushstack/heft-node-rig": "2.9.4",
     "@types/heft-jest": "1.0.6",
     "eslint-plugin-tsdoc": "~0.4.0"
   },
