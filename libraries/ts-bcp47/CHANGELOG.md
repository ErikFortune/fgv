--- conflicted
+++ resolved
@@ -1,16 +1,9 @@
 # Change Log - @fgv/ts-bcp47
 
-<<<<<<< HEAD
-This log was last generated on Wed, 17 Dec 2025 03:44:15 GMT and should not be manually modified.
-
-## 5.1.0
-Wed, 17 Dec 2025 03:44:15 GMT
-=======
 This log was last generated on Wed, 17 Dec 2025 18:08:09 GMT and should not be manually modified.
 
 ## 5.0.2
 Wed, 17 Dec 2025 18:08:09 GMT
->>>>>>> 1cdd87e8
 
 ### Updates
 
