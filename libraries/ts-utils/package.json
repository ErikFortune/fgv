--- conflicted
+++ resolved
@@ -26,12 +26,8 @@
   "bugs": {
     "url": "https://github.com/ErikFortune/fgv/issues"
   },
-<<<<<<< HEAD
-  "homepage": "https://github.com/ErikFortune/fgv#readme",
+  "homepage": "https://github.com/ErikFortune/fgv/tree/main/libraries/ts-utils#readme",
   "sideEffects": false,
-=======
-  "homepage": "https://github.com/ErikFortune/fgv/tree/main/libraries/ts-utils#readme",
->>>>>>> 0524f4f4
   "devDependencies": {
     "@jest/expect-utils": "^29.7.0",
     "@microsoft/api-documenter": "^7.23.17",
