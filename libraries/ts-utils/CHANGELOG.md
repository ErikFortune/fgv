--- conflicted
+++ resolved
@@ -1,26 +1,16 @@
 # Change Log - @fgv/ts-utils
 
-<<<<<<< HEAD
-This log was last generated on Wed, 17 Dec 2025 03:44:15 GMT and should not be manually modified.
-
-## 5.1.0
-Wed, 17 Dec 2025 03:44:15 GMT
-=======
 This log was last generated on Wed, 17 Dec 2025 18:08:09 GMT and should not be manually modified.
 
 ## 5.0.2
 Wed, 17 Dec 2025 18:08:09 GMT
->>>>>>> 1cdd87e8
 
 ### Updates
 
 - dual-publish
 - add variance annotations to result types
 - minor additions
-<<<<<<< HEAD
-=======
 - work around apparent babel bug
->>>>>>> 1cdd87e8
 
 ## 5.0.1
 Tue, 23 Sep 2025 03:13:55 GMT
