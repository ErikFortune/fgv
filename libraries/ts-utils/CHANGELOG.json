{
  "name": "@fgv/ts-utils",
  "entries": [
    {
<<<<<<< HEAD
      "version": "5.0.0",
      "tag": "@fgv/ts-utils_v5.0.0",
      "date": "Thu, 17 Jul 2025 00:13:24 GMT",
      "comments": {
        "none": [
          {
            "comment": "add result helpers, clean up object converter"
          },
          {
            "comment": "object converter partial/required helpers"
          },
          {
            "comment": "add Result.withErrorFormat"
          },
          {
            "comment": "bump version"
          }
        ]
      }
    },
    {
=======
>>>>>>> 2b2d2484
      "version": "4.6.0",
      "tag": "@fgv/ts-utils_v4.6.0",
      "date": "Wed, 02 Jul 2025 05:48:16 GMT",
      "comments": {}
    },
    {
      "version": "4.5.1",
      "tag": "@fgv/ts-utils_v4.5.1",
      "date": "Wed, 02 Jul 2025 05:47:11 GMT",
      "comments": {
        "none": [
          {
            "comment": "use IterableIterator instead of MapIterator"
          },
          {
            "comment": "update rushstack"
          }
        ]
      }
    },
    {
      "version": "4.5.0",
      "tag": "@fgv/ts-utils_v4.5.0",
      "date": "Tue, 01 Jul 2025 03:26:11 GMT",
      "comments": {
        "none": [
          {
            "comment": "update collectors"
          },
          {
            "comment": "rework collections for better usability"
          }
        ],
        "minor": [
          {
            "comment": "add recordOf validator for validating Record<string, T> objects"
          }
        ]
      }
    },
    {
      "version": "4.4.0",
      "tag": "@fgv/ts-utils_v4.4.0",
      "date": "Sat, 01 Feb 2025 17:13:10 GMT",
      "comments": {}
    },
    {
      "version": "4.3.0",
      "tag": "@fgv/ts-utils_v4.3.0",
      "date": "Thu, 30 Jan 2025 00:35:17 GMT",
      "comments": {
        "none": [
          {
            "comment": "add collector, convertingResultMap, convertingCollector"
          }
        ]
      }
    },
    {
      "version": "4.2.2",
      "tag": "@fgv/ts-utils_v4.2.2",
      "date": "Thu, 23 Jan 2025 06:19:32 GMT",
      "comments": {
        "none": [
          {
            "comment": "QoL improvements to Success/Failure"
          }
        ]
      }
    },
    {
      "version": "4.2.1",
      "tag": "@fgv/ts-utils_v4.2.1",
      "date": "Tue, 21 Jan 2025 04:19:21 GMT",
      "comments": {
        "none": [
          {
            "comment": "allow factories in getOrAdd"
          }
        ]
      }
    },
    {
      "version": "4.2.0",
      "tag": "@fgv/ts-utils_v4.2.0",
      "date": "Mon, 20 Jan 2025 09:46:53 GMT",
      "comments": {
        "none": [
          {
            "comment": "add collections packlet and ResultMap class"
          },
          {
            "comment": "add withFormattedError on validator and converter"
          },
          {
            "comment": "clean up type inconsistencies, relax some constraints"
          }
        ]
      }
    },
    {
      "version": "4.1.0",
      "tag": "@fgv/ts-utils_v4.1.0",
      "date": "Thu, 09 Jan 2025 05:33:39 GMT",
      "comments": {
        "none": [
          {
            "comment": "update dependencies"
          }
        ]
      }
    },
    {
      "version": "4.0.2",
      "tag": "@fgv/ts-utils_v4.0.2",
      "date": "Tue, 14 May 2024 14:45:53 GMT",
      "comments": {}
    },
    {
      "version": "4.0.1",
      "tag": "@fgv/ts-utils_v4.0.1",
      "date": "Tue, 14 May 2024 05:02:20 GMT",
      "comments": {
        "none": [
          {
            "comment": "publish"
          },
          {
            "comment": "import TextEncoder to avoid globals race"
          }
        ]
      }
    },
    {
      "version": "4.0.0",
      "tag": "@fgv/ts-utils_v4.0.0",
      "date": "Tue, 14 May 2024 03:09:27 GMT",
      "comments": {
        "none": [
          {
            "comment": "rework validation/converter compatibility a bit"
          },
          {
            "comment": "QoL improvement to simplify error aggregation"
          },
          {
            "comment": "factor optional converters out to ts-extras package to eliminate large dependencies"
          },
          {
            "comment": "update generated api docs"
          },
          {
            "comment": "add convalidate helper"
          },
          {
            "comment": "add defaulting converter"
          },
          {
            "comment": "extend conversion to accept validators"
          },
          {
            "comment": "export StringConverter at top level"
          }
        ]
      }
    },
    {
      "version": "3.0.0",
      "tag": "@fgv/ts-utils_v3.0.0",
      "date": "Mon, 22 Jan 2024 07:00:18 GMT",
      "comments": {
        "none": [
          {
            "comment": "gitignore tweaks"
          },
          {
            "comment": "refactor hash implementation"
          },
          {
            "comment": "bump versions"
          },
          {
            "comment": "refactor and cleanup"
          },
          {
            "comment": "build changes"
          },
          {
            "comment": "Factor out extras, enable shaking"
          },
          {
            "comment": "bump dependencies"
          },
          {
            "comment": "version upgrades"
          },
          {
            "comment": "relax mapToRecord from Map to ReadonlyMap"
          },
          {
            "comment": "bump version"
          },
          {
            "comment": "add oneOf validator"
          }
        ]
      }
    },
    {
      "version": "2.0.0",
      "tag": "@fgv/ts-utils_v2.0.0",
      "date": "Mon, 10 Apr 2023 03:33:11 GMT",
      "comments": {
        "major": [
          {
            "comment": "refactor and cleanup"
          },
          {
            "comment": "reorganization and cleanup"
          },
          {
            "comment": "more refactoring"
          },
          {
            "comment": "refactor"
          }
        ]
      }
    }
  ]
}<|MERGE_RESOLUTION|>--- conflicted
+++ resolved
@@ -2,30 +2,6 @@
   "name": "@fgv/ts-utils",
   "entries": [
     {
-<<<<<<< HEAD
-      "version": "5.0.0",
-      "tag": "@fgv/ts-utils_v5.0.0",
-      "date": "Thu, 17 Jul 2025 00:13:24 GMT",
-      "comments": {
-        "none": [
-          {
-            "comment": "add result helpers, clean up object converter"
-          },
-          {
-            "comment": "object converter partial/required helpers"
-          },
-          {
-            "comment": "add Result.withErrorFormat"
-          },
-          {
-            "comment": "bump version"
-          }
-        ]
-      }
-    },
-    {
-=======
->>>>>>> 2b2d2484
       "version": "4.6.0",
       "tag": "@fgv/ts-utils_v4.6.0",
       "date": "Wed, 02 Jul 2025 05:48:16 GMT",
