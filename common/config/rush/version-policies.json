--- conflicted
+++ resolved
@@ -11,11 +11,8 @@
   {
     "definitionName": "lockStepVersion",
     "policyName": "base-utils",
-<<<<<<< HEAD
     "version": "3.0.0",
-=======
-    "version": "2.9.9",
->>>>>>> 1f01414c
+
     "nextBump": "minor"
   }
   // {
