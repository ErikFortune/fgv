lockfileVersion: '6.0'

settings:
  autoInstallPeers: false
  excludeLinksFromLockfile: false

importers:

  .: {}

  ../../libraries/ts-bcp47:
    dependencies:
      luxon:
        specifier: ^3.7.1
        version: 3.7.1
    devDependencies:
      '@fgv/ts-extras':
        specifier: workspace:*
        version: link:../ts-extras
      '@fgv/ts-json-base':
        specifier: workspace:*
        version: link:../ts-json-base
      '@fgv/ts-utils':
        specifier: workspace:*
        version: link:../ts-utils
      '@fgv/ts-utils-jest':
        specifier: workspace:*
        version: link:../ts-utils-jest
      '@microsoft/api-documenter':
        specifier: ^7.26.31
        version: 7.26.31(@types/node@20.19.11)
      '@microsoft/api-extractor':
        specifier: ^7.52.10
        version: 7.52.10(@types/node@20.19.11)
      '@rushstack/eslint-config':
        specifier: 4.4.0
        version: 4.4.0(eslint@8.57.1)(typescript@5.8.3)
      '@rushstack/heft':
        specifier: 0.74.3
        version: 0.74.3(@types/node@20.19.11)
      '@rushstack/heft-jest-plugin':
        specifier: 0.16.12
        version: 0.16.12(@rushstack/heft@0.74.3)(@types/node@20.19.11)(jest-environment-node@29.5.0)(ts-node@10.9.2)
      '@rushstack/heft-node-rig':
        specifier: 2.9.4
        version: 2.9.4(@rushstack/heft@0.74.3)(@types/node@20.19.11)(ts-node@10.9.2)
      '@types/heft-jest':
        specifier: 1.0.6
        version: 1.0.6
      '@types/jest':
        specifier: ^29.5.14
        version: 29.5.14
      '@types/luxon':
        specifier: ^3.7.1
        version: 3.7.1
      '@types/node':
        specifier: ^20.14.9
        version: 20.19.11
      '@typescript-eslint/eslint-plugin':
        specifier: ^7.14.1
        version: 7.18.0(@typescript-eslint/parser@7.18.0)(eslint@8.57.1)(typescript@5.8.3)
      '@typescript-eslint/parser':
        specifier: ^7.14.1
        version: 7.18.0(eslint@8.57.1)(typescript@5.8.3)
      axios:
        specifier: ^1.11.0
        version: 1.11.0
      eslint:
        specifier: ^8.57.0
        version: 8.57.1
      eslint-config-prettier:
        specifier: ^10.1.8
        version: 10.1.8(eslint@8.57.1)
      eslint-plugin-import:
        specifier: ^2.32.0
        version: 2.32.0(eslint@8.57.1)
      eslint-plugin-n:
        specifier: ^16.6.2
        version: 16.6.2(eslint@8.57.1)
      eslint-plugin-node:
        specifier: ^11.1.0
        version: 11.1.0(eslint@8.57.1)
      eslint-plugin-prettier:
        specifier: ^5.5.4
        version: 5.5.4(eslint-config-prettier@10.1.8)(eslint@8.57.1)(prettier@3.6.2)
      eslint-plugin-promise:
        specifier: ^6.2.0
        version: 6.6.0(eslint@8.57.1)
      eslint-plugin-tsdoc:
        specifier: ~0.4.0
        version: 0.4.0
      jest:
        specifier: ^29.7.0
        version: 29.7.0(@types/node@20.19.11)(ts-node@10.9.2)
      prettier:
        specifier: ^3.6.2
        version: 3.6.2
      rimraf:
        specifier: ^5.0.7
        version: 5.0.10
      ts-jest:
        specifier: ^29.4.1
        version: 29.4.1(jest@29.7.0)(typescript@5.8.3)
      ts-node:
        specifier: ^10.9.2
        version: 10.9.2(@types/node@20.19.11)(typescript@5.8.3)
      typescript:
        specifier: 5.8.3
        version: 5.8.3

  ../../libraries/ts-extras:
    dependencies:
      fflate:
        specifier: ~0.8.2
        version: 0.8.2
      luxon:
        specifier: ^3.7.1
        version: 3.7.1
      mustache:
        specifier: ^4.2.0
        version: 4.2.0
      papaparse:
        specifier: ^5.4.1
        version: 5.5.3
    devDependencies:
      '@fgv/ts-utils':
        specifier: workspace:*
        version: link:../ts-utils
      '@fgv/ts-utils-jest':
        specifier: workspace:*
        version: link:../ts-utils-jest
      '@jest/expect-utils':
        specifier: ^29.7.0
        version: 29.7.0
      '@microsoft/api-documenter':
        specifier: ^7.26.31
        version: 7.26.31(@types/node@20.19.11)
      '@microsoft/api-extractor':
        specifier: ^7.52.10
        version: 7.52.10(@types/node@20.19.11)
      '@rushstack/eslint-config':
        specifier: 4.4.0
        version: 4.4.0(eslint@8.57.1)(typescript@5.8.3)
      '@rushstack/heft':
        specifier: 0.74.3
        version: 0.74.3(@types/node@20.19.11)
      '@rushstack/heft-jest-plugin':
        specifier: 0.16.12
        version: 0.16.12(@rushstack/heft@0.74.3)(@types/node@20.19.11)(jest-environment-node@29.5.0)(ts-node@10.9.2)
      '@rushstack/heft-node-rig':
        specifier: 2.9.4
        version: 2.9.4(@rushstack/heft@0.74.3)(@types/node@20.19.11)(ts-node@10.9.2)
      '@types/heft-jest':
        specifier: 1.0.6
        version: 1.0.6
      '@types/jest':
        specifier: ^29.5.14
        version: 29.5.14
      '@types/luxon':
        specifier: ^3.7.1
        version: 3.7.1
      '@types/mustache':
        specifier: ^4.2.5
        version: 4.2.6
      '@types/node':
        specifier: ^20.14.9
        version: 20.19.11
      '@types/papaparse':
        specifier: ^5.3.14
        version: 5.3.16
      '@typescript-eslint/eslint-plugin':
        specifier: ^7.14.1
        version: 7.18.0(@typescript-eslint/parser@7.18.0)(eslint@8.57.1)(typescript@5.8.3)
      '@typescript-eslint/parser':
        specifier: ^7.14.1
        version: 7.18.0(eslint@8.57.1)(typescript@5.8.3)
      eslint:
        specifier: ^8.57.0
        version: 8.57.1
      eslint-plugin-import:
        specifier: ^2.32.0
        version: 2.32.0(eslint@8.57.1)
      eslint-plugin-n:
        specifier: ^16.6.2
        version: 16.6.2(eslint@8.57.1)
      eslint-plugin-node:
        specifier: ^11.1.0
        version: 11.1.0(eslint@8.57.1)
      eslint-plugin-promise:
        specifier: ^6.2.0
        version: 6.6.0(eslint@8.57.1)
      eslint-plugin-tsdoc:
        specifier: ~0.4.0
        version: 0.4.0
      jest:
        specifier: ^29.7.0
        version: 29.7.0(@types/node@20.19.11)(ts-node@10.9.2)
      jest-extended:
        specifier: ^4.0.2
        version: 4.0.2(jest@29.7.0)
      jest-matcher-utils:
        specifier: ^29.7.0
        version: 29.7.0
      jest-snapshot:
        specifier: ~29.7.0
        version: 29.7.0
      rimraf:
        specifier: ^5.0.7
        version: 5.0.10
      ts-jest:
        specifier: ^29.4.1
        version: 29.4.1(jest@29.7.0)(typescript@5.8.3)
      ts-node:
        specifier: ^10.9.2
        version: 10.9.2(@types/node@20.19.11)(typescript@5.8.3)
      typescript:
        specifier: 5.8.3
        version: 5.8.3

  ../../libraries/ts-json:
    devDependencies:
      '@fgv/ts-json-base':
        specifier: workspace:*
        version: link:../ts-json-base
      '@fgv/ts-utils':
        specifier: workspace:*
        version: link:../ts-utils
      '@fgv/ts-utils-jest':
        specifier: workspace:*
        version: link:../ts-utils-jest
      '@microsoft/api-documenter':
        specifier: ^7.26.31
        version: 7.26.31(@types/node@20.19.11)
      '@rushstack/eslint-config':
        specifier: 4.4.0
        version: 4.4.0(eslint@8.57.1)(typescript@5.8.3)
      '@rushstack/heft':
        specifier: 0.74.3
        version: 0.74.3(@types/node@20.19.11)
      '@rushstack/heft-jest-plugin':
        specifier: 0.16.12
        version: 0.16.12(@rushstack/heft@0.74.3)(@types/node@20.19.11)(jest-environment-node@29.5.0)(ts-node@10.9.2)
      '@rushstack/heft-node-rig':
        specifier: 2.9.4
        version: 2.9.4(@rushstack/heft@0.74.3)(@types/node@20.19.11)(ts-node@10.9.2)
      '@types/heft-jest':
        specifier: 1.0.6
        version: 1.0.6
      '@types/jest':
        specifier: ^29.5.14
        version: 29.5.14
      '@types/mustache':
        specifier: ^4.2.5
        version: 4.2.6
      '@types/node':
        specifier: ^20.14.9
        version: 20.19.11
      '@typescript-eslint/eslint-plugin':
        specifier: ^7.14.1
        version: 7.18.0(@typescript-eslint/parser@7.18.0)(eslint@8.57.1)(typescript@5.8.3)
      '@typescript-eslint/parser':
        specifier: ^7.14.1
        version: 7.18.0(eslint@8.57.1)(typescript@5.8.3)
      eslint:
        specifier: ^8.57.0
        version: 8.57.1
      eslint-plugin-import:
        specifier: ^2.32.0
        version: 2.32.0(eslint@8.57.1)
      eslint-plugin-n:
        specifier: ^16.6.2
        version: 16.6.2(eslint@8.57.1)
      eslint-plugin-node:
        specifier: ^11.1.0
        version: 11.1.0(eslint@8.57.1)
      eslint-plugin-promise:
        specifier: ^6.2.0
        version: 6.6.0(eslint@8.57.1)
      eslint-plugin-tsdoc:
        specifier: ~0.4.0
        version: 0.4.0
      heft-jest:
        specifier: ~1.0.2
        version: 1.0.2
      jest:
        specifier: ^29.7.0
        version: 29.7.0(@types/node@20.19.11)(ts-node@10.9.2)
      jest-extended:
        specifier: ^4.0.2
        version: 4.0.2(jest@29.7.0)
      mustache:
        specifier: ^4.2.0
        version: 4.2.0
      rimraf:
        specifier: ^5.0.7
        version: 5.0.10
      ts-jest:
        specifier: ^29.4.1
        version: 29.4.1(jest@29.7.0)(typescript@5.8.3)
      ts-node:
        specifier: ^10.9.2
        version: 10.9.2(@types/node@20.19.11)(typescript@5.8.3)
      typescript:
        specifier: 5.8.3
        version: 5.8.3

  ../../libraries/ts-json-base:
    devDependencies:
      '@fgv/ts-extras':
        specifier: workspace:*
        version: link:../ts-extras
      '@fgv/ts-utils':
        specifier: workspace:*
        version: link:../ts-utils
      '@fgv/ts-utils-jest':
        specifier: workspace:*
        version: link:../ts-utils-jest
      '@microsoft/api-documenter':
        specifier: ^7.26.31
        version: 7.26.31(@types/node@20.19.11)
      '@rushstack/eslint-config':
        specifier: 4.4.0
        version: 4.4.0(eslint@8.57.1)(typescript@5.8.3)
      '@rushstack/eslint-patch':
        specifier: ~1.12.0
        version: 1.12.0
      '@rushstack/heft':
        specifier: 0.74.3
        version: 0.74.3(@types/node@20.19.11)
      '@rushstack/heft-jest-plugin':
        specifier: 0.16.12
        version: 0.16.12(@rushstack/heft@0.74.3)(@types/node@20.19.11)(jest-environment-node@29.5.0)(ts-node@10.9.2)
      '@rushstack/heft-node-rig':
        specifier: 2.9.4
        version: 2.9.4(@rushstack/heft@0.74.3)(@types/node@20.19.11)(ts-node@10.9.2)
      '@types/heft-jest':
        specifier: 1.0.6
        version: 1.0.6
      '@types/jest':
        specifier: ^29.5.14
        version: 29.5.14
      '@types/node':
        specifier: ^20.14.9
        version: 20.19.11
      '@typescript-eslint/eslint-plugin':
        specifier: ^7.14.1
        version: 7.18.0(@typescript-eslint/parser@7.18.0)(eslint@8.57.1)(typescript@5.8.3)
      '@typescript-eslint/parser':
        specifier: ^7.14.1
        version: 7.18.0(eslint@8.57.1)(typescript@5.8.3)
      eslint:
        specifier: ^8.57.0
        version: 8.57.1
      eslint-plugin-import:
        specifier: ^2.32.0
        version: 2.32.0(eslint@8.57.1)
      eslint-plugin-n:
        specifier: ^16.6.2
        version: 16.6.2(eslint@8.57.1)
      eslint-plugin-node:
        specifier: ^11.1.0
        version: 11.1.0(eslint@8.57.1)
      eslint-plugin-promise:
        specifier: ^6.2.0
        version: 6.6.0(eslint@8.57.1)
      eslint-plugin-tsdoc:
        specifier: ~0.4.0
        version: 0.4.0
      jest:
        specifier: ^29.7.0
        version: 29.7.0(@types/node@20.19.11)(ts-node@10.9.2)
      jest-extended:
        specifier: ^4.0.2
        version: 4.0.2(jest@29.7.0)
      rimraf:
        specifier: ^5.0.7
        version: 5.0.10
      ts-jest:
        specifier: ^29.4.1
        version: 29.4.1(jest@29.7.0)(typescript@5.8.3)
      ts-node:
        specifier: ^10.9.2
        version: 10.9.2(@types/node@20.19.11)(typescript@5.8.3)
      typescript:
        specifier: 5.8.3
        version: 5.8.3

  ../../libraries/ts-res:
    dependencies:
      '@fgv/ts-bcp47':
        specifier: workspace:*
        version: link:../ts-bcp47
      '@fgv/ts-json':
        specifier: workspace:*
        version: link:../ts-json
      '@fgv/ts-json-base':
        specifier: workspace:*
        version: link:../ts-json-base
      '@fgv/ts-utils':
        specifier: workspace:*
        version: link:../ts-utils
      fflate:
        specifier: ~0.8.2
        version: 0.8.2
      luxon:
        specifier: ^3.7.1
        version: 3.7.1
    devDependencies:
      '@fgv/ts-extras':
        specifier: workspace:*
        version: link:../ts-extras
      '@fgv/ts-utils-jest':
        specifier: workspace:*
        version: link:../ts-utils-jest
      '@microsoft/api-documenter':
        specifier: ^7.26.31
        version: 7.26.31(@types/node@20.19.11)
      '@microsoft/api-extractor':
        specifier: ^7.52.10
        version: 7.52.10(@types/node@20.19.11)
      '@rushstack/eslint-config':
        specifier: 4.4.0
        version: 4.4.0(eslint@8.57.1)(typescript@5.8.3)
      '@rushstack/heft':
        specifier: 0.74.3
        version: 0.74.3(@types/node@20.19.11)
      '@rushstack/heft-jest-plugin':
        specifier: 0.16.12
        version: 0.16.12(@rushstack/heft@0.74.3)(@types/node@20.19.11)(jest-environment-node@29.5.0)(ts-node@10.9.2)
      '@rushstack/heft-node-rig':
        specifier: 2.9.4
        version: 2.9.4(@rushstack/heft@0.74.3)(@types/node@20.19.11)(ts-node@10.9.2)
      '@types/heft-jest':
        specifier: 1.0.6
        version: 1.0.6
      '@types/jest':
        specifier: ^29.5.14
        version: 29.5.14
      '@types/luxon':
        specifier: ^3.7.1
        version: 3.7.1
      '@types/node':
        specifier: ^20.14.9
        version: 20.19.11
      '@typescript-eslint/eslint-plugin':
        specifier: ^7.14.1
        version: 7.18.0(@typescript-eslint/parser@7.18.0)(eslint@8.57.1)(typescript@5.8.3)
      '@typescript-eslint/parser':
        specifier: ^7.14.1
        version: 7.18.0(eslint@8.57.1)(typescript@5.8.3)
      eslint:
        specifier: ^8.57.0
        version: 8.57.1
      eslint-config-prettier:
        specifier: ^10.1.8
        version: 10.1.8(eslint@8.57.1)
      eslint-plugin-import:
        specifier: ^2.32.0
        version: 2.32.0(eslint@8.57.1)
      eslint-plugin-n:
        specifier: ^16.6.2
        version: 16.6.2(eslint@8.57.1)
      eslint-plugin-node:
        specifier: ^11.1.0
        version: 11.1.0(eslint@8.57.1)
      eslint-plugin-prettier:
        specifier: ^5.5.4
        version: 5.5.4(eslint-config-prettier@10.1.8)(eslint@8.57.1)(prettier@3.6.2)
      eslint-plugin-promise:
        specifier: ^6.2.0
        version: 6.6.0(eslint@8.57.1)
      eslint-plugin-tsdoc:
        specifier: ~0.4.0
        version: 0.4.0
      jest:
        specifier: ^29.7.0
        version: 29.7.0(@types/node@20.19.11)(ts-node@10.9.2)
      prettier:
        specifier: ^3.6.2
        version: 3.6.2
      rimraf:
        specifier: ^5.0.7
        version: 5.0.10
      ts-jest:
        specifier: ^29.4.1
        version: 29.4.1(jest@29.7.0)(typescript@5.8.3)
      ts-node:
        specifier: ^10.9.2
        version: 10.9.2(@types/node@20.19.11)(typescript@5.8.3)
      typescript:
        specifier: 5.8.3
        version: 5.8.3

  ../../libraries/ts-res-ui-components:
    dependencies:
      '@fgv/ts-extras':
        specifier: workspace:*
        version: link:../ts-extras
      '@fgv/ts-json':
        specifier: workspace:*
        version: link:../ts-json
      '@fgv/ts-json-base':
        specifier: workspace:*
        version: link:../ts-json-base
      '@fgv/ts-res':
        specifier: workspace:*
        version: link:../ts-res
      '@fgv/ts-utils':
        specifier: workspace:*
        version: link:../ts-utils
      '@heroicons/react':
        specifier: ~2.2.0
        version: 2.2.0(react@19.1.1)
      json-edit-react:
        specifier: ~1.28.2
        version: 1.28.2(react@19.1.1)
      tslib:
        specifier: ^2.8.1
        version: 2.8.1
    devDependencies:
      '@fgv/ts-utils-jest':
        specifier: workspace:*
        version: link:../ts-utils-jest
      '@microsoft/api-documenter':
        specifier: ^7.26.31
        version: 7.26.31(@types/node@20.19.11)
      '@microsoft/api-extractor':
        specifier: ^7.52.10
        version: 7.52.10(@types/node@20.19.11)
      '@rushstack/eslint-config':
        specifier: 4.4.0
        version: 4.4.0(eslint@8.57.1)(typescript@5.8.3)
      '@rushstack/heft':
        specifier: 0.74.3
        version: 0.74.3(@types/node@20.19.11)
      '@rushstack/heft-jest-plugin':
        specifier: 0.16.12
        version: 0.16.12(@rushstack/heft@0.74.3)(@types/node@20.19.11)(jest-environment-jsdom@29.5.0)
      '@rushstack/heft-web-rig':
        specifier: 0.29.8
        version: 0.29.8(@rushstack/heft@0.74.3)(@types/node@20.19.11)(webpack-cli@6.0.1)
      '@testing-library/dom':
        specifier: ^10.4.0
        version: 10.4.1
      '@testing-library/jest-dom':
        specifier: ^6.4.2
        version: 6.7.0
      '@testing-library/react':
        specifier: ^16
        version: 16.3.0(@testing-library/dom@10.4.1)(@types/react-dom@19.1.7)(@types/react@19.1.10)(react-dom@19.1.1)(react@19.1.1)
      '@testing-library/user-event':
        specifier: ^14.6.1
        version: 14.6.1(@testing-library/dom@10.4.1)
      '@types/jest':
        specifier: ^29.5.14
        version: 29.5.14
      '@types/node':
        specifier: ^20.14.9
        version: 20.19.11
      '@types/react':
        specifier: ~19.1.10
        version: 19.1.10
      '@types/react-dom':
        specifier: ~19.1.7
        version: 19.1.7(@types/react@19.1.10)
      '@typescript-eslint/eslint-plugin':
        specifier: ^7.14.1
        version: 7.18.0(@typescript-eslint/parser@7.18.0)(eslint@8.57.1)(typescript@5.8.3)
      '@typescript-eslint/parser':
        specifier: ^7.14.1
        version: 7.18.0(eslint@8.57.1)(typescript@5.8.3)
      eslint:
        specifier: ^8.57.0
        version: 8.57.1
      eslint-plugin-import:
        specifier: ^2.32.0
        version: 2.32.0(eslint@8.57.1)
      eslint-plugin-node:
        specifier: ^11.1.0
        version: 11.1.0(eslint@8.57.1)
      eslint-plugin-promise:
        specifier: ^6.2.0
        version: 6.6.0(eslint@8.57.1)
      eslint-plugin-react:
        specifier: ^7.34.0
        version: 7.37.5(eslint@8.57.1)
      eslint-plugin-react-hooks:
        specifier: ^4.6.0
        version: 4.6.2(eslint@8.57.1)
      jest:
        specifier: ^29.7.0
        version: 29.7.0(@types/node@20.19.11)(ts-node@10.9.2)
      react:
        specifier: ~19.1.1
        version: 19.1.1
      react-dom:
        specifier: ~19.1.1
        version: 19.1.1(react@19.1.1)
      rimraf:
        specifier: ^5.0.7
        version: 5.0.10
      ts-jest:
        specifier: ^29.4.1
        version: 29.4.1(jest@29.7.0)(typescript@5.8.3)
      typescript:
        specifier: 5.8.3
        version: 5.8.3

  ../../libraries/ts-sudoku-lib:
    devDependencies:
      '@fgv/ts-json-base':
        specifier: workspace:*
        version: link:../ts-json-base
      '@fgv/ts-utils':
        specifier: workspace:*
        version: link:../ts-utils
      '@fgv/ts-utils-jest':
        specifier: workspace:*
        version: link:../ts-utils-jest
      '@microsoft/api-documenter':
        specifier: ^7.26.31
        version: 7.26.31(@types/node@20.19.11)
      '@microsoft/api-extractor':
        specifier: ^7.52.10
        version: 7.52.10(@types/node@20.19.11)
      '@rushstack/eslint-config':
        specifier: 4.4.0
        version: 4.4.0(eslint@8.57.1)(typescript@5.8.3)
      '@rushstack/heft':
        specifier: 0.74.3
        version: 0.74.3(@types/node@20.19.11)
      '@rushstack/heft-jest-plugin':
        specifier: 0.16.12
        version: 0.16.12(@rushstack/heft@0.74.3)(@types/node@20.19.11)(jest-environment-node@29.5.0)(ts-node@10.9.2)
      '@rushstack/heft-node-rig':
        specifier: 2.9.4
        version: 2.9.4(@rushstack/heft@0.74.3)(@types/node@20.19.11)(ts-node@10.9.2)
      '@types/heft-jest':
        specifier: 1.0.6
        version: 1.0.6
      '@types/jest':
        specifier: ^29.5.14
        version: 29.5.14
      '@types/node':
        specifier: ^20.14.9
        version: 20.19.11
      '@typescript-eslint/eslint-plugin':
        specifier: ^7.14.1
        version: 7.18.0(@typescript-eslint/parser@7.18.0)(eslint@8.57.1)(typescript@5.8.3)
      '@typescript-eslint/parser':
        specifier: ^7.14.1
        version: 7.18.0(eslint@8.57.1)(typescript@5.8.3)
      cspell:
        specifier: ^8.3.2
        version: 8.19.4
      eslint:
        specifier: ^8.57.0
        version: 8.57.1
      eslint-config-prettier:
        specifier: ^10.1.8
        version: 10.1.8(eslint@8.57.1)
      eslint-plugin-header:
        specifier: ^3.1.1
        version: 3.1.1(eslint@8.57.1)
      eslint-plugin-import:
        specifier: ^2.32.0
        version: 2.32.0(eslint@8.57.1)
      eslint-plugin-n:
        specifier: ^16.6.2
        version: 16.6.2(eslint@8.57.1)
      eslint-plugin-node:
        specifier: ^11.1.0
        version: 11.1.0(eslint@8.57.1)
      eslint-plugin-prettier:
        specifier: ^5.5.4
        version: 5.5.4(eslint-config-prettier@10.1.8)(eslint@8.57.1)(prettier@3.6.2)
      eslint-plugin-promise:
        specifier: ^6.2.0
        version: 6.6.0(eslint@8.57.1)
      eslint-plugin-tsdoc:
        specifier: ~0.4.0
        version: 0.4.0
      jest:
        specifier: ^29.7.0
        version: 29.7.0(@types/node@20.19.11)(ts-node@10.9.2)
      prettier:
        specifier: ^3.6.2
        version: 3.6.2
      rimraf:
        specifier: ^5.0.7
        version: 5.0.10
      ts-jest:
        specifier: ^29.4.1
        version: 29.4.1(jest@29.7.0)(typescript@5.8.3)
      ts-node:
        specifier: ^10.9.2
        version: 10.9.2(@types/node@20.19.11)(typescript@5.8.3)
      typescript:
        specifier: 5.8.3
        version: 5.8.3

  ../../libraries/ts-utils:
    devDependencies:
      '@jest/expect-utils':
        specifier: ^29.7.0
        version: 29.7.0
      '@microsoft/api-documenter':
        specifier: ^7.26.31
        version: 7.26.31(@types/node@20.19.11)
      '@microsoft/api-extractor':
        specifier: ^7.52.10
        version: 7.52.10(@types/node@20.19.11)
      '@rushstack/eslint-config':
        specifier: 4.4.0
        version: 4.4.0(eslint@8.57.1)(typescript@5.8.3)
      '@rushstack/heft':
        specifier: 0.74.3
        version: 0.74.3(@types/node@20.19.11)
      '@rushstack/heft-jest-plugin':
        specifier: 0.16.12
        version: 0.16.12(@rushstack/heft@0.74.3)(@types/node@20.19.11)(jest-environment-node@29.5.0)(ts-node@10.9.2)
      '@rushstack/heft-node-rig':
        specifier: 2.9.4
        version: 2.9.4(@rushstack/heft@0.74.3)(@types/node@20.19.11)(ts-node@10.9.2)
      '@types/heft-jest':
        specifier: 1.0.6
        version: 1.0.6
      '@types/jest':
        specifier: ^29.5.14
        version: 29.5.14
      '@types/luxon':
        specifier: ^3.7.1
        version: 3.7.1
      '@types/mustache':
        specifier: ^4.2.5
        version: 4.2.6
      '@types/node':
        specifier: ^20.14.9
        version: 20.19.11
      '@typescript-eslint/eslint-plugin':
        specifier: ^7.14.1
        version: 7.18.0(@typescript-eslint/parser@7.18.0)(eslint@8.57.1)(typescript@5.8.3)
      '@typescript-eslint/parser':
        specifier: ^7.14.1
        version: 7.18.0(eslint@8.57.1)(typescript@5.8.3)
      eslint:
        specifier: ^8.57.0
        version: 8.57.1
      eslint-plugin-import:
        specifier: ^2.32.0
        version: 2.32.0(eslint@8.57.1)
      eslint-plugin-n:
        specifier: ^16.6.2
        version: 16.6.2(eslint@8.57.1)
      eslint-plugin-node:
        specifier: ^11.1.0
        version: 11.1.0(eslint@8.57.1)
      eslint-plugin-promise:
        specifier: ^6.2.0
        version: 6.6.0(eslint@8.57.1)
      eslint-plugin-tsdoc:
        specifier: ~0.4.0
        version: 0.4.0
      jest:
        specifier: ^29.7.0
        version: 29.7.0(@types/node@20.19.11)(ts-node@10.9.2)
      jest-extended:
        specifier: ^4.0.2
        version: 4.0.2(jest@29.7.0)
      jest-matcher-utils:
        specifier: ^29.7.0
        version: 29.7.0
      jest-snapshot:
        specifier: ~29.7.0
        version: 29.7.0
      rimraf:
        specifier: ^5.0.7
        version: 5.0.10
      ts-jest:
        specifier: ^29.4.1
        version: 29.4.1(jest@29.7.0)(typescript@5.8.3)
      ts-node:
        specifier: ^10.9.2
        version: 10.9.2(@types/node@20.19.11)(typescript@5.8.3)
      typescript:
        specifier: 5.8.3
        version: 5.8.3

  ../../libraries/ts-utils-jest:
    dependencies:
      '@jest/expect-utils':
        specifier: ^29.7.0
        version: 29.7.0
      expect:
        specifier: ^29.7.0
        version: 29.7.0
      jest-matcher-utils:
        specifier: ^29.7.0
        version: 29.7.0
      jest-snapshot:
        specifier: ~29.7.0
        version: 29.7.0
    devDependencies:
      '@fgv/ts-utils':
        specifier: workspace:*
        version: link:../ts-utils
      '@rushstack/eslint-config':
        specifier: 4.4.0
        version: 4.4.0(eslint@8.57.1)(typescript@5.8.3)
      '@rushstack/heft':
        specifier: 0.74.3
        version: 0.74.3(@types/node@20.19.11)
      '@rushstack/heft-jest-plugin':
        specifier: 0.16.12
        version: 0.16.12(@rushstack/heft@0.74.3)(@types/node@20.19.11)(jest-environment-node@29.5.0)(ts-node@10.9.2)
      '@rushstack/heft-node-rig':
        specifier: 2.9.4
        version: 2.9.4(@rushstack/heft@0.74.3)(@types/node@20.19.11)(ts-node@10.9.2)
      '@types/heft-jest':
        specifier: 1.0.6
        version: 1.0.6
      '@types/jest':
        specifier: ^29.5.14
        version: 29.5.14
      '@types/node':
        specifier: ^20.14.9
        version: 20.19.11
      '@typescript-eslint/eslint-plugin':
        specifier: ^7.14.1
        version: 7.18.0(@typescript-eslint/parser@7.18.0)(eslint@8.57.1)(typescript@5.8.3)
      '@typescript-eslint/parser':
        specifier: ^7.14.1
        version: 7.18.0(eslint@8.57.1)(typescript@5.8.3)
      eslint:
        specifier: ^8.57.0
        version: 8.57.1
      eslint-plugin-import:
        specifier: ^2.32.0
        version: 2.32.0(eslint@8.57.1)
      eslint-plugin-n:
        specifier: ^16.6.2
        version: 16.6.2(eslint@8.57.1)
      eslint-plugin-node:
        specifier: ^11.1.0
        version: 11.1.0(eslint@8.57.1)
      eslint-plugin-promise:
        specifier: ^6.2.0
        version: 6.6.0(eslint@8.57.1)
      eslint-plugin-tsdoc:
        specifier: ~0.4.0
        version: 0.4.0
      jest:
        specifier: ^29.7.0
        version: 29.7.0(@types/node@20.19.11)(ts-node@10.9.2)
      prettier:
        specifier: ^3.6.2
        version: 3.6.2
      rimraf:
        specifier: ^5.0.7
        version: 5.0.10
      ts-jest:
        specifier: ^29.4.1
        version: 29.4.1(jest@29.7.0)(typescript@5.8.3)
      ts-node:
        specifier: ^10.9.2
        version: 10.9.2(@types/node@20.19.11)(typescript@5.8.3)
      typescript:
        specifier: 5.8.3
        version: 5.8.3

  ../../tools/ts-res-browser:
    dependencies:
      '@fgv/ts-extras':
        specifier: workspace:*
        version: link:../../libraries/ts-extras
      '@fgv/ts-json':
        specifier: workspace:*
        version: link:../../libraries/ts-json
      '@fgv/ts-json-base':
        specifier: workspace:*
        version: link:../../libraries/ts-json-base
      '@fgv/ts-res':
        specifier: workspace:*
        version: link:../../libraries/ts-res
      '@fgv/ts-res-ui-components':
        specifier: workspace:*
        version: link:../../libraries/ts-res-ui-components
      '@fgv/ts-utils':
        specifier: workspace:*
        version: link:../../libraries/ts-utils
      '@heroicons/react':
        specifier: ~2.2.0
        version: 2.2.0(react@19.1.1)
      assert:
        specifier: ~2.1.0
        version: 2.1.0
      browserify-zlib:
        specifier: ~0.2.0
        version: 0.2.0
      buffer:
        specifier: ~6.0.3
        version: 6.0.3
      core-js:
        specifier: ~3.45.0
        version: 3.45.0
      crypto-browserify:
        specifier: ~3.12.1
        version: 3.12.1
      json-edit-react:
        specifier: ~1.28.2
        version: 1.28.2(react@19.1.1)
      path-browserify:
        specifier: ~1.0.1
        version: 1.0.1
      process:
        specifier: ~0.11.10
        version: 0.11.10
      react:
        specifier: ~19.1.1
        version: 19.1.1
      react-dom:
        specifier: ~19.1.1
        version: 19.1.1(react@19.1.1)
      serve-handler:
        specifier: ~6.1.6
        version: 6.1.6
      stream-browserify:
        specifier: ~3.0.0
        version: 3.0.0
      util:
        specifier: ~0.12.5
        version: 0.12.5
      whatwg-fetch:
        specifier: ~3.6.20
        version: 3.6.20
    devDependencies:
      '@babel/core':
        specifier: ~7.28.3
        version: 7.28.3
      '@babel/preset-env':
        specifier: ~7.28.3
        version: 7.28.3(@babel/core@7.28.3)
      '@babel/preset-react':
        specifier: ~7.27.1
        version: 7.27.1(@babel/core@7.28.3)
      '@babel/preset-typescript':
        specifier: ~7.27.1
        version: 7.27.1(@babel/core@7.28.3)
      '@fgv/ts-utils-jest':
        specifier: workspace:*
        version: link:../../libraries/ts-utils-jest
      '@rushstack/heft':
        specifier: 0.74.3
        version: 0.74.3(@types/node@20.19.11)
      '@rushstack/heft-api-extractor-plugin':
        specifier: ~0.4.11
        version: 0.4.11(@rushstack/heft@0.74.3)(@types/node@20.19.11)
      '@rushstack/heft-jest-plugin':
        specifier: 0.16.12
        version: 0.16.12(@rushstack/heft@0.74.3)(@types/node@20.19.11)(jest-environment-jsdom@29.5.0)
      '@rushstack/heft-lint-plugin':
        specifier: ~0.7.4
        version: 0.7.4(@rushstack/heft@0.74.3)(@types/node@20.19.11)
      '@rushstack/heft-sass-plugin':
        specifier: ~0.17.12
        version: 0.17.12(@rushstack/heft@0.74.3)(@types/node@20.19.11)
      '@rushstack/heft-web-rig':
        specifier: 0.29.8
        version: 0.29.8(@rushstack/heft@0.74.3)(@types/node@20.19.11)(webpack-cli@6.0.1)
      '@rushstack/heft-webpack5-plugin':
        specifier: ~0.11.40
        version: 0.11.40(@rushstack/heft@0.74.3)(@types/node@20.19.11)(webpack-cli@6.0.1)(webpack@5.101.2)
      '@types/node':
        specifier: ^20.14.9
        version: 20.19.11
      '@types/react':
        specifier: ~19.1.10
        version: 19.1.10
      '@types/react-dom':
        specifier: ~19.1.7
        version: 19.1.7(@types/react@19.1.10)
      autoprefixer:
        specifier: ~10.4.21
        version: 10.4.21(postcss@8.5.6)
      babel-loader:
        specifier: ~10.0.0
        version: 10.0.0(@babel/core@7.28.3)(webpack@5.101.2)
      css-loader:
        specifier: ~7.1.2
        version: 7.1.2(webpack@5.101.2)
      html-webpack-plugin:
        specifier: ~5.6.4
        version: 5.6.4(webpack@5.101.2)
      jest:
        specifier: ^29.7.0
        version: 29.7.0(@types/node@20.19.11)(ts-node@10.9.2)
      postcss:
        specifier: ~8.5.6
        version: 8.5.6
      postcss-loader:
        specifier: ~8.1.1
        version: 8.1.1(postcss@8.5.6)(typescript@5.8.3)(webpack@5.101.2)
      rimraf:
        specifier: ^5.0.7
        version: 5.0.10
      style-loader:
        specifier: ~4.0.0
        version: 4.0.0(webpack@5.101.2)
      tailwindcss:
        specifier: ^3.4.0
        version: 3.4.17
      typescript:
        specifier: 5.8.3
        version: 5.8.3
      webpack:
        specifier: ~5.101.2
        version: 5.101.2(webpack-cli@6.0.1)
      webpack-cli:
        specifier: ~6.0.1
        version: 6.0.1(webpack-dev-server@5.2.2)(webpack@5.101.2)
      webpack-dev-server:
        specifier: ~5.2.2
        version: 5.2.2(webpack-cli@6.0.1)(webpack@5.101.2)

  ../../tools/ts-res-browser-cli:
    dependencies:
      '@fgv/ts-json':
        specifier: workspace:*
        version: link:../../libraries/ts-json
      '@fgv/ts-json-base':
        specifier: workspace:*
        version: link:../../libraries/ts-json-base
      '@fgv/ts-res':
        specifier: workspace:*
        version: link:../../libraries/ts-res
      '@fgv/ts-res-browser':
        specifier: workspace:*
        version: link:../ts-res-browser
      '@fgv/ts-utils':
        specifier: workspace:*
        version: link:../../libraries/ts-utils
      commander:
        specifier: ^11.0.0
        version: 11.1.0
    devDependencies:
      '@fgv/ts-utils-jest':
        specifier: workspace:*
        version: link:../../libraries/ts-utils-jest
      '@rushstack/heft':
        specifier: 0.74.3
        version: 0.74.3(@types/node@20.19.11)
      '@rushstack/heft-node-rig':
        specifier: 2.9.4
        version: 2.9.4(@rushstack/heft@0.74.3)(@types/node@20.19.11)
      '@types/jest':
        specifier: ^29.5.14
        version: 29.5.14
      '@types/node':
        specifier: ^20.14.9
        version: 20.19.11
      eslint:
        specifier: ^8.57.0
        version: 8.57.1
      jest:
        specifier: ^29.7.0
        version: 29.7.0(@types/node@20.19.11)(ts-node@10.9.2)
      typescript:
        specifier: 5.8.3
        version: 5.8.3

  ../../tools/ts-res-cli:
    dependencies:
      '@fgv/ts-extras':
        specifier: workspace:*
        version: link:../../libraries/ts-extras
      '@fgv/ts-json':
        specifier: workspace:*
        version: link:../../libraries/ts-json
      '@fgv/ts-json-base':
        specifier: workspace:*
        version: link:../../libraries/ts-json-base
      '@fgv/ts-res':
        specifier: workspace:*
        version: link:../../libraries/ts-res
      '@fgv/ts-utils':
        specifier: workspace:*
        version: link:../../libraries/ts-utils
      commander:
        specifier: ^11.0.0
        version: 11.1.0
    devDependencies:
      '@fgv/ts-utils-jest':
        specifier: workspace:*
        version: link:../../libraries/ts-utils-jest
      '@rushstack/eslint-config':
        specifier: 4.4.0
        version: 4.4.0(eslint@8.57.1)(typescript@5.8.3)
      '@rushstack/heft':
        specifier: 0.74.3
        version: 0.74.3(@types/node@20.19.11)
      '@rushstack/heft-jest-plugin':
        specifier: 0.16.12
        version: 0.16.12(@rushstack/heft@0.74.3)(@types/node@20.19.11)(jest-environment-jsdom@29.5.0)
      '@rushstack/heft-node-rig':
        specifier: 2.9.4
        version: 2.9.4(@rushstack/heft@0.74.3)(@types/node@20.19.11)
      '@types/heft-jest':
        specifier: 1.0.6
        version: 1.0.6
      '@types/jest':
        specifier: ^29.5.14
        version: 29.5.14
      '@types/node':
        specifier: ^20.14.9
        version: 20.19.11
      '@typescript-eslint/eslint-plugin':
        specifier: ^7.14.1
        version: 7.18.0(@typescript-eslint/parser@7.18.0)(eslint@8.57.1)(typescript@5.8.3)
      '@typescript-eslint/parser':
        specifier: ^7.14.1
        version: 7.18.0(eslint@8.57.1)(typescript@5.8.3)
      eslint:
        specifier: ^8.57.0
        version: 8.57.1
      jest:
        specifier: ^29.7.0
        version: 29.7.0(@types/node@20.19.11)(ts-node@10.9.2)
      ts-jest:
        specifier: ^29.4.1
        version: 29.4.1(jest@29.7.0)(typescript@5.8.3)
      typescript:
        specifier: 5.8.3
        version: 5.8.3

  ../../tools/ts-res-ui-playground:
    dependencies:
      '@fgv/ts-extras':
        specifier: workspace:*
        version: link:../../libraries/ts-extras
      '@fgv/ts-json':
        specifier: workspace:*
        version: link:../../libraries/ts-json
      '@fgv/ts-json-base':
        specifier: workspace:*
        version: link:../../libraries/ts-json-base
      '@fgv/ts-res':
        specifier: workspace:*
        version: link:../../libraries/ts-res
      '@fgv/ts-res-ui-components':
        specifier: workspace:*
        version: link:../../libraries/ts-res-ui-components
      '@fgv/ts-utils':
        specifier: workspace:*
        version: link:../../libraries/ts-utils
      '@heroicons/react':
        specifier: ~2.2.0
        version: 2.2.0(react@19.1.1)
      assert:
        specifier: ~2.1.0
        version: 2.1.0
      browserify-zlib:
        specifier: ~0.2.0
        version: 0.2.0
      buffer:
        specifier: ~6.0.3
        version: 6.0.3
      core-js:
        specifier: ~3.45.0
        version: 3.45.0
      crypto-browserify:
        specifier: ~3.12.1
        version: 3.12.1
      json-edit-react:
        specifier: ~1.28.2
        version: 1.28.2(react@19.1.1)
      path-browserify:
        specifier: ~1.0.1
        version: 1.0.1
      process:
        specifier: ~0.11.10
        version: 0.11.10
      react:
        specifier: ~19.1.1
        version: 19.1.1
      react-dom:
        specifier: ~19.1.1
        version: 19.1.1(react@19.1.1)
      serve-handler:
        specifier: ~6.1.6
        version: 6.1.6
      stream-browserify:
        specifier: ~3.0.0
        version: 3.0.0
      util:
        specifier: ~0.12.5
        version: 0.12.5
      whatwg-fetch:
        specifier: ~3.6.20
        version: 3.6.20
    devDependencies:
      '@babel/core':
        specifier: ~7.28.3
        version: 7.28.3
      '@babel/preset-env':
        specifier: ~7.28.3
        version: 7.28.3(@babel/core@7.28.3)
      '@babel/preset-react':
        specifier: ~7.27.1
        version: 7.27.1(@babel/core@7.28.3)
      '@babel/preset-typescript':
        specifier: ~7.27.1
        version: 7.27.1(@babel/core@7.28.3)
      '@fgv/ts-utils-jest':
        specifier: workspace:*
        version: link:../../libraries/ts-utils-jest
      '@rushstack/heft':
        specifier: 0.74.3
        version: 0.74.3(@types/node@20.19.11)
      '@rushstack/heft-api-extractor-plugin':
        specifier: ~0.4.11
        version: 0.4.11(@rushstack/heft@0.74.3)(@types/node@20.19.11)
      '@rushstack/heft-jest-plugin':
        specifier: 0.16.12
        version: 0.16.12(@rushstack/heft@0.74.3)(@types/node@20.19.11)(jest-environment-jsdom@29.5.0)
      '@rushstack/heft-lint-plugin':
        specifier: ~0.7.4
        version: 0.7.4(@rushstack/heft@0.74.3)(@types/node@20.19.11)
      '@rushstack/heft-sass-plugin':
        specifier: ~0.17.12
        version: 0.17.12(@rushstack/heft@0.74.3)(@types/node@20.19.11)
      '@rushstack/heft-web-rig':
        specifier: 0.29.8
        version: 0.29.8(@rushstack/heft@0.74.3)(@types/node@20.19.11)(webpack-cli@6.0.1)
      '@rushstack/heft-webpack5-plugin':
        specifier: ~0.11.40
        version: 0.11.40(@rushstack/heft@0.74.3)(@types/node@20.19.11)(webpack-cli@6.0.1)(webpack@5.101.2)
      '@types/node':
        specifier: ^20.14.9
        version: 20.19.11
      '@types/react':
        specifier: ~19.1.10
        version: 19.1.10
      '@types/react-dom':
        specifier: ~19.1.7
        version: 19.1.7(@types/react@19.1.10)
      autoprefixer:
        specifier: ~10.4.21
        version: 10.4.21(postcss@8.5.6)
      babel-loader:
        specifier: ~10.0.0
        version: 10.0.0(@babel/core@7.28.3)(webpack@5.101.2)
      css-loader:
        specifier: ~7.1.2
        version: 7.1.2(webpack@5.101.2)
      html-webpack-plugin:
        specifier: ~5.6.4
        version: 5.6.4(webpack@5.101.2)
      jest:
        specifier: ^29.7.0
        version: 29.7.0(@types/node@20.19.11)(ts-node@10.9.2)
      postcss:
        specifier: ~8.5.6
        version: 8.5.6
      postcss-loader:
        specifier: ~8.1.1
        version: 8.1.1(postcss@8.5.6)(typescript@5.8.3)(webpack@5.101.2)
      rimraf:
        specifier: ^5.0.7
        version: 5.0.10
      style-loader:
        specifier: ~4.0.0
        version: 4.0.0(webpack@5.101.2)
      tailwindcss:
        specifier: ^3.4.0
        version: 3.4.17
      typescript:
        specifier: 5.8.3
        version: 5.8.3
      webpack:
        specifier: ~5.101.2
        version: 5.101.2(webpack-cli@6.0.1)
      webpack-cli:
        specifier: ~6.0.1
        version: 6.0.1(webpack-dev-server@5.2.2)(webpack@5.101.2)
      webpack-dev-server:
        specifier: ~5.2.2
        version: 5.2.2(webpack-cli@6.0.1)(webpack@5.101.2)

packages:

  /@adobe/css-tools@4.4.4:
    resolution: {integrity: sha512-Elp+iwUx5rN5+Y8xLt5/GRoG20WGoDCQ/1Fb+1LiGtvwbDavuSk0jhD/eZdckHAuzcDzccnkv+rEjyWfRx18gg==}
    dev: true

  /@alloc/quick-lru@5.2.0:
    resolution: {integrity: sha512-UrcABB+4bUrFABwbluTIBErXwvbsU/V7TZWfmbgJfbkwiBuziS9gxdODUyuiecfdGQ85jglMW6juS3+z5TsKLw==}
    engines: {node: '>=10'}
    dev: true

  /@ampproject/remapping@2.3.0:
    resolution: {integrity: sha512-30iZtAPgz+LTIYoeivqYo853f02jBYSd5uGnGpkFV0M3xOt9aN73erkgYAmZU43x4VfqcnLxW9Kpg3R5LC4YYw==}
    engines: {node: '>=6.0.0'}
    dependencies:
      '@jridgewell/gen-mapping': 0.3.13
      '@jridgewell/trace-mapping': 0.3.30

  /@babel/code-frame@7.27.1:
    resolution: {integrity: sha512-cjQ7ZlQ0Mv3b47hABuTevyTuYN4i+loJKGeV9flcCgIK37cCXRh+L1bd3iBHlynerhQ7BhCkn2BPbQUL+rGqFg==}
    engines: {node: '>=6.9.0'}
    dependencies:
      '@babel/helper-validator-identifier': 7.27.1
      js-tokens: 4.0.0
      picocolors: 1.1.1

  /@babel/compat-data@7.28.0:
    resolution: {integrity: sha512-60X7qkglvrap8mn1lh2ebxXdZYtUcpd7gsmy9kLaBJ4i/WdY8PqTSdxyA8qraikqKQK5C1KRBKXqznrVapyNaw==}
    engines: {node: '>=6.9.0'}

  /@babel/core@7.28.3:
    resolution: {integrity: sha512-yDBHV9kQNcr2/sUr9jghVyz9C3Y5G2zUM2H2lo+9mKv4sFgbA8s8Z9t8D1jiTkGoO/NoIfKMyKWr4s6CN23ZwQ==}
    engines: {node: '>=6.9.0'}
    dependencies:
      '@ampproject/remapping': 2.3.0
      '@babel/code-frame': 7.27.1
      '@babel/generator': 7.28.3
      '@babel/helper-compilation-targets': 7.27.2
      '@babel/helper-module-transforms': 7.28.3(@babel/core@7.28.3)
      '@babel/helpers': 7.28.3
      '@babel/parser': 7.28.3
      '@babel/template': 7.27.2
      '@babel/traverse': 7.28.3
      '@babel/types': 7.28.2
      convert-source-map: 2.0.0
      debug: 4.4.1
      gensync: 1.0.0-beta.2
      json5: 2.2.3
      semver: 6.3.1
    transitivePeerDependencies:
      - supports-color

  /@babel/generator@7.28.3:
    resolution: {integrity: sha512-3lSpxGgvnmZznmBkCRnVREPUFJv2wrv9iAoFDvADJc0ypmdOxdUtcLeBgBJ6zE0PMeTKnxeQzyk0xTBq4Ep7zw==}
    engines: {node: '>=6.9.0'}
    dependencies:
      '@babel/parser': 7.28.3
      '@babel/types': 7.28.2
      '@jridgewell/gen-mapping': 0.3.13
      '@jridgewell/trace-mapping': 0.3.30
      jsesc: 3.1.0

  /@babel/helper-annotate-as-pure@7.27.3:
    resolution: {integrity: sha512-fXSwMQqitTGeHLBC08Eq5yXz2m37E4pJX1qAU1+2cNedz/ifv/bVXft90VeSav5nFO61EcNgwr0aJxbyPaWBPg==}
    engines: {node: '>=6.9.0'}
    dependencies:
      '@babel/types': 7.28.2
    dev: true

  /@babel/helper-compilation-targets@7.27.2:
    resolution: {integrity: sha512-2+1thGUUWWjLTYTHZWK1n8Yga0ijBz1XAhUXcKy81rd5g6yh7hGqMp45v7cadSbEHc9G3OTv45SyneRN3ps4DQ==}
    engines: {node: '>=6.9.0'}
    dependencies:
      '@babel/compat-data': 7.28.0
      '@babel/helper-validator-option': 7.27.1
      browserslist: 4.25.2
      lru-cache: 5.1.1
      semver: 6.3.1

  /@babel/helper-create-class-features-plugin@7.28.3(@babel/core@7.28.3):
    resolution: {integrity: sha512-V9f6ZFIYSLNEbuGA/92uOvYsGCJNsuA8ESZ4ldc09bWk/j8H8TKiPw8Mk1eG6olpnO0ALHJmYfZvF4MEE4gajg==}
    engines: {node: '>=6.9.0'}
    peerDependencies:
      '@babel/core': ^7.0.0
    dependencies:
      '@babel/core': 7.28.3
      '@babel/helper-annotate-as-pure': 7.27.3
      '@babel/helper-member-expression-to-functions': 7.27.1
      '@babel/helper-optimise-call-expression': 7.27.1
      '@babel/helper-replace-supers': 7.27.1(@babel/core@7.28.3)
      '@babel/helper-skip-transparent-expression-wrappers': 7.27.1
      '@babel/traverse': 7.28.3
      semver: 6.3.1
    transitivePeerDependencies:
      - supports-color
    dev: true

  /@babel/helper-create-regexp-features-plugin@7.27.1(@babel/core@7.28.3):
    resolution: {integrity: sha512-uVDC72XVf8UbrH5qQTc18Agb8emwjTiZrQE11Nv3CuBEZmVvTwwE9CBUEvHku06gQCAyYf8Nv6ja1IN+6LMbxQ==}
    engines: {node: '>=6.9.0'}
    peerDependencies:
      '@babel/core': ^7.0.0
    dependencies:
      '@babel/core': 7.28.3
      '@babel/helper-annotate-as-pure': 7.27.3
      regexpu-core: 6.2.0
      semver: 6.3.1
    dev: true

  /@babel/helper-define-polyfill-provider@0.6.5(@babel/core@7.28.3):
    resolution: {integrity: sha512-uJnGFcPsWQK8fvjgGP5LZUZZsYGIoPeRjSF5PGwrelYgq7Q15/Ft9NGFp1zglwgIv//W0uG4BevRuSJRyylZPg==}
    peerDependencies:
      '@babel/core': ^7.4.0 || ^8.0.0-0 <8.0.0
    dependencies:
      '@babel/core': 7.28.3
      '@babel/helper-compilation-targets': 7.27.2
      '@babel/helper-plugin-utils': 7.27.1
      debug: 4.4.1
      lodash.debounce: 4.0.8
      resolve: 1.22.10
    transitivePeerDependencies:
      - supports-color
    dev: true

  /@babel/helper-globals@7.28.0:
    resolution: {integrity: sha512-+W6cISkXFa1jXsDEdYA8HeevQT/FULhxzR99pxphltZcVaugps53THCeiWA8SguxxpSp3gKPiuYfSWopkLQ4hw==}
    engines: {node: '>=6.9.0'}

  /@babel/helper-member-expression-to-functions@7.27.1:
    resolution: {integrity: sha512-E5chM8eWjTp/aNoVpcbfM7mLxu9XGLWYise2eBKGQomAk/Mb4XoxyqXTZbuTohbsl8EKqdlMhnDI2CCLfcs9wA==}
    engines: {node: '>=6.9.0'}
    dependencies:
      '@babel/traverse': 7.28.3
      '@babel/types': 7.28.2
    transitivePeerDependencies:
      - supports-color
    dev: true

  /@babel/helper-module-imports@7.27.1:
    resolution: {integrity: sha512-0gSFWUPNXNopqtIPQvlD5WgXYI5GY2kP2cCvoT8kczjbfcfuIljTbcWrulD1CIPIX2gt1wghbDy08yE1p+/r3w==}
    engines: {node: '>=6.9.0'}
    dependencies:
      '@babel/traverse': 7.28.3
      '@babel/types': 7.28.2
    transitivePeerDependencies:
      - supports-color

  /@babel/helper-module-transforms@7.28.3(@babel/core@7.28.3):
    resolution: {integrity: sha512-gytXUbs8k2sXS9PnQptz5o0QnpLL51SwASIORY6XaBKF88nsOT0Zw9szLqlSGQDP/4TljBAD5y98p2U1fqkdsw==}
    engines: {node: '>=6.9.0'}
    peerDependencies:
      '@babel/core': ^7.0.0
    dependencies:
      '@babel/core': 7.28.3
      '@babel/helper-module-imports': 7.27.1
      '@babel/helper-validator-identifier': 7.27.1
      '@babel/traverse': 7.28.3
    transitivePeerDependencies:
      - supports-color

  /@babel/helper-optimise-call-expression@7.27.1:
    resolution: {integrity: sha512-URMGH08NzYFhubNSGJrpUEphGKQwMQYBySzat5cAByY1/YgIRkULnIy3tAMeszlL/so2HbeilYloUmSpd7GdVw==}
    engines: {node: '>=6.9.0'}
    dependencies:
      '@babel/types': 7.28.2
    dev: true

  /@babel/helper-plugin-utils@7.27.1:
    resolution: {integrity: sha512-1gn1Up5YXka3YYAHGKpbideQ5Yjf1tDa9qYcgysz+cNCXukyLl6DjPXhD3VRwSb8c0J9tA4b2+rHEZtc6R0tlw==}
    engines: {node: '>=6.9.0'}

  /@babel/helper-remap-async-to-generator@7.27.1(@babel/core@7.28.3):
    resolution: {integrity: sha512-7fiA521aVw8lSPeI4ZOD3vRFkoqkJcS+z4hFo82bFSH/2tNd6eJ5qCVMS5OzDmZh/kaHQeBaeyxK6wljcPtveA==}
    engines: {node: '>=6.9.0'}
    peerDependencies:
      '@babel/core': ^7.0.0
    dependencies:
      '@babel/core': 7.28.3
      '@babel/helper-annotate-as-pure': 7.27.3
      '@babel/helper-wrap-function': 7.28.3
      '@babel/traverse': 7.28.3
    transitivePeerDependencies:
      - supports-color
    dev: true

  /@babel/helper-replace-supers@7.27.1(@babel/core@7.28.3):
    resolution: {integrity: sha512-7EHz6qDZc8RYS5ElPoShMheWvEgERonFCs7IAonWLLUTXW59DP14bCZt89/GKyreYn8g3S83m21FelHKbeDCKA==}
    engines: {node: '>=6.9.0'}
    peerDependencies:
      '@babel/core': ^7.0.0
    dependencies:
      '@babel/core': 7.28.3
      '@babel/helper-member-expression-to-functions': 7.27.1
      '@babel/helper-optimise-call-expression': 7.27.1
      '@babel/traverse': 7.28.3
    transitivePeerDependencies:
      - supports-color
    dev: true

  /@babel/helper-skip-transparent-expression-wrappers@7.27.1:
    resolution: {integrity: sha512-Tub4ZKEXqbPjXgWLl2+3JpQAYBJ8+ikpQ2Ocj/q/r0LwE3UhENh7EUabyHjz2kCEsrRY83ew2DQdHluuiDQFzg==}
    engines: {node: '>=6.9.0'}
    dependencies:
      '@babel/traverse': 7.28.3
      '@babel/types': 7.28.2
    transitivePeerDependencies:
      - supports-color
    dev: true

  /@babel/helper-string-parser@7.27.1:
    resolution: {integrity: sha512-qMlSxKbpRlAridDExk92nSobyDdpPijUq2DW6oDnUqd0iOGxmQjyqhMIihI9+zv4LPyZdRje2cavWPbCbWm3eA==}
    engines: {node: '>=6.9.0'}

  /@babel/helper-validator-identifier@7.27.1:
    resolution: {integrity: sha512-D2hP9eA+Sqx1kBZgzxZh0y1trbuU+JoDkiEwqhQ36nodYqJwyEIhPSdMNd7lOm/4io72luTPWH20Yda0xOuUow==}
    engines: {node: '>=6.9.0'}

  /@babel/helper-validator-option@7.27.1:
    resolution: {integrity: sha512-YvjJow9FxbhFFKDSuFnVCe2WxXk1zWc22fFePVNEaWJEu8IrZVlda6N0uHwzZrUM1il7NC9Mlp4MaJYbYd9JSg==}
    engines: {node: '>=6.9.0'}

  /@babel/helper-wrap-function@7.28.3:
    resolution: {integrity: sha512-zdf983tNfLZFletc0RRXYrHrucBEg95NIFMkn6K9dbeMYnsgHaSBGcQqdsCSStG2PYwRre0Qc2NNSCXbG+xc6g==}
    engines: {node: '>=6.9.0'}
    dependencies:
      '@babel/template': 7.27.2
      '@babel/traverse': 7.28.3
      '@babel/types': 7.28.2
    transitivePeerDependencies:
      - supports-color
    dev: true

  /@babel/helpers@7.28.3:
    resolution: {integrity: sha512-PTNtvUQihsAsDHMOP5pfobP8C6CM4JWXmP8DrEIt46c3r2bf87Ua1zoqevsMo9g+tWDwgWrFP5EIxuBx5RudAw==}
    engines: {node: '>=6.9.0'}
    dependencies:
      '@babel/template': 7.27.2
      '@babel/types': 7.28.2

  /@babel/parser@7.28.3:
    resolution: {integrity: sha512-7+Ey1mAgYqFAx2h0RuoxcQT5+MlG3GTV0TQrgr7/ZliKsm/MNDxVVutlWaziMq7wJNAz8MTqz55XLpWvva6StA==}
    engines: {node: '>=6.0.0'}
    hasBin: true
    dependencies:
      '@babel/types': 7.28.2

  /@babel/plugin-bugfix-firefox-class-in-computed-class-key@7.27.1(@babel/core@7.28.3):
    resolution: {integrity: sha512-QPG3C9cCVRQLxAVwmefEmwdTanECuUBMQZ/ym5kiw3XKCGA7qkuQLcjWWHcrD/GKbn/WmJwaezfuuAOcyKlRPA==}
    engines: {node: '>=6.9.0'}
    peerDependencies:
      '@babel/core': ^7.0.0
    dependencies:
      '@babel/core': 7.28.3
      '@babel/helper-plugin-utils': 7.27.1
      '@babel/traverse': 7.28.3
    transitivePeerDependencies:
      - supports-color
    dev: true

  /@babel/plugin-bugfix-safari-class-field-initializer-scope@7.27.1(@babel/core@7.28.3):
    resolution: {integrity: sha512-qNeq3bCKnGgLkEXUuFry6dPlGfCdQNZbn7yUAPCInwAJHMU7THJfrBSozkcWq5sNM6RcF3S8XyQL2A52KNR9IA==}
    engines: {node: '>=6.9.0'}
    peerDependencies:
      '@babel/core': ^7.0.0
    dependencies:
      '@babel/core': 7.28.3
      '@babel/helper-plugin-utils': 7.27.1
    dev: true

  /@babel/plugin-bugfix-safari-id-destructuring-collision-in-function-expression@7.27.1(@babel/core@7.28.3):
    resolution: {integrity: sha512-g4L7OYun04N1WyqMNjldFwlfPCLVkgB54A/YCXICZYBsvJJE3kByKv9c9+R/nAfmIfjl2rKYLNyMHboYbZaWaA==}
    engines: {node: '>=6.9.0'}
    peerDependencies:
      '@babel/core': ^7.0.0
    dependencies:
      '@babel/core': 7.28.3
      '@babel/helper-plugin-utils': 7.27.1
    dev: true

  /@babel/plugin-bugfix-v8-spread-parameters-in-optional-chaining@7.27.1(@babel/core@7.28.3):
    resolution: {integrity: sha512-oO02gcONcD5O1iTLi/6frMJBIwWEHceWGSGqrpCmEL8nogiS6J9PBlE48CaK20/Jx1LuRml9aDftLgdjXT8+Cw==}
    engines: {node: '>=6.9.0'}
    peerDependencies:
      '@babel/core': ^7.13.0
    dependencies:
      '@babel/core': 7.28.3
      '@babel/helper-plugin-utils': 7.27.1
      '@babel/helper-skip-transparent-expression-wrappers': 7.27.1
      '@babel/plugin-transform-optional-chaining': 7.27.1(@babel/core@7.28.3)
    transitivePeerDependencies:
      - supports-color
    dev: true

  /@babel/plugin-bugfix-v8-static-class-fields-redefine-readonly@7.28.3(@babel/core@7.28.3):
    resolution: {integrity: sha512-b6YTX108evsvE4YgWyQ921ZAFFQm3Bn+CA3+ZXlNVnPhx+UfsVURoPjfGAPCjBgrqo30yX/C2nZGX96DxvR9Iw==}
    engines: {node: '>=6.9.0'}
    peerDependencies:
      '@babel/core': ^7.0.0
    dependencies:
      '@babel/core': 7.28.3
      '@babel/helper-plugin-utils': 7.27.1
      '@babel/traverse': 7.28.3
    transitivePeerDependencies:
      - supports-color
    dev: true

  /@babel/plugin-proposal-private-property-in-object@7.21.0-placeholder-for-preset-env.2(@babel/core@7.28.3):
    resolution: {integrity: sha512-SOSkfJDddaM7mak6cPEpswyTRnuRltl429hMraQEglW+OkovnCzsiszTmsrlY//qLFjCpQDFRvjdm2wA5pPm9w==}
    engines: {node: '>=6.9.0'}
    peerDependencies:
      '@babel/core': ^7.0.0-0
    dependencies:
      '@babel/core': 7.28.3
    dev: true

  /@babel/plugin-syntax-async-generators@7.8.4(@babel/core@7.28.3):
    resolution: {integrity: sha512-tycmZxkGfZaxhMRbXlPXuVFpdWlXpir2W4AMhSJgRKzk/eDlIXOhb2LHWoLpDF7TEHylV5zNhykX6KAgHJmTNw==}
    peerDependencies:
      '@babel/core': ^7.0.0-0
    dependencies:
      '@babel/core': 7.28.3
      '@babel/helper-plugin-utils': 7.27.1

  /@babel/plugin-syntax-bigint@7.8.3(@babel/core@7.28.3):
    resolution: {integrity: sha512-wnTnFlG+YxQm3vDxpGE57Pj0srRU4sHE/mDkt1qv2YJJSeUAec2ma4WLUnUPeKjyrfntVwe/N6dCXpU+zL3Npg==}
    peerDependencies:
      '@babel/core': ^7.0.0-0
    dependencies:
      '@babel/core': 7.28.3
      '@babel/helper-plugin-utils': 7.27.1

  /@babel/plugin-syntax-class-properties@7.12.13(@babel/core@7.28.3):
    resolution: {integrity: sha512-fm4idjKla0YahUNgFNLCB0qySdsoPiZP3iQE3rky0mBUtMZ23yDJ9SJdg6dXTSDnulOVqiF3Hgr9nbXvXTQZYA==}
    peerDependencies:
      '@babel/core': ^7.0.0-0
    dependencies:
      '@babel/core': 7.28.3
      '@babel/helper-plugin-utils': 7.27.1

  /@babel/plugin-syntax-class-static-block@7.14.5(@babel/core@7.28.3):
    resolution: {integrity: sha512-b+YyPmr6ldyNnM6sqYeMWE+bgJcJpO6yS4QD7ymxgH34GBPNDM/THBh8iunyvKIZztiwLH4CJZ0RxTk9emgpjw==}
    engines: {node: '>=6.9.0'}
    peerDependencies:
      '@babel/core': ^7.0.0-0
    dependencies:
      '@babel/core': 7.28.3
      '@babel/helper-plugin-utils': 7.27.1

  /@babel/plugin-syntax-import-assertions@7.27.1(@babel/core@7.28.3):
    resolution: {integrity: sha512-UT/Jrhw57xg4ILHLFnzFpPDlMbcdEicaAtjPQpbj9wa8T4r5KVWCimHcL/460g8Ht0DMxDyjsLgiWSkVjnwPFg==}
    engines: {node: '>=6.9.0'}
    peerDependencies:
      '@babel/core': ^7.0.0-0
    dependencies:
      '@babel/core': 7.28.3
      '@babel/helper-plugin-utils': 7.27.1
    dev: true

  /@babel/plugin-syntax-import-attributes@7.27.1(@babel/core@7.28.3):
    resolution: {integrity: sha512-oFT0FrKHgF53f4vOsZGi2Hh3I35PfSmVs4IBFLFj4dnafP+hIWDLg3VyKmUHfLoLHlyxY4C7DGtmHuJgn+IGww==}
    engines: {node: '>=6.9.0'}
    peerDependencies:
      '@babel/core': ^7.0.0-0
    dependencies:
      '@babel/core': 7.28.3
      '@babel/helper-plugin-utils': 7.27.1

  /@babel/plugin-syntax-import-meta@7.10.4(@babel/core@7.28.3):
    resolution: {integrity: sha512-Yqfm+XDx0+Prh3VSeEQCPU81yC+JWZ2pDPFSS4ZdpfZhp4MkFMaDC1UqseovEKwSUpnIL7+vK+Clp7bfh0iD7g==}
    peerDependencies:
      '@babel/core': ^7.0.0-0
    dependencies:
      '@babel/core': 7.28.3
      '@babel/helper-plugin-utils': 7.27.1

  /@babel/plugin-syntax-json-strings@7.8.3(@babel/core@7.28.3):
    resolution: {integrity: sha512-lY6kdGpWHvjoe2vk4WrAapEuBR69EMxZl+RoGRhrFGNYVK8mOPAW8VfbT/ZgrFbXlDNiiaxQnAtgVCZ6jv30EA==}
    peerDependencies:
      '@babel/core': ^7.0.0-0
    dependencies:
      '@babel/core': 7.28.3
      '@babel/helper-plugin-utils': 7.27.1

  /@babel/plugin-syntax-jsx@7.27.1(@babel/core@7.28.3):
    resolution: {integrity: sha512-y8YTNIeKoyhGd9O0Jiyzyyqk8gdjnumGTQPsz0xOZOQ2RmkVJeZ1vmmfIvFEKqucBG6axJGBZDE/7iI5suUI/w==}
    engines: {node: '>=6.9.0'}
    peerDependencies:
      '@babel/core': ^7.0.0-0
    dependencies:
      '@babel/core': 7.28.3
      '@babel/helper-plugin-utils': 7.27.1

  /@babel/plugin-syntax-logical-assignment-operators@7.10.4(@babel/core@7.28.3):
    resolution: {integrity: sha512-d8waShlpFDinQ5MtvGU9xDAOzKH47+FFoney2baFIoMr952hKOLp1HR7VszoZvOsV/4+RRszNY7D17ba0te0ig==}
    peerDependencies:
      '@babel/core': ^7.0.0-0
    dependencies:
      '@babel/core': 7.28.3
      '@babel/helper-plugin-utils': 7.27.1

  /@babel/plugin-syntax-nullish-coalescing-operator@7.8.3(@babel/core@7.28.3):
    resolution: {integrity: sha512-aSff4zPII1u2QD7y+F8oDsz19ew4IGEJg9SVW+bqwpwtfFleiQDMdzA/R+UlWDzfnHFCxxleFT0PMIrR36XLNQ==}
    peerDependencies:
      '@babel/core': ^7.0.0-0
    dependencies:
      '@babel/core': 7.28.3
      '@babel/helper-plugin-utils': 7.27.1

  /@babel/plugin-syntax-numeric-separator@7.10.4(@babel/core@7.28.3):
    resolution: {integrity: sha512-9H6YdfkcK/uOnY/K7/aA2xpzaAgkQn37yzWUMRK7OaPOqOpGS1+n0H5hxT9AUw9EsSjPW8SVyMJwYRtWs3X3ug==}
    peerDependencies:
      '@babel/core': ^7.0.0-0
    dependencies:
      '@babel/core': 7.28.3
      '@babel/helper-plugin-utils': 7.27.1

  /@babel/plugin-syntax-object-rest-spread@7.8.3(@babel/core@7.28.3):
    resolution: {integrity: sha512-XoqMijGZb9y3y2XskN+P1wUGiVwWZ5JmoDRwx5+3GmEplNyVM2s2Dg8ILFQm8rWM48orGy5YpI5Bl8U1y7ydlA==}
    peerDependencies:
      '@babel/core': ^7.0.0-0
    dependencies:
      '@babel/core': 7.28.3
      '@babel/helper-plugin-utils': 7.27.1

  /@babel/plugin-syntax-optional-catch-binding@7.8.3(@babel/core@7.28.3):
    resolution: {integrity: sha512-6VPD0Pc1lpTqw0aKoeRTMiB+kWhAoT24PA+ksWSBrFtl5SIRVpZlwN3NNPQjehA2E/91FV3RjLWoVTglWcSV3Q==}
    peerDependencies:
      '@babel/core': ^7.0.0-0
    dependencies:
      '@babel/core': 7.28.3
      '@babel/helper-plugin-utils': 7.27.1

  /@babel/plugin-syntax-optional-chaining@7.8.3(@babel/core@7.28.3):
    resolution: {integrity: sha512-KoK9ErH1MBlCPxV0VANkXW2/dw4vlbGDrFgz8bmUsBGYkFRcbRwMh6cIJubdPrkxRwuGdtCk0v/wPTKbQgBjkg==}
    peerDependencies:
      '@babel/core': ^7.0.0-0
    dependencies:
      '@babel/core': 7.28.3
      '@babel/helper-plugin-utils': 7.27.1

  /@babel/plugin-syntax-private-property-in-object@7.14.5(@babel/core@7.28.3):
    resolution: {integrity: sha512-0wVnp9dxJ72ZUJDV27ZfbSj6iHLoytYZmh3rFcxNnvsJF3ktkzLDZPy/mA17HGsaQT3/DQsWYX1f1QGWkCoVUg==}
    engines: {node: '>=6.9.0'}
    peerDependencies:
      '@babel/core': ^7.0.0-0
    dependencies:
      '@babel/core': 7.28.3
      '@babel/helper-plugin-utils': 7.27.1

  /@babel/plugin-syntax-top-level-await@7.14.5(@babel/core@7.28.3):
    resolution: {integrity: sha512-hx++upLv5U1rgYfwe1xBQUhRmU41NEvpUvrp8jkrSCdvGSnM5/qdRMtylJ6PG5OFkBaHkbTAKTnd3/YyESRHFw==}
    engines: {node: '>=6.9.0'}
    peerDependencies:
      '@babel/core': ^7.0.0-0
    dependencies:
      '@babel/core': 7.28.3
      '@babel/helper-plugin-utils': 7.27.1

  /@babel/plugin-syntax-typescript@7.27.1(@babel/core@7.28.3):
    resolution: {integrity: sha512-xfYCBMxveHrRMnAWl1ZlPXOZjzkN82THFvLhQhFXFt81Z5HnN+EtUkZhv/zcKpmT3fzmWZB0ywiBrbC3vogbwQ==}
    engines: {node: '>=6.9.0'}
    peerDependencies:
      '@babel/core': ^7.0.0-0
    dependencies:
      '@babel/core': 7.28.3
      '@babel/helper-plugin-utils': 7.27.1

  /@babel/plugin-syntax-unicode-sets-regex@7.18.6(@babel/core@7.28.3):
    resolution: {integrity: sha512-727YkEAPwSIQTv5im8QHz3upqp92JTWhidIC81Tdx4VJYIte/VndKf1qKrfnnhPLiPghStWfvC/iFaMCQu7Nqg==}
    engines: {node: '>=6.9.0'}
    peerDependencies:
      '@babel/core': ^7.0.0
    dependencies:
      '@babel/core': 7.28.3
      '@babel/helper-create-regexp-features-plugin': 7.27.1(@babel/core@7.28.3)
      '@babel/helper-plugin-utils': 7.27.1
    dev: true

  /@babel/plugin-transform-arrow-functions@7.27.1(@babel/core@7.28.3):
    resolution: {integrity: sha512-8Z4TGic6xW70FKThA5HYEKKyBpOOsucTOD1DjU3fZxDg+K3zBJcXMFnt/4yQiZnf5+MiOMSXQ9PaEK/Ilh1DeA==}
    engines: {node: '>=6.9.0'}
    peerDependencies:
      '@babel/core': ^7.0.0-0
    dependencies:
      '@babel/core': 7.28.3
      '@babel/helper-plugin-utils': 7.27.1
    dev: true

  /@babel/plugin-transform-async-generator-functions@7.28.0(@babel/core@7.28.3):
    resolution: {integrity: sha512-BEOdvX4+M765icNPZeidyADIvQ1m1gmunXufXxvRESy/jNNyfovIqUyE7MVgGBjWktCoJlzvFA1To2O4ymIO3Q==}
    engines: {node: '>=6.9.0'}
    peerDependencies:
      '@babel/core': ^7.0.0-0
    dependencies:
      '@babel/core': 7.28.3
      '@babel/helper-plugin-utils': 7.27.1
      '@babel/helper-remap-async-to-generator': 7.27.1(@babel/core@7.28.3)
      '@babel/traverse': 7.28.3
    transitivePeerDependencies:
      - supports-color
    dev: true

  /@babel/plugin-transform-async-to-generator@7.27.1(@babel/core@7.28.3):
    resolution: {integrity: sha512-NREkZsZVJS4xmTr8qzE5y8AfIPqsdQfRuUiLRTEzb7Qii8iFWCyDKaUV2c0rCuh4ljDZ98ALHP/PetiBV2nddA==}
    engines: {node: '>=6.9.0'}
    peerDependencies:
      '@babel/core': ^7.0.0-0
    dependencies:
      '@babel/core': 7.28.3
      '@babel/helper-module-imports': 7.27.1
      '@babel/helper-plugin-utils': 7.27.1
      '@babel/helper-remap-async-to-generator': 7.27.1(@babel/core@7.28.3)
    transitivePeerDependencies:
      - supports-color
    dev: true

  /@babel/plugin-transform-block-scoped-functions@7.27.1(@babel/core@7.28.3):
    resolution: {integrity: sha512-cnqkuOtZLapWYZUYM5rVIdv1nXYuFVIltZ6ZJ7nIj585QsjKM5dhL2Fu/lICXZ1OyIAFc7Qy+bvDAtTXqGrlhg==}
    engines: {node: '>=6.9.0'}
    peerDependencies:
      '@babel/core': ^7.0.0-0
    dependencies:
      '@babel/core': 7.28.3
      '@babel/helper-plugin-utils': 7.27.1
    dev: true

  /@babel/plugin-transform-block-scoping@7.28.0(@babel/core@7.28.3):
    resolution: {integrity: sha512-gKKnwjpdx5sER/wl0WN0efUBFzF/56YZO0RJrSYP4CljXnP31ByY7fol89AzomdlLNzI36AvOTmYHsnZTCkq8Q==}
    engines: {node: '>=6.9.0'}
    peerDependencies:
      '@babel/core': ^7.0.0-0
    dependencies:
      '@babel/core': 7.28.3
      '@babel/helper-plugin-utils': 7.27.1
    dev: true

  /@babel/plugin-transform-class-properties@7.27.1(@babel/core@7.28.3):
    resolution: {integrity: sha512-D0VcalChDMtuRvJIu3U/fwWjf8ZMykz5iZsg77Nuj821vCKI3zCyRLwRdWbsuJ/uRwZhZ002QtCqIkwC/ZkvbA==}
    engines: {node: '>=6.9.0'}
    peerDependencies:
      '@babel/core': ^7.0.0-0
    dependencies:
      '@babel/core': 7.28.3
      '@babel/helper-create-class-features-plugin': 7.28.3(@babel/core@7.28.3)
      '@babel/helper-plugin-utils': 7.27.1
    transitivePeerDependencies:
      - supports-color
    dev: true

  /@babel/plugin-transform-class-static-block@7.28.3(@babel/core@7.28.3):
    resolution: {integrity: sha512-LtPXlBbRoc4Njl/oh1CeD/3jC+atytbnf/UqLoqTDcEYGUPj022+rvfkbDYieUrSj3CaV4yHDByPE+T2HwfsJg==}
    engines: {node: '>=6.9.0'}
    peerDependencies:
      '@babel/core': ^7.12.0
    dependencies:
      '@babel/core': 7.28.3
      '@babel/helper-create-class-features-plugin': 7.28.3(@babel/core@7.28.3)
      '@babel/helper-plugin-utils': 7.27.1
    transitivePeerDependencies:
      - supports-color
    dev: true

  /@babel/plugin-transform-classes@7.28.3(@babel/core@7.28.3):
    resolution: {integrity: sha512-DoEWC5SuxuARF2KdKmGUq3ghfPMO6ZzR12Dnp5gubwbeWJo4dbNWXJPVlwvh4Zlq6Z7YVvL8VFxeSOJgjsx4Sg==}
    engines: {node: '>=6.9.0'}
    peerDependencies:
      '@babel/core': ^7.0.0-0
    dependencies:
      '@babel/core': 7.28.3
      '@babel/helper-annotate-as-pure': 7.27.3
      '@babel/helper-compilation-targets': 7.27.2
      '@babel/helper-globals': 7.28.0
      '@babel/helper-plugin-utils': 7.27.1
      '@babel/helper-replace-supers': 7.27.1(@babel/core@7.28.3)
      '@babel/traverse': 7.28.3
    transitivePeerDependencies:
      - supports-color
    dev: true

  /@babel/plugin-transform-computed-properties@7.27.1(@babel/core@7.28.3):
    resolution: {integrity: sha512-lj9PGWvMTVksbWiDT2tW68zGS/cyo4AkZ/QTp0sQT0mjPopCmrSkzxeXkznjqBxzDI6TclZhOJbBmbBLjuOZUw==}
    engines: {node: '>=6.9.0'}
    peerDependencies:
      '@babel/core': ^7.0.0-0
    dependencies:
      '@babel/core': 7.28.3
      '@babel/helper-plugin-utils': 7.27.1
      '@babel/template': 7.27.2
    dev: true

  /@babel/plugin-transform-destructuring@7.28.0(@babel/core@7.28.3):
    resolution: {integrity: sha512-v1nrSMBiKcodhsyJ4Gf+Z0U/yawmJDBOTpEB3mcQY52r9RIyPneGyAS/yM6seP/8I+mWI3elOMtT5dB8GJVs+A==}
    engines: {node: '>=6.9.0'}
    peerDependencies:
      '@babel/core': ^7.0.0-0
    dependencies:
      '@babel/core': 7.28.3
      '@babel/helper-plugin-utils': 7.27.1
      '@babel/traverse': 7.28.3
    transitivePeerDependencies:
      - supports-color
    dev: true

  /@babel/plugin-transform-dotall-regex@7.27.1(@babel/core@7.28.3):
    resolution: {integrity: sha512-gEbkDVGRvjj7+T1ivxrfgygpT7GUd4vmODtYpbs0gZATdkX8/iSnOtZSxiZnsgm1YjTgjI6VKBGSJJevkrclzw==}
    engines: {node: '>=6.9.0'}
    peerDependencies:
      '@babel/core': ^7.0.0-0
    dependencies:
      '@babel/core': 7.28.3
      '@babel/helper-create-regexp-features-plugin': 7.27.1(@babel/core@7.28.3)
      '@babel/helper-plugin-utils': 7.27.1
    dev: true

  /@babel/plugin-transform-duplicate-keys@7.27.1(@babel/core@7.28.3):
    resolution: {integrity: sha512-MTyJk98sHvSs+cvZ4nOauwTTG1JeonDjSGvGGUNHreGQns+Mpt6WX/dVzWBHgg+dYZhkC4X+zTDfkTU+Vy9y7Q==}
    engines: {node: '>=6.9.0'}
    peerDependencies:
      '@babel/core': ^7.0.0-0
    dependencies:
      '@babel/core': 7.28.3
      '@babel/helper-plugin-utils': 7.27.1
    dev: true

  /@babel/plugin-transform-duplicate-named-capturing-groups-regex@7.27.1(@babel/core@7.28.3):
    resolution: {integrity: sha512-hkGcueTEzuhB30B3eJCbCYeCaaEQOmQR0AdvzpD4LoN0GXMWzzGSuRrxR2xTnCrvNbVwK9N6/jQ92GSLfiZWoQ==}
    engines: {node: '>=6.9.0'}
    peerDependencies:
      '@babel/core': ^7.0.0
    dependencies:
      '@babel/core': 7.28.3
      '@babel/helper-create-regexp-features-plugin': 7.27.1(@babel/core@7.28.3)
      '@babel/helper-plugin-utils': 7.27.1
    dev: true

  /@babel/plugin-transform-dynamic-import@7.27.1(@babel/core@7.28.3):
    resolution: {integrity: sha512-MHzkWQcEmjzzVW9j2q8LGjwGWpG2mjwaaB0BNQwst3FIjqsg8Ct/mIZlvSPJvfi9y2AC8mi/ktxbFVL9pZ1I4A==}
    engines: {node: '>=6.9.0'}
    peerDependencies:
      '@babel/core': ^7.0.0-0
    dependencies:
      '@babel/core': 7.28.3
      '@babel/helper-plugin-utils': 7.27.1
    dev: true

  /@babel/plugin-transform-explicit-resource-management@7.28.0(@babel/core@7.28.3):
    resolution: {integrity: sha512-K8nhUcn3f6iB+P3gwCv/no7OdzOZQcKchW6N389V6PD8NUWKZHzndOd9sPDVbMoBsbmjMqlB4L9fm+fEFNVlwQ==}
    engines: {node: '>=6.9.0'}
    peerDependencies:
      '@babel/core': ^7.0.0-0
    dependencies:
      '@babel/core': 7.28.3
      '@babel/helper-plugin-utils': 7.27.1
      '@babel/plugin-transform-destructuring': 7.28.0(@babel/core@7.28.3)
    transitivePeerDependencies:
      - supports-color
    dev: true

  /@babel/plugin-transform-exponentiation-operator@7.27.1(@babel/core@7.28.3):
    resolution: {integrity: sha512-uspvXnhHvGKf2r4VVtBpeFnuDWsJLQ6MF6lGJLC89jBR1uoVeqM416AZtTuhTezOfgHicpJQmoD5YUakO/YmXQ==}
    engines: {node: '>=6.9.0'}
    peerDependencies:
      '@babel/core': ^7.0.0-0
    dependencies:
      '@babel/core': 7.28.3
      '@babel/helper-plugin-utils': 7.27.1
    dev: true

  /@babel/plugin-transform-export-namespace-from@7.27.1(@babel/core@7.28.3):
    resolution: {integrity: sha512-tQvHWSZ3/jH2xuq/vZDy0jNn+ZdXJeM8gHvX4lnJmsc3+50yPlWdZXIc5ay+umX+2/tJIqHqiEqcJvxlmIvRvQ==}
    engines: {node: '>=6.9.0'}
    peerDependencies:
      '@babel/core': ^7.0.0-0
    dependencies:
      '@babel/core': 7.28.3
      '@babel/helper-plugin-utils': 7.27.1
    dev: true

  /@babel/plugin-transform-for-of@7.27.1(@babel/core@7.28.3):
    resolution: {integrity: sha512-BfbWFFEJFQzLCQ5N8VocnCtA8J1CLkNTe2Ms2wocj75dd6VpiqS5Z5quTYcUoo4Yq+DN0rtikODccuv7RU81sw==}
    engines: {node: '>=6.9.0'}
    peerDependencies:
      '@babel/core': ^7.0.0-0
    dependencies:
      '@babel/core': 7.28.3
      '@babel/helper-plugin-utils': 7.27.1
      '@babel/helper-skip-transparent-expression-wrappers': 7.27.1
    transitivePeerDependencies:
      - supports-color
    dev: true

  /@babel/plugin-transform-function-name@7.27.1(@babel/core@7.28.3):
    resolution: {integrity: sha512-1bQeydJF9Nr1eBCMMbC+hdwmRlsv5XYOMu03YSWFwNs0HsAmtSxxF1fyuYPqemVldVyFmlCU7w8UE14LupUSZQ==}
    engines: {node: '>=6.9.0'}
    peerDependencies:
      '@babel/core': ^7.0.0-0
    dependencies:
      '@babel/core': 7.28.3
      '@babel/helper-compilation-targets': 7.27.2
      '@babel/helper-plugin-utils': 7.27.1
      '@babel/traverse': 7.28.3
    transitivePeerDependencies:
      - supports-color
    dev: true

  /@babel/plugin-transform-json-strings@7.27.1(@babel/core@7.28.3):
    resolution: {integrity: sha512-6WVLVJiTjqcQauBhn1LkICsR2H+zm62I3h9faTDKt1qP4jn2o72tSvqMwtGFKGTpojce0gJs+76eZ2uCHRZh0Q==}
    engines: {node: '>=6.9.0'}
    peerDependencies:
      '@babel/core': ^7.0.0-0
    dependencies:
      '@babel/core': 7.28.3
      '@babel/helper-plugin-utils': 7.27.1
    dev: true

  /@babel/plugin-transform-literals@7.27.1(@babel/core@7.28.3):
    resolution: {integrity: sha512-0HCFSepIpLTkLcsi86GG3mTUzxV5jpmbv97hTETW3yzrAij8aqlD36toB1D0daVFJM8NK6GvKO0gslVQmm+zZA==}
    engines: {node: '>=6.9.0'}
    peerDependencies:
      '@babel/core': ^7.0.0-0
    dependencies:
      '@babel/core': 7.28.3
      '@babel/helper-plugin-utils': 7.27.1
    dev: true

  /@babel/plugin-transform-logical-assignment-operators@7.27.1(@babel/core@7.28.3):
    resolution: {integrity: sha512-SJvDs5dXxiae4FbSL1aBJlG4wvl594N6YEVVn9e3JGulwioy6z3oPjx/sQBO3Y4NwUu5HNix6KJ3wBZoewcdbw==}
    engines: {node: '>=6.9.0'}
    peerDependencies:
      '@babel/core': ^7.0.0-0
    dependencies:
      '@babel/core': 7.28.3
      '@babel/helper-plugin-utils': 7.27.1
    dev: true

  /@babel/plugin-transform-member-expression-literals@7.27.1(@babel/core@7.28.3):
    resolution: {integrity: sha512-hqoBX4dcZ1I33jCSWcXrP+1Ku7kdqXf1oeah7ooKOIiAdKQ+uqftgCFNOSzA5AMS2XIHEYeGFg4cKRCdpxzVOQ==}
    engines: {node: '>=6.9.0'}
    peerDependencies:
      '@babel/core': ^7.0.0-0
    dependencies:
      '@babel/core': 7.28.3
      '@babel/helper-plugin-utils': 7.27.1
    dev: true

  /@babel/plugin-transform-modules-amd@7.27.1(@babel/core@7.28.3):
    resolution: {integrity: sha512-iCsytMg/N9/oFq6n+gFTvUYDZQOMK5kEdeYxmxt91fcJGycfxVP9CnrxoliM0oumFERba2i8ZtwRUCMhvP1LnA==}
    engines: {node: '>=6.9.0'}
    peerDependencies:
      '@babel/core': ^7.0.0-0
    dependencies:
      '@babel/core': 7.28.3
      '@babel/helper-module-transforms': 7.28.3(@babel/core@7.28.3)
      '@babel/helper-plugin-utils': 7.27.1
    transitivePeerDependencies:
      - supports-color
    dev: true

  /@babel/plugin-transform-modules-commonjs@7.27.1(@babel/core@7.28.3):
    resolution: {integrity: sha512-OJguuwlTYlN0gBZFRPqwOGNWssZjfIUdS7HMYtN8c1KmwpwHFBwTeFZrg9XZa+DFTitWOW5iTAG7tyCUPsCCyw==}
    engines: {node: '>=6.9.0'}
    peerDependencies:
      '@babel/core': ^7.0.0-0
    dependencies:
      '@babel/core': 7.28.3
      '@babel/helper-module-transforms': 7.28.3(@babel/core@7.28.3)
      '@babel/helper-plugin-utils': 7.27.1
    transitivePeerDependencies:
      - supports-color
    dev: true

  /@babel/plugin-transform-modules-systemjs@7.27.1(@babel/core@7.28.3):
    resolution: {integrity: sha512-w5N1XzsRbc0PQStASMksmUeqECuzKuTJer7kFagK8AXgpCMkeDMO5S+aaFb7A51ZYDF7XI34qsTX+fkHiIm5yA==}
    engines: {node: '>=6.9.0'}
    peerDependencies:
      '@babel/core': ^7.0.0-0
    dependencies:
      '@babel/core': 7.28.3
      '@babel/helper-module-transforms': 7.28.3(@babel/core@7.28.3)
      '@babel/helper-plugin-utils': 7.27.1
      '@babel/helper-validator-identifier': 7.27.1
      '@babel/traverse': 7.28.3
    transitivePeerDependencies:
      - supports-color
    dev: true

  /@babel/plugin-transform-modules-umd@7.27.1(@babel/core@7.28.3):
    resolution: {integrity: sha512-iQBE/xC5BV1OxJbp6WG7jq9IWiD+xxlZhLrdwpPkTX3ydmXdvoCpyfJN7acaIBZaOqTfr76pgzqBJflNbeRK+w==}
    engines: {node: '>=6.9.0'}
    peerDependencies:
      '@babel/core': ^7.0.0-0
    dependencies:
      '@babel/core': 7.28.3
      '@babel/helper-module-transforms': 7.28.3(@babel/core@7.28.3)
      '@babel/helper-plugin-utils': 7.27.1
    transitivePeerDependencies:
      - supports-color
    dev: true

  /@babel/plugin-transform-named-capturing-groups-regex@7.27.1(@babel/core@7.28.3):
    resolution: {integrity: sha512-SstR5JYy8ddZvD6MhV0tM/j16Qds4mIpJTOd1Yu9J9pJjH93bxHECF7pgtc28XvkzTD6Pxcm/0Z73Hvk7kb3Ng==}
    engines: {node: '>=6.9.0'}
    peerDependencies:
      '@babel/core': ^7.0.0
    dependencies:
      '@babel/core': 7.28.3
      '@babel/helper-create-regexp-features-plugin': 7.27.1(@babel/core@7.28.3)
      '@babel/helper-plugin-utils': 7.27.1
    dev: true

  /@babel/plugin-transform-new-target@7.27.1(@babel/core@7.28.3):
    resolution: {integrity: sha512-f6PiYeqXQ05lYq3TIfIDu/MtliKUbNwkGApPUvyo6+tc7uaR4cPjPe7DFPr15Uyycg2lZU6btZ575CuQoYh7MQ==}
    engines: {node: '>=6.9.0'}
    peerDependencies:
      '@babel/core': ^7.0.0-0
    dependencies:
      '@babel/core': 7.28.3
      '@babel/helper-plugin-utils': 7.27.1
    dev: true

  /@babel/plugin-transform-nullish-coalescing-operator@7.27.1(@babel/core@7.28.3):
    resolution: {integrity: sha512-aGZh6xMo6q9vq1JGcw58lZ1Z0+i0xB2x0XaauNIUXd6O1xXc3RwoWEBlsTQrY4KQ9Jf0s5rgD6SiNkaUdJegTA==}
    engines: {node: '>=6.9.0'}
    peerDependencies:
      '@babel/core': ^7.0.0-0
    dependencies:
      '@babel/core': 7.28.3
      '@babel/helper-plugin-utils': 7.27.1
    dev: true

  /@babel/plugin-transform-numeric-separator@7.27.1(@babel/core@7.28.3):
    resolution: {integrity: sha512-fdPKAcujuvEChxDBJ5c+0BTaS6revLV7CJL08e4m3de8qJfNIuCc2nc7XJYOjBoTMJeqSmwXJ0ypE14RCjLwaw==}
    engines: {node: '>=6.9.0'}
    peerDependencies:
      '@babel/core': ^7.0.0-0
    dependencies:
      '@babel/core': 7.28.3
      '@babel/helper-plugin-utils': 7.27.1
    dev: true

  /@babel/plugin-transform-object-rest-spread@7.28.0(@babel/core@7.28.3):
    resolution: {integrity: sha512-9VNGikXxzu5eCiQjdE4IZn8sb9q7Xsk5EXLDBKUYg1e/Tve8/05+KJEtcxGxAgCY5t/BpKQM+JEL/yT4tvgiUA==}
    engines: {node: '>=6.9.0'}
    peerDependencies:
      '@babel/core': ^7.0.0-0
    dependencies:
      '@babel/core': 7.28.3
      '@babel/helper-compilation-targets': 7.27.2
      '@babel/helper-plugin-utils': 7.27.1
      '@babel/plugin-transform-destructuring': 7.28.0(@babel/core@7.28.3)
      '@babel/plugin-transform-parameters': 7.27.7(@babel/core@7.28.3)
      '@babel/traverse': 7.28.3
    transitivePeerDependencies:
      - supports-color
    dev: true

  /@babel/plugin-transform-object-super@7.27.1(@babel/core@7.28.3):
    resolution: {integrity: sha512-SFy8S9plRPbIcxlJ8A6mT/CxFdJx/c04JEctz4jf8YZaVS2px34j7NXRrlGlHkN/M2gnpL37ZpGRGVFLd3l8Ng==}
    engines: {node: '>=6.9.0'}
    peerDependencies:
      '@babel/core': ^7.0.0-0
    dependencies:
      '@babel/core': 7.28.3
      '@babel/helper-plugin-utils': 7.27.1
      '@babel/helper-replace-supers': 7.27.1(@babel/core@7.28.3)
    transitivePeerDependencies:
      - supports-color
    dev: true

  /@babel/plugin-transform-optional-catch-binding@7.27.1(@babel/core@7.28.3):
    resolution: {integrity: sha512-txEAEKzYrHEX4xSZN4kJ+OfKXFVSWKB2ZxM9dpcE3wT7smwkNmXo5ORRlVzMVdJbD+Q8ILTgSD7959uj+3Dm3Q==}
    engines: {node: '>=6.9.0'}
    peerDependencies:
      '@babel/core': ^7.0.0-0
    dependencies:
      '@babel/core': 7.28.3
      '@babel/helper-plugin-utils': 7.27.1
    dev: true

  /@babel/plugin-transform-optional-chaining@7.27.1(@babel/core@7.28.3):
    resolution: {integrity: sha512-BQmKPPIuc8EkZgNKsv0X4bPmOoayeu4F1YCwx2/CfmDSXDbp7GnzlUH+/ul5VGfRg1AoFPsrIThlEBj2xb4CAg==}
    engines: {node: '>=6.9.0'}
    peerDependencies:
      '@babel/core': ^7.0.0-0
    dependencies:
      '@babel/core': 7.28.3
      '@babel/helper-plugin-utils': 7.27.1
      '@babel/helper-skip-transparent-expression-wrappers': 7.27.1
    transitivePeerDependencies:
      - supports-color
    dev: true

  /@babel/plugin-transform-parameters@7.27.7(@babel/core@7.28.3):
    resolution: {integrity: sha512-qBkYTYCb76RRxUM6CcZA5KRu8K4SM8ajzVeUgVdMVO9NN9uI/GaVmBg/WKJJGnNokV9SY8FxNOVWGXzqzUidBg==}
    engines: {node: '>=6.9.0'}
    peerDependencies:
      '@babel/core': ^7.0.0-0
    dependencies:
      '@babel/core': 7.28.3
      '@babel/helper-plugin-utils': 7.27.1
    dev: true

  /@babel/plugin-transform-private-methods@7.27.1(@babel/core@7.28.3):
    resolution: {integrity: sha512-10FVt+X55AjRAYI9BrdISN9/AQWHqldOeZDUoLyif1Kn05a56xVBXb8ZouL8pZ9jem8QpXaOt8TS7RHUIS+GPA==}
    engines: {node: '>=6.9.0'}
    peerDependencies:
      '@babel/core': ^7.0.0-0
    dependencies:
      '@babel/core': 7.28.3
      '@babel/helper-create-class-features-plugin': 7.28.3(@babel/core@7.28.3)
      '@babel/helper-plugin-utils': 7.27.1
    transitivePeerDependencies:
      - supports-color
    dev: true

  /@babel/plugin-transform-private-property-in-object@7.27.1(@babel/core@7.28.3):
    resolution: {integrity: sha512-5J+IhqTi1XPa0DXF83jYOaARrX+41gOewWbkPyjMNRDqgOCqdffGh8L3f/Ek5utaEBZExjSAzcyjmV9SSAWObQ==}
    engines: {node: '>=6.9.0'}
    peerDependencies:
      '@babel/core': ^7.0.0-0
    dependencies:
      '@babel/core': 7.28.3
      '@babel/helper-annotate-as-pure': 7.27.3
      '@babel/helper-create-class-features-plugin': 7.28.3(@babel/core@7.28.3)
      '@babel/helper-plugin-utils': 7.27.1
    transitivePeerDependencies:
      - supports-color
    dev: true

  /@babel/plugin-transform-property-literals@7.27.1(@babel/core@7.28.3):
    resolution: {integrity: sha512-oThy3BCuCha8kDZ8ZkgOg2exvPYUlprMukKQXI1r1pJ47NCvxfkEy8vK+r/hT9nF0Aa4H1WUPZZjHTFtAhGfmQ==}
    engines: {node: '>=6.9.0'}
    peerDependencies:
      '@babel/core': ^7.0.0-0
    dependencies:
      '@babel/core': 7.28.3
      '@babel/helper-plugin-utils': 7.27.1
    dev: true

  /@babel/plugin-transform-react-display-name@7.28.0(@babel/core@7.28.3):
    resolution: {integrity: sha512-D6Eujc2zMxKjfa4Zxl4GHMsmhKKZ9VpcqIchJLvwTxad9zWIYulwYItBovpDOoNLISpcZSXoDJ5gaGbQUDqViA==}
    engines: {node: '>=6.9.0'}
    peerDependencies:
      '@babel/core': ^7.0.0-0
    dependencies:
      '@babel/core': 7.28.3
      '@babel/helper-plugin-utils': 7.27.1
    dev: true

  /@babel/plugin-transform-react-jsx-development@7.27.1(@babel/core@7.28.3):
    resolution: {integrity: sha512-ykDdF5yI4f1WrAolLqeF3hmYU12j9ntLQl/AOG1HAS21jxyg1Q0/J/tpREuYLfatGdGmXp/3yS0ZA76kOlVq9Q==}
    engines: {node: '>=6.9.0'}
    peerDependencies:
      '@babel/core': ^7.0.0-0
    dependencies:
      '@babel/core': 7.28.3
      '@babel/plugin-transform-react-jsx': 7.27.1(@babel/core@7.28.3)
    transitivePeerDependencies:
      - supports-color
    dev: true

  /@babel/plugin-transform-react-jsx@7.27.1(@babel/core@7.28.3):
    resolution: {integrity: sha512-2KH4LWGSrJIkVf5tSiBFYuXDAoWRq2MMwgivCf+93dd0GQi8RXLjKA/0EvRnVV5G0hrHczsquXuD01L8s6dmBw==}
    engines: {node: '>=6.9.0'}
    peerDependencies:
      '@babel/core': ^7.0.0-0
    dependencies:
      '@babel/core': 7.28.3
      '@babel/helper-annotate-as-pure': 7.27.3
      '@babel/helper-module-imports': 7.27.1
      '@babel/helper-plugin-utils': 7.27.1
      '@babel/plugin-syntax-jsx': 7.27.1(@babel/core@7.28.3)
      '@babel/types': 7.28.2
    transitivePeerDependencies:
      - supports-color
    dev: true

  /@babel/plugin-transform-react-pure-annotations@7.27.1(@babel/core@7.28.3):
    resolution: {integrity: sha512-JfuinvDOsD9FVMTHpzA/pBLisxpv1aSf+OIV8lgH3MuWrks19R27e6a6DipIg4aX1Zm9Wpb04p8wljfKrVSnPA==}
    engines: {node: '>=6.9.0'}
    peerDependencies:
      '@babel/core': ^7.0.0-0
    dependencies:
      '@babel/core': 7.28.3
      '@babel/helper-annotate-as-pure': 7.27.3
      '@babel/helper-plugin-utils': 7.27.1
    dev: true

  /@babel/plugin-transform-regenerator@7.28.3(@babel/core@7.28.3):
    resolution: {integrity: sha512-K3/M/a4+ESb5LEldjQb+XSrpY0nF+ZBFlTCbSnKaYAMfD8v33O6PMs4uYnOk19HlcsI8WMu3McdFPTiQHF/1/A==}
    engines: {node: '>=6.9.0'}
    peerDependencies:
      '@babel/core': ^7.0.0-0
    dependencies:
      '@babel/core': 7.28.3
      '@babel/helper-plugin-utils': 7.27.1
    dev: true

  /@babel/plugin-transform-regexp-modifiers@7.27.1(@babel/core@7.28.3):
    resolution: {integrity: sha512-TtEciroaiODtXvLZv4rmfMhkCv8jx3wgKpL68PuiPh2M4fvz5jhsA7697N1gMvkvr/JTF13DrFYyEbY9U7cVPA==}
    engines: {node: '>=6.9.0'}
    peerDependencies:
      '@babel/core': ^7.0.0
    dependencies:
      '@babel/core': 7.28.3
      '@babel/helper-create-regexp-features-plugin': 7.27.1(@babel/core@7.28.3)
      '@babel/helper-plugin-utils': 7.27.1
    dev: true

  /@babel/plugin-transform-reserved-words@7.27.1(@babel/core@7.28.3):
    resolution: {integrity: sha512-V2ABPHIJX4kC7HegLkYoDpfg9PVmuWy/i6vUM5eGK22bx4YVFD3M5F0QQnWQoDs6AGsUWTVOopBiMFQgHaSkVw==}
    engines: {node: '>=6.9.0'}
    peerDependencies:
      '@babel/core': ^7.0.0-0
    dependencies:
      '@babel/core': 7.28.3
      '@babel/helper-plugin-utils': 7.27.1
    dev: true

  /@babel/plugin-transform-shorthand-properties@7.27.1(@babel/core@7.28.3):
    resolution: {integrity: sha512-N/wH1vcn4oYawbJ13Y/FxcQrWk63jhfNa7jef0ih7PHSIHX2LB7GWE1rkPrOnka9kwMxb6hMl19p7lidA+EHmQ==}
    engines: {node: '>=6.9.0'}
    peerDependencies:
      '@babel/core': ^7.0.0-0
    dependencies:
      '@babel/core': 7.28.3
      '@babel/helper-plugin-utils': 7.27.1
    dev: true

  /@babel/plugin-transform-spread@7.27.1(@babel/core@7.28.3):
    resolution: {integrity: sha512-kpb3HUqaILBJcRFVhFUs6Trdd4mkrzcGXss+6/mxUd273PfbWqSDHRzMT2234gIg2QYfAjvXLSquP1xECSg09Q==}
    engines: {node: '>=6.9.0'}
    peerDependencies:
      '@babel/core': ^7.0.0-0
    dependencies:
      '@babel/core': 7.28.3
      '@babel/helper-plugin-utils': 7.27.1
      '@babel/helper-skip-transparent-expression-wrappers': 7.27.1
    transitivePeerDependencies:
      - supports-color
    dev: true

  /@babel/plugin-transform-sticky-regex@7.27.1(@babel/core@7.28.3):
    resolution: {integrity: sha512-lhInBO5bi/Kowe2/aLdBAawijx+q1pQzicSgnkB6dUPc1+RC8QmJHKf2OjvU+NZWitguJHEaEmbV6VWEouT58g==}
    engines: {node: '>=6.9.0'}
    peerDependencies:
      '@babel/core': ^7.0.0-0
    dependencies:
      '@babel/core': 7.28.3
      '@babel/helper-plugin-utils': 7.27.1
    dev: true

  /@babel/plugin-transform-template-literals@7.27.1(@babel/core@7.28.3):
    resolution: {integrity: sha512-fBJKiV7F2DxZUkg5EtHKXQdbsbURW3DZKQUWphDum0uRP6eHGGa/He9mc0mypL680pb+e/lDIthRohlv8NCHkg==}
    engines: {node: '>=6.9.0'}
    peerDependencies:
      '@babel/core': ^7.0.0-0
    dependencies:
      '@babel/core': 7.28.3
      '@babel/helper-plugin-utils': 7.27.1
    dev: true

  /@babel/plugin-transform-typeof-symbol@7.27.1(@babel/core@7.28.3):
    resolution: {integrity: sha512-RiSILC+nRJM7FY5srIyc4/fGIwUhyDuuBSdWn4y6yT6gm652DpCHZjIipgn6B7MQ1ITOUnAKWixEUjQRIBIcLw==}
    engines: {node: '>=6.9.0'}
    peerDependencies:
      '@babel/core': ^7.0.0-0
    dependencies:
      '@babel/core': 7.28.3
      '@babel/helper-plugin-utils': 7.27.1
    dev: true

  /@babel/plugin-transform-typescript@7.28.0(@babel/core@7.28.3):
    resolution: {integrity: sha512-4AEiDEBPIZvLQaWlc9liCavE0xRM0dNca41WtBeM3jgFptfUOSG9z0uteLhq6+3rq+WB6jIvUwKDTpXEHPJ2Vg==}
    engines: {node: '>=6.9.0'}
    peerDependencies:
      '@babel/core': ^7.0.0-0
    dependencies:
      '@babel/core': 7.28.3
      '@babel/helper-annotate-as-pure': 7.27.3
      '@babel/helper-create-class-features-plugin': 7.28.3(@babel/core@7.28.3)
      '@babel/helper-plugin-utils': 7.27.1
      '@babel/helper-skip-transparent-expression-wrappers': 7.27.1
      '@babel/plugin-syntax-typescript': 7.27.1(@babel/core@7.28.3)
    transitivePeerDependencies:
      - supports-color
    dev: true

  /@babel/plugin-transform-unicode-escapes@7.27.1(@babel/core@7.28.3):
    resolution: {integrity: sha512-Ysg4v6AmF26k9vpfFuTZg8HRfVWzsh1kVfowA23y9j/Gu6dOuahdUVhkLqpObp3JIv27MLSii6noRnuKN8H0Mg==}
    engines: {node: '>=6.9.0'}
    peerDependencies:
      '@babel/core': ^7.0.0-0
    dependencies:
      '@babel/core': 7.28.3
      '@babel/helper-plugin-utils': 7.27.1
    dev: true

  /@babel/plugin-transform-unicode-property-regex@7.27.1(@babel/core@7.28.3):
    resolution: {integrity: sha512-uW20S39PnaTImxp39O5qFlHLS9LJEmANjMG7SxIhap8rCHqu0Ik+tLEPX5DKmHn6CsWQ7j3lix2tFOa5YtL12Q==}
    engines: {node: '>=6.9.0'}
    peerDependencies:
      '@babel/core': ^7.0.0-0
    dependencies:
      '@babel/core': 7.28.3
      '@babel/helper-create-regexp-features-plugin': 7.27.1(@babel/core@7.28.3)
      '@babel/helper-plugin-utils': 7.27.1
    dev: true

  /@babel/plugin-transform-unicode-regex@7.27.1(@babel/core@7.28.3):
    resolution: {integrity: sha512-xvINq24TRojDuyt6JGtHmkVkrfVV3FPT16uytxImLeBZqW3/H52yN+kM1MGuyPkIQxrzKwPHs5U/MP3qKyzkGw==}
    engines: {node: '>=6.9.0'}
    peerDependencies:
      '@babel/core': ^7.0.0-0
    dependencies:
      '@babel/core': 7.28.3
      '@babel/helper-create-regexp-features-plugin': 7.27.1(@babel/core@7.28.3)
      '@babel/helper-plugin-utils': 7.27.1
    dev: true

  /@babel/plugin-transform-unicode-sets-regex@7.27.1(@babel/core@7.28.3):
    resolution: {integrity: sha512-EtkOujbc4cgvb0mlpQefi4NTPBzhSIevblFevACNLUspmrALgmEBdL/XfnyyITfd8fKBZrZys92zOWcik7j9Tw==}
    engines: {node: '>=6.9.0'}
    peerDependencies:
      '@babel/core': ^7.0.0
    dependencies:
      '@babel/core': 7.28.3
      '@babel/helper-create-regexp-features-plugin': 7.27.1(@babel/core@7.28.3)
      '@babel/helper-plugin-utils': 7.27.1
    dev: true

  /@babel/preset-env@7.28.3(@babel/core@7.28.3):
    resolution: {integrity: sha512-ROiDcM+GbYVPYBOeCR6uBXKkQpBExLl8k9HO1ygXEyds39j+vCCsjmj7S8GOniZQlEs81QlkdJZe76IpLSiqpg==}
    engines: {node: '>=6.9.0'}
    peerDependencies:
      '@babel/core': ^7.0.0-0
    dependencies:
      '@babel/compat-data': 7.28.0
      '@babel/core': 7.28.3
      '@babel/helper-compilation-targets': 7.27.2
      '@babel/helper-plugin-utils': 7.27.1
      '@babel/helper-validator-option': 7.27.1
      '@babel/plugin-bugfix-firefox-class-in-computed-class-key': 7.27.1(@babel/core@7.28.3)
      '@babel/plugin-bugfix-safari-class-field-initializer-scope': 7.27.1(@babel/core@7.28.3)
      '@babel/plugin-bugfix-safari-id-destructuring-collision-in-function-expression': 7.27.1(@babel/core@7.28.3)
      '@babel/plugin-bugfix-v8-spread-parameters-in-optional-chaining': 7.27.1(@babel/core@7.28.3)
      '@babel/plugin-bugfix-v8-static-class-fields-redefine-readonly': 7.28.3(@babel/core@7.28.3)
      '@babel/plugin-proposal-private-property-in-object': 7.21.0-placeholder-for-preset-env.2(@babel/core@7.28.3)
      '@babel/plugin-syntax-import-assertions': 7.27.1(@babel/core@7.28.3)
      '@babel/plugin-syntax-import-attributes': 7.27.1(@babel/core@7.28.3)
      '@babel/plugin-syntax-unicode-sets-regex': 7.18.6(@babel/core@7.28.3)
      '@babel/plugin-transform-arrow-functions': 7.27.1(@babel/core@7.28.3)
      '@babel/plugin-transform-async-generator-functions': 7.28.0(@babel/core@7.28.3)
      '@babel/plugin-transform-async-to-generator': 7.27.1(@babel/core@7.28.3)
      '@babel/plugin-transform-block-scoped-functions': 7.27.1(@babel/core@7.28.3)
      '@babel/plugin-transform-block-scoping': 7.28.0(@babel/core@7.28.3)
      '@babel/plugin-transform-class-properties': 7.27.1(@babel/core@7.28.3)
      '@babel/plugin-transform-class-static-block': 7.28.3(@babel/core@7.28.3)
      '@babel/plugin-transform-classes': 7.28.3(@babel/core@7.28.3)
      '@babel/plugin-transform-computed-properties': 7.27.1(@babel/core@7.28.3)
      '@babel/plugin-transform-destructuring': 7.28.0(@babel/core@7.28.3)
      '@babel/plugin-transform-dotall-regex': 7.27.1(@babel/core@7.28.3)
      '@babel/plugin-transform-duplicate-keys': 7.27.1(@babel/core@7.28.3)
      '@babel/plugin-transform-duplicate-named-capturing-groups-regex': 7.27.1(@babel/core@7.28.3)
      '@babel/plugin-transform-dynamic-import': 7.27.1(@babel/core@7.28.3)
      '@babel/plugin-transform-explicit-resource-management': 7.28.0(@babel/core@7.28.3)
      '@babel/plugin-transform-exponentiation-operator': 7.27.1(@babel/core@7.28.3)
      '@babel/plugin-transform-export-namespace-from': 7.27.1(@babel/core@7.28.3)
      '@babel/plugin-transform-for-of': 7.27.1(@babel/core@7.28.3)
      '@babel/plugin-transform-function-name': 7.27.1(@babel/core@7.28.3)
      '@babel/plugin-transform-json-strings': 7.27.1(@babel/core@7.28.3)
      '@babel/plugin-transform-literals': 7.27.1(@babel/core@7.28.3)
      '@babel/plugin-transform-logical-assignment-operators': 7.27.1(@babel/core@7.28.3)
      '@babel/plugin-transform-member-expression-literals': 7.27.1(@babel/core@7.28.3)
      '@babel/plugin-transform-modules-amd': 7.27.1(@babel/core@7.28.3)
      '@babel/plugin-transform-modules-commonjs': 7.27.1(@babel/core@7.28.3)
      '@babel/plugin-transform-modules-systemjs': 7.27.1(@babel/core@7.28.3)
      '@babel/plugin-transform-modules-umd': 7.27.1(@babel/core@7.28.3)
      '@babel/plugin-transform-named-capturing-groups-regex': 7.27.1(@babel/core@7.28.3)
      '@babel/plugin-transform-new-target': 7.27.1(@babel/core@7.28.3)
      '@babel/plugin-transform-nullish-coalescing-operator': 7.27.1(@babel/core@7.28.3)
      '@babel/plugin-transform-numeric-separator': 7.27.1(@babel/core@7.28.3)
      '@babel/plugin-transform-object-rest-spread': 7.28.0(@babel/core@7.28.3)
      '@babel/plugin-transform-object-super': 7.27.1(@babel/core@7.28.3)
      '@babel/plugin-transform-optional-catch-binding': 7.27.1(@babel/core@7.28.3)
      '@babel/plugin-transform-optional-chaining': 7.27.1(@babel/core@7.28.3)
      '@babel/plugin-transform-parameters': 7.27.7(@babel/core@7.28.3)
      '@babel/plugin-transform-private-methods': 7.27.1(@babel/core@7.28.3)
      '@babel/plugin-transform-private-property-in-object': 7.27.1(@babel/core@7.28.3)
      '@babel/plugin-transform-property-literals': 7.27.1(@babel/core@7.28.3)
      '@babel/plugin-transform-regenerator': 7.28.3(@babel/core@7.28.3)
      '@babel/plugin-transform-regexp-modifiers': 7.27.1(@babel/core@7.28.3)
      '@babel/plugin-transform-reserved-words': 7.27.1(@babel/core@7.28.3)
      '@babel/plugin-transform-shorthand-properties': 7.27.1(@babel/core@7.28.3)
      '@babel/plugin-transform-spread': 7.27.1(@babel/core@7.28.3)
      '@babel/plugin-transform-sticky-regex': 7.27.1(@babel/core@7.28.3)
      '@babel/plugin-transform-template-literals': 7.27.1(@babel/core@7.28.3)
      '@babel/plugin-transform-typeof-symbol': 7.27.1(@babel/core@7.28.3)
      '@babel/plugin-transform-unicode-escapes': 7.27.1(@babel/core@7.28.3)
      '@babel/plugin-transform-unicode-property-regex': 7.27.1(@babel/core@7.28.3)
      '@babel/plugin-transform-unicode-regex': 7.27.1(@babel/core@7.28.3)
      '@babel/plugin-transform-unicode-sets-regex': 7.27.1(@babel/core@7.28.3)
      '@babel/preset-modules': 0.1.6-no-external-plugins(@babel/core@7.28.3)
      babel-plugin-polyfill-corejs2: 0.4.14(@babel/core@7.28.3)
      babel-plugin-polyfill-corejs3: 0.13.0(@babel/core@7.28.3)
      babel-plugin-polyfill-regenerator: 0.6.5(@babel/core@7.28.3)
      core-js-compat: 3.45.0
      semver: 6.3.1
    transitivePeerDependencies:
      - supports-color
    dev: true

  /@babel/preset-modules@0.1.6-no-external-plugins(@babel/core@7.28.3):
    resolution: {integrity: sha512-HrcgcIESLm9aIR842yhJ5RWan/gebQUJ6E/E5+rf0y9o6oj7w0Br+sWuL6kEQ/o/AdfvR1Je9jG18/gnpwjEyA==}
    peerDependencies:
      '@babel/core': ^7.0.0-0 || ^8.0.0-0 <8.0.0
    dependencies:
      '@babel/core': 7.28.3
      '@babel/helper-plugin-utils': 7.27.1
      '@babel/types': 7.28.2
      esutils: 2.0.3
    dev: true

  /@babel/preset-react@7.27.1(@babel/core@7.28.3):
    resolution: {integrity: sha512-oJHWh2gLhU9dW9HHr42q0cI0/iHHXTLGe39qvpAZZzagHy0MzYLCnCVV0symeRvzmjHyVU7mw2K06E6u/JwbhA==}
    engines: {node: '>=6.9.0'}
    peerDependencies:
      '@babel/core': ^7.0.0-0
    dependencies:
      '@babel/core': 7.28.3
      '@babel/helper-plugin-utils': 7.27.1
      '@babel/helper-validator-option': 7.27.1
      '@babel/plugin-transform-react-display-name': 7.28.0(@babel/core@7.28.3)
      '@babel/plugin-transform-react-jsx': 7.27.1(@babel/core@7.28.3)
      '@babel/plugin-transform-react-jsx-development': 7.27.1(@babel/core@7.28.3)
      '@babel/plugin-transform-react-pure-annotations': 7.27.1(@babel/core@7.28.3)
    transitivePeerDependencies:
      - supports-color
    dev: true

  /@babel/preset-typescript@7.27.1(@babel/core@7.28.3):
    resolution: {integrity: sha512-l7WfQfX0WK4M0v2RudjuQK4u99BS6yLHYEmdtVPP7lKV013zr9DygFuWNlnbvQ9LR+LS0Egz/XAvGx5U9MX0fQ==}
    engines: {node: '>=6.9.0'}
    peerDependencies:
      '@babel/core': ^7.0.0-0
    dependencies:
      '@babel/core': 7.28.3
      '@babel/helper-plugin-utils': 7.27.1
      '@babel/helper-validator-option': 7.27.1
      '@babel/plugin-syntax-jsx': 7.27.1(@babel/core@7.28.3)
      '@babel/plugin-transform-modules-commonjs': 7.27.1(@babel/core@7.28.3)
      '@babel/plugin-transform-typescript': 7.28.0(@babel/core@7.28.3)
    transitivePeerDependencies:
      - supports-color
    dev: true

  /@babel/runtime@7.28.3:
    resolution: {integrity: sha512-9uIQ10o0WGdpP6GDhXcdOJPJuDgFtIDtN/9+ArJQ2NAfAmiuhTQdzkaTGR33v43GYS2UrSA0eX2pPPHoFVvpxA==}
    engines: {node: '>=6.9.0'}
    dev: true

  /@babel/template@7.27.2:
    resolution: {integrity: sha512-LPDZ85aEJyYSd18/DkjNh4/y1ntkE5KwUHWTiqgRxruuZL2F1yuHligVHLvcHY2vMHXttKFpJn6LwfI7cw7ODw==}
    engines: {node: '>=6.9.0'}
    dependencies:
      '@babel/code-frame': 7.27.1
      '@babel/parser': 7.28.3
      '@babel/types': 7.28.2

  /@babel/traverse@7.28.3:
    resolution: {integrity: sha512-7w4kZYHneL3A6NP2nxzHvT3HCZ7puDZZjFMqDpBPECub79sTtSO5CGXDkKrTQq8ksAwfD/XI2MRFX23njdDaIQ==}
    engines: {node: '>=6.9.0'}
    dependencies:
      '@babel/code-frame': 7.27.1
      '@babel/generator': 7.28.3
      '@babel/helper-globals': 7.28.0
      '@babel/parser': 7.28.3
      '@babel/template': 7.27.2
      '@babel/types': 7.28.2
      debug: 4.4.1
    transitivePeerDependencies:
      - supports-color

  /@babel/types@7.28.2:
    resolution: {integrity: sha512-ruv7Ae4J5dUYULmeXw1gmb7rYRz57OWCPM57pHojnLq/3Z1CK2lNSLTCVjxVk1F/TZHwOZZrOWi0ur95BbLxNQ==}
    engines: {node: '>=6.9.0'}
    dependencies:
      '@babel/helper-string-parser': 7.27.1
      '@babel/helper-validator-identifier': 7.27.1

  /@bcoe/v8-coverage@0.2.3:
    resolution: {integrity: sha512-0hYQ8SB4Db5zvZB4axdMHGwEaQjkZzFjQiN9LVYvIFB2nSUHW9tYpxWriPrWDASIxiaXax83REcLxuSdnGPZtw==}
    dev: true

  /@bufbuild/protobuf@2.6.3:
    resolution: {integrity: sha512-w/gJKME9mYN7ZoUAmSMAWXk4hkVpxRKvEJCb3dV5g9wwWdxTJJ0ayOJAVcNxtdqaxDyFuC0uz4RSGVacJ030PQ==}
    dev: true

  /@cspell/cspell-bundled-dicts@8.19.4:
    resolution: {integrity: sha512-2ZRcZP/ncJ5q953o8i+R0fb8+14PDt5UefUNMrFZZHvfTI0jukAASOQeLY+WT6ASZv6CgbPrApAdbppy9FaXYQ==}
    engines: {node: '>=18'}
    dependencies:
      '@cspell/dict-ada': 4.1.1
      '@cspell/dict-al': 1.1.1
      '@cspell/dict-aws': 4.0.14
      '@cspell/dict-bash': 4.2.1
      '@cspell/dict-companies': 3.2.4
      '@cspell/dict-cpp': 6.0.9
      '@cspell/dict-cryptocurrencies': 5.0.5
      '@cspell/dict-csharp': 4.0.7
      '@cspell/dict-css': 4.0.18
      '@cspell/dict-dart': 2.3.1
      '@cspell/dict-data-science': 2.0.9
      '@cspell/dict-django': 4.1.5
      '@cspell/dict-docker': 1.1.16
      '@cspell/dict-dotnet': 5.0.10
      '@cspell/dict-elixir': 4.0.8
      '@cspell/dict-en-common-misspellings': 2.1.3
      '@cspell/dict-en-gb': 1.1.33
      '@cspell/dict-en_us': 4.4.16
      '@cspell/dict-filetypes': 3.0.13
      '@cspell/dict-flutter': 1.1.1
      '@cspell/dict-fonts': 4.0.5
      '@cspell/dict-fsharp': 1.1.1
      '@cspell/dict-fullstack': 3.2.7
      '@cspell/dict-gaming-terms': 1.1.2
      '@cspell/dict-git': 3.0.7
      '@cspell/dict-golang': 6.0.23
      '@cspell/dict-google': 1.0.9
      '@cspell/dict-haskell': 4.0.6
      '@cspell/dict-html': 4.0.12
      '@cspell/dict-html-symbol-entities': 4.0.4
      '@cspell/dict-java': 5.0.12
      '@cspell/dict-julia': 1.1.1
      '@cspell/dict-k8s': 1.0.12
      '@cspell/dict-kotlin': 1.1.1
      '@cspell/dict-latex': 4.0.4
      '@cspell/dict-lorem-ipsum': 4.0.5
      '@cspell/dict-lua': 4.0.8
      '@cspell/dict-makefile': 1.0.5
      '@cspell/dict-markdown': 2.0.12(@cspell/dict-css@4.0.18)(@cspell/dict-html-symbol-entities@4.0.4)(@cspell/dict-html@4.0.12)(@cspell/dict-typescript@3.2.3)
      '@cspell/dict-monkeyc': 1.0.11
      '@cspell/dict-node': 5.0.8
      '@cspell/dict-npm': 5.2.14
      '@cspell/dict-php': 4.0.15
      '@cspell/dict-powershell': 5.0.15
      '@cspell/dict-public-licenses': 2.0.15
      '@cspell/dict-python': 4.2.19
      '@cspell/dict-r': 2.1.1
      '@cspell/dict-ruby': 5.0.9
      '@cspell/dict-rust': 4.0.12
      '@cspell/dict-scala': 5.0.8
      '@cspell/dict-shell': 1.1.1
      '@cspell/dict-software-terms': 5.1.5
      '@cspell/dict-sql': 2.2.1
      '@cspell/dict-svelte': 1.0.7
      '@cspell/dict-swift': 2.0.6
      '@cspell/dict-terraform': 1.1.3
      '@cspell/dict-typescript': 3.2.3
      '@cspell/dict-vue': 3.0.5
    dev: true

  /@cspell/cspell-json-reporter@8.19.4:
    resolution: {integrity: sha512-pOlUtLUmuDdTIOhDTvWxxta0Wm8RCD/p1V0qUqeP6/Ups1ajBI4FWEpRFd7yMBTUHeGeSNicJX5XeX7wNbAbLQ==}
    engines: {node: '>=18'}
    dependencies:
      '@cspell/cspell-types': 8.19.4
    dev: true

  /@cspell/cspell-pipe@8.19.4:
    resolution: {integrity: sha512-GNAyk+7ZLEcL2fCMT5KKZprcdsq3L1eYy3e38/tIeXfbZS7Sd1R5FXUe6CHXphVWTItV39TvtLiDwN/2jBts9A==}
    engines: {node: '>=18'}
    dev: true

  /@cspell/cspell-resolver@8.19.4:
    resolution: {integrity: sha512-S8vJMYlsx0S1D60glX8H2Jbj4mD8519VjyY8lu3fnhjxfsl2bDFZvF3ZHKsLEhBE+Wh87uLqJDUJQiYmevHjDg==}
    engines: {node: '>=18'}
    dependencies:
      global-directory: 4.0.1
    dev: true

  /@cspell/cspell-service-bus@8.19.4:
    resolution: {integrity: sha512-uhY+v8z5JiUogizXW2Ft/gQf3eWrh5P9036jN2Dm0UiwEopG/PLshHcDjRDUiPdlihvA0RovrF0wDh4ptcrjuQ==}
    engines: {node: '>=18'}
    dev: true

  /@cspell/cspell-types@8.19.4:
    resolution: {integrity: sha512-ekMWuNlFiVGfsKhfj4nmc8JCA+1ZltwJgxiKgDuwYtR09ie340RfXFF6YRd2VTW5zN7l4F1PfaAaPklVz6utSg==}
    engines: {node: '>=18'}
    dev: true

  /@cspell/dict-ada@4.1.1:
    resolution: {integrity: sha512-E+0YW9RhZod/9Qy2gxfNZiHJjCYFlCdI69br1eviQQWB8yOTJX0JHXLs79kOYhSW0kINPVUdvddEBe6Lu6CjGQ==}
    dev: true

  /@cspell/dict-al@1.1.1:
    resolution: {integrity: sha512-sD8GCaZetgQL4+MaJLXqbzWcRjfKVp8x+px3HuCaaiATAAtvjwUQ5/Iubiqwfd1boIh2Y1/3EgM3TLQ7Q8e0wQ==}
    dev: true

  /@cspell/dict-aws@4.0.14:
    resolution: {integrity: sha512-qLPR+OFmpzyUcuUYyCQFIURDDUGIlQsdGirPyvaIrXxs2giCKG97cAuFz5EleL3/Lo7uJAVDw0lt4Ka7wIRhjQ==}
    dev: true

  /@cspell/dict-bash@4.2.1:
    resolution: {integrity: sha512-SBnzfAyEAZLI9KFS7DUG6Xc1vDFuLllY3jz0WHvmxe8/4xV3ufFE3fGxalTikc1VVeZgZmxYiABw4iGxVldYEg==}
    dependencies:
      '@cspell/dict-shell': 1.1.1
    dev: true

  /@cspell/dict-companies@3.2.4:
    resolution: {integrity: sha512-36NoOjW3Vl1Sl+ccEvD6NDA4YhaKo2mg2zAyah8n7tpaFXf5QNBlnZsPCgRwPM6aG1UfN30jiyd2hIVOeoKj9A==}
    dev: true

  /@cspell/dict-cpp@6.0.9:
    resolution: {integrity: sha512-Xdq9MwGh0D5rsnbOqFW24NIClXXRhN11KJdySMibpcqYGeomxB2ODFBuhj1H7azO7kVGkGH0Okm4yQ2TRzBx0g==}
    dev: true

  /@cspell/dict-cryptocurrencies@5.0.5:
    resolution: {integrity: sha512-R68hYYF/rtlE6T/dsObStzN5QZw+0aQBinAXuWCVqwdS7YZo0X33vGMfChkHaiCo3Z2+bkegqHlqxZF4TD3rUA==}
    dev: true

  /@cspell/dict-csharp@4.0.7:
    resolution: {integrity: sha512-H16Hpu8O/1/lgijFt2lOk4/nnldFtQ4t8QHbyqphqZZVE5aS4J/zD/WvduqnLY21aKhZS6jo/xF5PX9jyqPKUA==}
    dev: true

  /@cspell/dict-css@4.0.18:
    resolution: {integrity: sha512-EF77RqROHL+4LhMGW5NTeKqfUd/e4OOv6EDFQ/UQQiFyWuqkEKyEz0NDILxOFxWUEVdjT2GQ2cC7t12B6pESwg==}
    dev: true

  /@cspell/dict-dart@2.3.1:
    resolution: {integrity: sha512-xoiGnULEcWdodXI6EwVyqpZmpOoh8RA2Xk9BNdR7DLamV/QMvEYn8KJ7NlRiTSauJKPNkHHQ5EVHRM6sTS7jdg==}
    dev: true

  /@cspell/dict-data-science@2.0.9:
    resolution: {integrity: sha512-wTOFMlxv06veIwKdXUwdGxrQcK44Zqs426m6JGgHIB/GqvieZQC5n0UI+tUm5OCxuNyo4OV6mylT4cRMjtKtWQ==}
    dev: true

  /@cspell/dict-django@4.1.5:
    resolution: {integrity: sha512-AvTWu99doU3T8ifoMYOMLW2CXKvyKLukPh1auOPwFGHzueWYvBBN+OxF8wF7XwjTBMMeRleVdLh3aWCDEX/ZWg==}
    dev: true

  /@cspell/dict-docker@1.1.16:
    resolution: {integrity: sha512-UiVQ5RmCg6j0qGIxrBnai3pIB+aYKL3zaJGvXk1O/ertTKJif9RZikKXCEgqhaCYMweM4fuLqWSVmw3hU164Iw==}
    dev: true

  /@cspell/dict-dotnet@5.0.10:
    resolution: {integrity: sha512-ooar8BP/RBNP1gzYfJPStKEmpWy4uv/7JCq6FOnJLeD1yyfG3d/LFMVMwiJo+XWz025cxtkM3wuaikBWzCqkmg==}
    dev: true

  /@cspell/dict-elixir@4.0.8:
    resolution: {integrity: sha512-CyfphrbMyl4Ms55Vzuj+mNmd693HjBFr9hvU+B2YbFEZprE5AG+EXLYTMRWrXbpds4AuZcvN3deM2XVB80BN/Q==}
    dev: true

  /@cspell/dict-en-common-misspellings@2.1.3:
    resolution: {integrity: sha512-v1I97Hr1OrK+mwHsVzbY4vsPxx6mA5quhxzanF6XuRofz00wH4HPz8Q3llzRHxka5Wl/59gyan04UkUrvP4gdA==}
    dev: true

  /@cspell/dict-en-gb@1.1.33:
    resolution: {integrity: sha512-tKSSUf9BJEV+GJQAYGw5e+ouhEe2ZXE620S7BLKe3ZmpnjlNG9JqlnaBhkIMxKnNFkLY2BP/EARzw31AZnOv4g==}
    dev: true

  /@cspell/dict-en_us@4.4.16:
    resolution: {integrity: sha512-/R47sUbUmba2dG/0LZyE6P6gX/DRF1sCcYNQNWyPk/KeidQRNZG+FH9U0KRvX42/2ZzMge6ebXH3WAJ52w0Vqw==}
    dev: true

  /@cspell/dict-filetypes@3.0.13:
    resolution: {integrity: sha512-g6rnytIpQlMNKGJT1JKzWkC+b3xCliDKpQ3ANFSq++MnR4GaLiifaC4JkVON11Oh/UTplYOR1nY3BR4X30bswA==}
    dev: true

  /@cspell/dict-flutter@1.1.1:
    resolution: {integrity: sha512-UlOzRcH2tNbFhZmHJN48Za/2/MEdRHl2BMkCWZBYs+30b91mWvBfzaN4IJQU7dUZtowKayVIF9FzvLZtZokc5A==}
    dev: true

  /@cspell/dict-fonts@4.0.5:
    resolution: {integrity: sha512-BbpkX10DUX/xzHs6lb7yzDf/LPjwYIBJHJlUXSBXDtK/1HaeS+Wqol4Mlm2+NAgZ7ikIE5DQMViTgBUY3ezNoQ==}
    dev: true

  /@cspell/dict-fsharp@1.1.1:
    resolution: {integrity: sha512-imhs0u87wEA4/cYjgzS0tAyaJpwG7vwtC8UyMFbwpmtw+/bgss+osNfyqhYRyS/ehVCWL17Ewx2UPkexjKyaBA==}
    dev: true

  /@cspell/dict-fullstack@3.2.7:
    resolution: {integrity: sha512-IxEk2YAwAJKYCUEgEeOg3QvTL4XLlyArJElFuMQevU1dPgHgzWElFevN5lsTFnvMFA1riYsVinqJJX0BanCFEg==}
    dev: true

  /@cspell/dict-gaming-terms@1.1.2:
    resolution: {integrity: sha512-9XnOvaoTBscq0xuD6KTEIkk9hhdfBkkvJAIsvw3JMcnp1214OCGW8+kako5RqQ2vTZR3Tnf3pc57o7VgkM0q1Q==}
    dev: true

  /@cspell/dict-git@3.0.7:
    resolution: {integrity: sha512-odOwVKgfxCQfiSb+nblQZc4ErXmnWEnv8XwkaI4sNJ7cNmojnvogYVeMqkXPjvfrgEcizEEA4URRD2Ms5PDk1w==}
    dev: true

  /@cspell/dict-golang@6.0.23:
    resolution: {integrity: sha512-oXqUh/9dDwcmVlfUF5bn3fYFqbUzC46lXFQmi5emB0vYsyQXdNWsqi6/yH3uE7bdRE21nP7Yo0mR1jjFNyLamg==}
    dev: true

  /@cspell/dict-google@1.0.9:
    resolution: {integrity: sha512-biL65POqialY0i4g6crj7pR6JnBkbsPovB2WDYkj3H4TuC/QXv7Pu5pdPxeUJA6TSCHI7T5twsO4VSVyRxD9CA==}
    dev: true

  /@cspell/dict-haskell@4.0.6:
    resolution: {integrity: sha512-ib8SA5qgftExpYNjWhpYIgvDsZ/0wvKKxSP+kuSkkak520iPvTJumEpIE+qPcmJQo4NzdKMN8nEfaeci4OcFAQ==}
    dev: true

  /@cspell/dict-html-symbol-entities@4.0.4:
    resolution: {integrity: sha512-afea+0rGPDeOV9gdO06UW183Qg6wRhWVkgCFwiO3bDupAoyXRuvupbb5nUyqSTsLXIKL8u8uXQlJ9pkz07oVXw==}
    dev: true

  /@cspell/dict-html@4.0.12:
    resolution: {integrity: sha512-JFffQ1dDVEyJq6tCDWv0r/RqkdSnV43P2F/3jJ9rwLgdsOIXwQbXrz6QDlvQLVvNSnORH9KjDtenFTGDyzfCaA==}
    dev: true

  /@cspell/dict-java@5.0.12:
    resolution: {integrity: sha512-qPSNhTcl7LGJ5Qp6VN71H8zqvRQK04S08T67knMq9hTA8U7G1sTKzLmBaDOFhq17vNX/+rT+rbRYp+B5Nwza1A==}
    dev: true

  /@cspell/dict-julia@1.1.1:
    resolution: {integrity: sha512-WylJR9TQ2cgwd5BWEOfdO3zvDB+L7kYFm0I9u0s9jKHWQ6yKmfKeMjU9oXxTBxIufhCXm92SKwwVNAC7gjv+yA==}
    dev: true

  /@cspell/dict-k8s@1.0.12:
    resolution: {integrity: sha512-2LcllTWgaTfYC7DmkMPOn9GsBWsA4DZdlun4po8s2ysTP7CPEnZc1ZfK6pZ2eI4TsZemlUQQ+NZxMe9/QutQxg==}
    dev: true

  /@cspell/dict-kotlin@1.1.1:
    resolution: {integrity: sha512-J3NzzfgmxRvEeOe3qUXnSJQCd38i/dpF9/t3quuWh6gXM+krsAXP75dY1CzDmS8mrJAlBdVBeAW5eAZTD8g86Q==}
    dev: true

  /@cspell/dict-latex@4.0.4:
    resolution: {integrity: sha512-YdTQhnTINEEm/LZgTzr9Voz4mzdOXH7YX+bSFs3hnkUHCUUtX/mhKgf1CFvZ0YNM2afjhQcmLaR9bDQVyYBvpA==}
    dev: true

  /@cspell/dict-lorem-ipsum@4.0.5:
    resolution: {integrity: sha512-9a4TJYRcPWPBKkQAJ/whCu4uCAEgv/O2xAaZEI0n4y1/l18Yyx8pBKoIX5QuVXjjmKEkK7hi5SxyIsH7pFEK9Q==}
    dev: true

  /@cspell/dict-lua@4.0.8:
    resolution: {integrity: sha512-N4PkgNDMu9JVsRu7JBS/3E/dvfItRgk9w5ga2dKq+JupP2Y3lojNaAVFhXISh4Y0a6qXDn2clA6nvnavQ/jjLA==}
    dev: true

  /@cspell/dict-makefile@1.0.5:
    resolution: {integrity: sha512-4vrVt7bGiK8Rx98tfRbYo42Xo2IstJkAF4tLLDMNQLkQ86msDlYSKG1ZCk8Abg+EdNcFAjNhXIiNO+w4KflGAQ==}
    dev: true

  /@cspell/dict-markdown@2.0.12(@cspell/dict-css@4.0.18)(@cspell/dict-html-symbol-entities@4.0.4)(@cspell/dict-html@4.0.12)(@cspell/dict-typescript@3.2.3):
    resolution: {integrity: sha512-ufwoliPijAgWkD/ivAMC+A9QD895xKiJRF/fwwknQb7kt7NozTLKFAOBtXGPJAB4UjhGBpYEJVo2elQ0FCAH9A==}
    peerDependencies:
      '@cspell/dict-css': ^4.0.18
      '@cspell/dict-html': ^4.0.12
      '@cspell/dict-html-symbol-entities': ^4.0.4
      '@cspell/dict-typescript': ^3.2.3
    dependencies:
      '@cspell/dict-css': 4.0.18
      '@cspell/dict-html': 4.0.12
      '@cspell/dict-html-symbol-entities': 4.0.4
      '@cspell/dict-typescript': 3.2.3
    dev: true

  /@cspell/dict-monkeyc@1.0.11:
    resolution: {integrity: sha512-7Q1Ncu0urALI6dPTrEbSTd//UK0qjRBeaxhnm8uY5fgYNFYAG+u4gtnTIo59S6Bw5P++4H3DiIDYoQdY/lha8w==}
    dev: true

  /@cspell/dict-node@5.0.8:
    resolution: {integrity: sha512-AirZcN2i84ynev3p2/1NCPEhnNsHKMz9zciTngGoqpdItUb2bDt1nJBjwlsrFI78GZRph/VaqTVFwYikmncpXg==}
    dev: true

  /@cspell/dict-npm@5.2.14:
    resolution: {integrity: sha512-amZCBJIqzRmPq5uKh0v2fdejt9AJQsQwx0spPFQaBZ2cRoE6qlqstPWLLc5lhz668QgSQeZ7mlURtCEWWlOtPw==}
    dev: true

  /@cspell/dict-php@4.0.15:
    resolution: {integrity: sha512-iepGB2gtToMWSTvybesn4/lUp4LwXcEm0s8vasJLP76WWVkq1zYjmeS+WAIzNgsuURyZ/9mGqhS0CWMuo74ODw==}
    dev: true

  /@cspell/dict-powershell@5.0.15:
    resolution: {integrity: sha512-l4S5PAcvCFcVDMJShrYD0X6Huv9dcsQPlsVsBGbH38wvuN7gS7+GxZFAjTNxDmTY1wrNi1cCatSg6Pu2BW4rgg==}
    dev: true

  /@cspell/dict-public-licenses@2.0.15:
    resolution: {integrity: sha512-cJEOs901H13Pfy0fl4dCD1U+xpWIMaEPq8MeYU83FfDZvellAuSo4GqWCripfIqlhns/L6+UZEIJSOZnjgy7Wg==}
    dev: true

  /@cspell/dict-python@4.2.19:
    resolution: {integrity: sha512-9S2gTlgILp1eb6OJcVZeC8/Od83N8EqBSg5WHVpx97eMMJhifOzePkE0kDYjyHMtAFznCQTUu0iQEJohNQ5B0A==}
    dependencies:
      '@cspell/dict-data-science': 2.0.9
    dev: true

  /@cspell/dict-r@2.1.1:
    resolution: {integrity: sha512-71Ka+yKfG4ZHEMEmDxc6+blFkeTTvgKbKAbwiwQAuKl3zpqs1Y0vUtwW2N4b3LgmSPhV3ODVY0y4m5ofqDuKMw==}
    dev: true

  /@cspell/dict-ruby@5.0.9:
    resolution: {integrity: sha512-H2vMcERMcANvQshAdrVx0XoWaNX8zmmiQN11dZZTQAZaNJ0xatdJoSqY8C8uhEMW89bfgpN+NQgGuDXW2vmXEw==}
    dev: true

  /@cspell/dict-rust@4.0.12:
    resolution: {integrity: sha512-z2QiH+q9UlNhobBJArvILRxV8Jz0pKIK7gqu4TgmEYyjiu1TvnGZ1tbYHeu9w3I/wOP6UMDoCBTty5AlYfW0mw==}
    dev: true

  /@cspell/dict-scala@5.0.8:
    resolution: {integrity: sha512-YdftVmumv8IZq9zu1gn2U7A4bfM2yj9Vaupydotyjuc+EEZZSqAafTpvW/jKLWji2TgybM1L2IhmV0s/Iv9BTw==}
    dev: true

  /@cspell/dict-shell@1.1.1:
    resolution: {integrity: sha512-T37oYxE7OV1x/1D4/13Y8JZGa1QgDCXV7AVt3HLXjn0Fe3TaNDvf5sU0fGnXKmBPqFFrHdpD3uutAQb1dlp15g==}
    dev: true

  /@cspell/dict-software-terms@5.1.5:
    resolution: {integrity: sha512-MX5beBP3pLmIM0mjqfrHbie3EEfyLWZ8ZqW56jcLuRlLoDcfC0FZsr66NCARgCgEwsWiidHFe87+7fFsnwqY6A==}
    dev: true

  /@cspell/dict-sql@2.2.1:
    resolution: {integrity: sha512-qDHF8MpAYCf4pWU8NKbnVGzkoxMNrFqBHyG/dgrlic5EQiKANCLELYtGlX5auIMDLmTf1inA0eNtv74tyRJ/vg==}
    dev: true

  /@cspell/dict-svelte@1.0.7:
    resolution: {integrity: sha512-hGZsGqP0WdzKkdpeVLBivRuSNzOTvN036EBmpOwxH+FTY2DuUH7ecW+cSaMwOgmq5JFSdTcbTNFlNC8HN8lhaQ==}
    dev: true

  /@cspell/dict-swift@2.0.6:
    resolution: {integrity: sha512-PnpNbrIbex2aqU1kMgwEKvCzgbkHtj3dlFLPMqW1vSniop7YxaDTtvTUO4zA++ugYAEL+UK8vYrBwDPTjjvSnA==}
    dev: true

  /@cspell/dict-terraform@1.1.3:
    resolution: {integrity: sha512-gr6wxCydwSFyyBKhBA2xkENXtVFToheqYYGFvlMZXWjviynXmh+NK/JTvTCk/VHk3+lzbO9EEQKee6VjrAUSbA==}
    dev: true

  /@cspell/dict-typescript@3.2.3:
    resolution: {integrity: sha512-zXh1wYsNljQZfWWdSPYwQhpwiuW0KPW1dSd8idjMRvSD0aSvWWHoWlrMsmZeRl4qM4QCEAjua8+cjflm41cQBg==}
    dev: true

  /@cspell/dict-vue@3.0.5:
    resolution: {integrity: sha512-Mqutb8jbM+kIcywuPQCCaK5qQHTdaByoEO2J9LKFy3sqAdiBogNkrplqUK0HyyRFgCfbJUgjz3N85iCMcWH0JA==}
    dev: true

  /@cspell/dynamic-import@8.19.4:
    resolution: {integrity: sha512-0LLghC64+SiwQS20Sa0VfFUBPVia1rNyo0bYeIDoB34AA3qwguDBVJJkthkpmaP1R2JeR/VmxmJowuARc4ZUxA==}
    engines: {node: '>=18.0'}
    dependencies:
      '@cspell/url': 8.19.4
      import-meta-resolve: 4.1.0
    dev: true

  /@cspell/filetypes@8.19.4:
    resolution: {integrity: sha512-D9hOCMyfKtKjjqQJB8F80PWsjCZhVGCGUMiDoQpcta0e+Zl8vHgzwaC0Ai4QUGBhwYEawHGiWUd7Y05u/WXiNQ==}
    engines: {node: '>=18'}
    dev: true

  /@cspell/strong-weak-map@8.19.4:
    resolution: {integrity: sha512-MUfFaYD8YqVe32SQaYLI24/bNzaoyhdBIFY5pVrvMo1ZCvMl8AlfI2OcBXvcGb5aS5z7sCNCJm11UuoYbLI1zw==}
    engines: {node: '>=18'}
    dev: true

  /@cspell/url@8.19.4:
    resolution: {integrity: sha512-Pa474iBxS+lxsAL4XkETPGIq3EgMLCEb9agj3hAd2VGMTCApaiUvamR4b+uGXIPybN70piFxvzrfoxsG2uIP6A==}
    engines: {node: '>=18.0'}
    dev: true

  /@cspotcode/source-map-support@0.8.1:
    resolution: {integrity: sha512-IchNf6dN4tHoMFIn/7OE8LWZ19Y6q/67Bmf6vnGREv8RSbBVb9LPJxEcnwrcwX6ixSvaiGoomAUvu4YSxXrVgw==}
    engines: {node: '>=12'}
    dependencies:
      '@jridgewell/trace-mapping': 0.3.9
    dev: true

  /@discoveryjs/json-ext@0.6.3:
    resolution: {integrity: sha512-4B4OijXeVNOPZlYA2oEwWOTkzyltLao+xbotHQeqN++Rv27Y6s818+n2Qkp8q+Fxhn0t/5lA5X1Mxktud8eayQ==}
    engines: {node: '>=14.17.0'}
    dev: true

  /@eslint-community/eslint-utils@4.7.0(eslint@8.57.1):
    resolution: {integrity: sha512-dyybb3AcajC7uha6CvhdVRJqaKyn7w2YKqKyAN37NKYgZT36w+iRb0Dymmc5qEJ549c/S31cMMSFd75bteCpCw==}
    engines: {node: ^12.22.0 || ^14.17.0 || >=16.0.0}
    peerDependencies:
      eslint: ^6.0.0 || ^7.0.0 || >=8.0.0
    dependencies:
      eslint: 8.57.1
      eslint-visitor-keys: 3.4.3
    dev: true

  /@eslint-community/eslint-utils@4.7.0(eslint@9.25.1):
    resolution: {integrity: sha512-dyybb3AcajC7uha6CvhdVRJqaKyn7w2YKqKyAN37NKYgZT36w+iRb0Dymmc5qEJ549c/S31cMMSFd75bteCpCw==}
    engines: {node: ^12.22.0 || ^14.17.0 || >=16.0.0}
    peerDependencies:
      eslint: ^6.0.0 || ^7.0.0 || >=8.0.0
    dependencies:
      eslint: 9.25.1
      eslint-visitor-keys: 3.4.3
    dev: true

  /@eslint-community/regexpp@4.12.1:
    resolution: {integrity: sha512-CCZCDJuduB9OUkFkY2IgppNZMi2lBQgD2qzwXkEia16cge2pijY/aXi96CJMquDMn3nJdlPV1A5KrJEXwfLNzQ==}
    engines: {node: ^12.0.0 || ^14.0.0 || >=16.0.0}
    dev: true

  /@eslint/config-array@0.20.1:
    resolution: {integrity: sha512-OL0RJzC/CBzli0DrrR31qzj6d6i6Mm3HByuhflhl4LOBiWxN+3i6/t/ZQQNii4tjksXi8r2CRW1wMpWA2ULUEw==}
    engines: {node: ^18.18.0 || ^20.9.0 || >=21.1.0}
    dependencies:
      '@eslint/object-schema': 2.1.6
      debug: 4.4.1
      minimatch: 3.1.2
    transitivePeerDependencies:
      - supports-color
    dev: true

  /@eslint/config-helpers@0.2.3:
    resolution: {integrity: sha512-u180qk2Um1le4yf0ruXH3PYFeEZeYC3p/4wCTKrr2U1CmGdzGi3KtY0nuPDH48UJxlKCC5RDzbcbh4X0XlqgHg==}
    engines: {node: ^18.18.0 || ^20.9.0 || >=21.1.0}
    dev: true

  /@eslint/core@0.13.0:
    resolution: {integrity: sha512-yfkgDw1KR66rkT5A8ci4irzDysN7FRpq3ttJolR88OqQikAWqwA8j5VZyas+vjyBNFIJ7MfybJ9plMILI2UrCw==}
    engines: {node: ^18.18.0 || ^20.9.0 || >=21.1.0}
    dependencies:
      '@types/json-schema': 7.0.15
    dev: true

  /@eslint/eslintrc@2.1.4:
    resolution: {integrity: sha512-269Z39MS6wVJtsoUl10L60WdkhJVdPG24Q4eZTH3nnF6lpvSShEK3wQjDX9JRWAUPvPh7COouPpU9IrqaZFvtQ==}
    engines: {node: ^12.22.0 || ^14.17.0 || >=16.0.0}
    dependencies:
      ajv: 6.12.6
      debug: 4.4.1
      espree: 9.6.1
      globals: 13.24.0
      ignore: 5.3.2
      import-fresh: 3.3.1
      js-yaml: 4.1.0
      minimatch: 3.1.2
      strip-json-comments: 3.1.1
    transitivePeerDependencies:
      - supports-color
    dev: true

  /@eslint/eslintrc@3.3.1:
    resolution: {integrity: sha512-gtF186CXhIl1p4pJNGZw8Yc6RlshoePRvE0X91oPGb3vZ8pM3qOS9W9NGPat9LziaBV7XrJWGylNQXkGcnM3IQ==}
    engines: {node: ^18.18.0 || ^20.9.0 || >=21.1.0}
    dependencies:
      ajv: 6.12.6
      debug: 4.4.1
      espree: 10.4.0
      globals: 14.0.0
      ignore: 5.3.2
      import-fresh: 3.3.1
      js-yaml: 4.1.0
      minimatch: 3.1.2
      strip-json-comments: 3.1.1
    transitivePeerDependencies:
      - supports-color
    dev: true

  /@eslint/js@8.57.1:
    resolution: {integrity: sha512-d9zaMRSTIKDLhctzH12MtXvJKSSUhaHcjV+2Z+GK+EEY7XKpP5yR4x+N3TAcHTcu963nIr+TMcCb4DBCYX1z6Q==}
    engines: {node: ^12.22.0 || ^14.17.0 || >=16.0.0}
    dev: true

  /@eslint/js@9.25.1:
    resolution: {integrity: sha512-dEIwmjntEx8u3Uvv+kr3PDeeArL8Hw07H9kyYxCjnM9pBjfEhk6uLXSchxxzgiwtRhhzVzqmUSDFBOi1TuZ7qg==}
    engines: {node: ^18.18.0 || ^20.9.0 || >=21.1.0}
    dev: true

  /@eslint/object-schema@2.1.6:
    resolution: {integrity: sha512-RBMg5FRL0I0gs51M/guSAj5/e14VQ4tpZnQNWwuDT66P14I43ItmPfIZRhO9fUVIPOAQXU47atlywZ/czoqFPA==}
    engines: {node: ^18.18.0 || ^20.9.0 || >=21.1.0}
    dev: true

  /@eslint/plugin-kit@0.2.8:
    resolution: {integrity: sha512-ZAoA40rNMPwSm+AeHpCq8STiNAwzWLJuP8Xv4CHIc9wv/PSuExjMrmjfYNj682vW0OOiZ1HKxzvjQr9XZIisQA==}
    engines: {node: ^18.18.0 || ^20.9.0 || >=21.1.0}
    dependencies:
      '@eslint/core': 0.13.0
      levn: 0.4.1
    dev: true

  /@heroicons/react@2.2.0(react@19.1.1):
    resolution: {integrity: sha512-LMcepvRaS9LYHJGsF0zzmgKCUim/X3N/DQKc4jepAXJ7l8QxJ1PmxJzqplF2Z3FE4PqBAIGyJAQ/w4B5dsqbtQ==}
    peerDependencies:
      react: '>= 16 || ^19.0.0-rc'
    dependencies:
      react: 19.1.1
    dev: false

  /@humanfs/core@0.19.1:
    resolution: {integrity: sha512-5DyQ4+1JEUzejeK1JGICcideyfUbGixgS9jNgex5nqkW+cY7WZhxBigmieN5Qnw9ZosSNVC9KQKyb+GUaGyKUA==}
    engines: {node: '>=18.18.0'}
    dev: true

  /@humanfs/node@0.16.6:
    resolution: {integrity: sha512-YuI2ZHQL78Q5HbhDiBA1X4LmYdXCKCMQIfw0pw7piHJwyREFebJUvrQN4cMssyES6x+vfUbx1CIpaQUKYdQZOw==}
    engines: {node: '>=18.18.0'}
    dependencies:
      '@humanfs/core': 0.19.1
      '@humanwhocodes/retry': 0.3.1
    dev: true

  /@humanwhocodes/config-array@0.13.0:
    resolution: {integrity: sha512-DZLEEqFWQFiyK6h5YIeynKx7JlvCYWL0cImfSRXZ9l4Sg2efkFGTuFf6vzXjK1cq6IYkU+Eg/JizXw+TD2vRNw==}
    engines: {node: '>=10.10.0'}
    deprecated: Use @eslint/config-array instead
    dependencies:
      '@humanwhocodes/object-schema': 2.0.3
      debug: 4.4.1
      minimatch: 3.1.2
    transitivePeerDependencies:
      - supports-color
    dev: true

  /@humanwhocodes/module-importer@1.0.1:
    resolution: {integrity: sha512-bxveV4V8v5Yb4ncFTT3rPSgZBOpCkjfK0y4oVVVJwIuDVBRMDXrPyXRL988i5ap9m9bnyEEjWfm5WkBmtffLfA==}
    engines: {node: '>=12.22'}
    dev: true

  /@humanwhocodes/object-schema@2.0.3:
    resolution: {integrity: sha512-93zYdMES/c1D69yZiKDBj0V24vqNzB/koF26KPaagAfd3P/4gUlh3Dys5ogAK+Exi9QyzlD8x/08Zt7wIKcDcA==}
    deprecated: Use @eslint/object-schema instead
    dev: true

  /@humanwhocodes/retry@0.3.1:
    resolution: {integrity: sha512-JBxkERygn7Bv/GbN5Rv8Ul6LVknS+5Bp6RgDC/O8gEBU/yeH5Ui5C/OlWrTb6qct7LjjfT6Re2NxB0ln0yYybA==}
    engines: {node: '>=18.18'}
    dev: true

  /@humanwhocodes/retry@0.4.3:
    resolution: {integrity: sha512-bV0Tgo9K4hfPCek+aMAn81RppFKv2ySDQeMoSZuvTASywNTnVJCArCZE2FWqpvIatKu7VMRLWlR1EazvVhDyhQ==}
    engines: {node: '>=18.18'}
    dev: true

  /@isaacs/balanced-match@4.0.1:
    resolution: {integrity: sha512-yzMTt9lEb8Gv7zRioUilSglI0c0smZ9k5D65677DLWLtWJaXIS3CqcGyUFByYKlnUj6TkjLVs54fBl6+TiGQDQ==}
    engines: {node: 20 || >=22}
    dev: true

  /@isaacs/brace-expansion@5.0.0:
    resolution: {integrity: sha512-ZT55BDLV0yv0RBm2czMiZ+SqCGO7AvmOM3G/w2xhVPH+te0aKgFjmBvGlL1dH+ql2tgGO3MVrbb3jCKyvpgnxA==}
    engines: {node: 20 || >=22}
    dependencies:
      '@isaacs/balanced-match': 4.0.1
    dev: true

  /@isaacs/cliui@8.0.2:
    resolution: {integrity: sha512-O8jcjabXaleOG9DQ0+ARXWZBTfnP4WNAqzuiJK7ll44AmxGKv/J2M4TPjxjY3znBCfvBXFzucm1twdyFybFqEA==}
    engines: {node: '>=12'}
    dependencies:
      string-width: 5.1.2
      string-width-cjs: /string-width@4.2.3
      strip-ansi: 7.1.0
      strip-ansi-cjs: /strip-ansi@6.0.1
      wrap-ansi: 8.1.0
      wrap-ansi-cjs: /wrap-ansi@7.0.0
    dev: true

  /@istanbuljs/load-nyc-config@1.1.0:
    resolution: {integrity: sha512-VjeHSlIzpv/NyD3N0YuHfXOPDIixcA1q2ZV98wsMqcYlPmv2n3Yb2lYP9XMElnaFVXg5A7YLTeLu6V84uQDjmQ==}
    engines: {node: '>=8'}
    dependencies:
      camelcase: 5.3.1
      find-up: 4.1.0
      get-package-type: 0.1.0
      js-yaml: 3.14.1
      resolve-from: 5.0.0

  /@istanbuljs/schema@0.1.3:
    resolution: {integrity: sha512-ZXRY4jNvVgSVQ8DL3LTcakaAtXwTVUxE81hslsyD2AtoXW/wVob10HkOJ1X/pAlcI7D+2YoZKg5do8G/w6RYgA==}
    engines: {node: '>=8'}

  /@jest/console@29.7.0:
    resolution: {integrity: sha512-5Ni4CU7XHQi32IJ398EEP4RrB8eV09sXP2ROqD4bksHrnTree52PsxvX8tpL8LvTZ3pFzXyPbNQReSN41CAhOg==}
    engines: {node: ^14.15.0 || ^16.10.0 || >=18.0.0}
    dependencies:
      '@jest/types': 29.6.3
      '@types/node': 20.19.11
      chalk: 4.1.2
      jest-message-util: 29.7.0
      jest-util: 29.7.0
      slash: 3.0.0
    dev: true

  /@jest/core@29.5.0(ts-node@10.9.2):
    resolution: {integrity: sha512-28UzQc7ulUrOQw1IsN/kv1QES3q2kkbl/wGslyhAclqZ/8cMdB5M68BffkIdSJgKBUt50d3hbwJ92XESlE7LiQ==}
    engines: {node: ^14.15.0 || ^16.10.0 || >=18.0.0}
    peerDependencies:
      node-notifier: ^8.0.1 || ^9.0.0 || ^10.0.0
    peerDependenciesMeta:
      node-notifier:
        optional: true
    dependencies:
      '@jest/console': 29.7.0
      '@jest/reporters': 29.7.0
      '@jest/test-result': 29.7.0
      '@jest/transform': 29.7.0
      '@jest/types': 29.6.3
      '@types/node': 20.19.11
      ansi-escapes: 4.3.2
      chalk: 4.1.2
      ci-info: 3.9.0
      exit: 0.1.2
      graceful-fs: 4.2.11
      jest-changed-files: 29.7.0
      jest-config: 29.7.0(@types/node@20.19.11)(ts-node@10.9.2)
      jest-haste-map: 29.7.0
      jest-message-util: 29.7.0
      jest-regex-util: 29.6.3
      jest-resolve: 29.7.0
      jest-resolve-dependencies: 29.7.0
      jest-runner: 29.7.0
      jest-runtime: 29.7.0
      jest-snapshot: 29.7.0
      jest-util: 29.7.0
      jest-validate: 29.7.0
      jest-watcher: 29.7.0
      micromatch: 4.0.8
      pretty-format: 29.7.0
      slash: 3.0.0
      strip-ansi: 6.0.1
    transitivePeerDependencies:
      - babel-plugin-macros
      - supports-color
      - ts-node
    dev: true

  /@jest/core@29.7.0(ts-node@10.9.2):
    resolution: {integrity: sha512-n7aeXWKMnGtDA48y8TLWJPJmLmmZ642Ceo78cYWEpiD7FzDgmNDV/GCVRorPABdXLJZ/9wzzgZAlHjXjxDHGsg==}
    engines: {node: ^14.15.0 || ^16.10.0 || >=18.0.0}
    peerDependencies:
      node-notifier: ^8.0.1 || ^9.0.0 || ^10.0.0
    peerDependenciesMeta:
      node-notifier:
        optional: true
    dependencies:
      '@jest/console': 29.7.0
      '@jest/reporters': 29.7.0
      '@jest/test-result': 29.7.0
      '@jest/transform': 29.7.0
      '@jest/types': 29.6.3
      '@types/node': 20.19.11
      ansi-escapes: 4.3.2
      chalk: 4.1.2
      ci-info: 3.9.0
      exit: 0.1.2
      graceful-fs: 4.2.11
      jest-changed-files: 29.7.0
      jest-config: 29.7.0(@types/node@20.19.11)(ts-node@10.9.2)
      jest-haste-map: 29.7.0
      jest-message-util: 29.7.0
      jest-regex-util: 29.6.3
      jest-resolve: 29.7.0
      jest-resolve-dependencies: 29.7.0
      jest-runner: 29.7.0
      jest-runtime: 29.7.0
      jest-snapshot: 29.7.0
      jest-util: 29.7.0
      jest-validate: 29.7.0
      jest-watcher: 29.7.0
      micromatch: 4.0.8
      pretty-format: 29.7.0
      slash: 3.0.0
      strip-ansi: 6.0.1
    transitivePeerDependencies:
      - babel-plugin-macros
      - supports-color
      - ts-node
    dev: true

  /@jest/environment@29.7.0:
    resolution: {integrity: sha512-aQIfHDq33ExsN4jP1NWGXhxgQ/wixs60gDiKO+XVMd8Mn0NWPWgc34ZQDTb2jKaUWQ7MuwoitXAsN2XVXNMpAw==}
    engines: {node: ^14.15.0 || ^16.10.0 || >=18.0.0}
    dependencies:
      '@jest/fake-timers': 29.7.0
      '@jest/types': 29.6.3
      '@types/node': 20.19.11
      jest-mock: 29.7.0
    dev: true

  /@jest/expect-utils@29.7.0:
    resolution: {integrity: sha512-GlsNBWiFQFCVi9QVSx7f5AgMeLxe9YCCs5PuP2O2LdjDAA8Jh9eX7lA1Jq/xdXw3Wb3hyvlFNfZIfcRetSzYcA==}
    engines: {node: ^14.15.0 || ^16.10.0 || >=18.0.0}
    dependencies:
      jest-get-type: 29.6.3

  /@jest/expect@29.7.0:
    resolution: {integrity: sha512-8uMeAMycttpva3P1lBHB8VciS9V0XAr3GymPpipdyQXbBcuhkLQOSe8E/p92RyAdToS6ZD1tFkX+CkhoECE0dQ==}
    engines: {node: ^14.15.0 || ^16.10.0 || >=18.0.0}
    dependencies:
      expect: 29.7.0
      jest-snapshot: 29.7.0
    transitivePeerDependencies:
      - supports-color
    dev: true

  /@jest/fake-timers@29.7.0:
    resolution: {integrity: sha512-q4DH1Ha4TTFPdxLsqDXK1d3+ioSL7yL5oCMJZgDYm6i+6CygW5E5xVr/D1HdsGxjt1ZWSfUAs9OxSB/BNelWrQ==}
    engines: {node: ^14.15.0 || ^16.10.0 || >=18.0.0}
    dependencies:
      '@jest/types': 29.6.3
      '@sinonjs/fake-timers': 10.3.0
      '@types/node': 20.19.11
      jest-message-util: 29.7.0
      jest-mock: 29.7.0
      jest-util: 29.7.0
    dev: true

  /@jest/globals@29.7.0:
    resolution: {integrity: sha512-mpiz3dutLbkW2MNFubUGUEVLkTGiqW6yLVTA+JbP6fI6J5iL9Y0Nlg8k95pcF8ctKwCS7WVxteBs29hhfAotzQ==}
    engines: {node: ^14.15.0 || ^16.10.0 || >=18.0.0}
    dependencies:
      '@jest/environment': 29.7.0
      '@jest/expect': 29.7.0
      '@jest/types': 29.6.3
      jest-mock: 29.7.0
    transitivePeerDependencies:
      - supports-color
    dev: true

  /@jest/reporters@29.5.0:
    resolution: {integrity: sha512-D05STXqj/M8bP9hQNSICtPqz97u7ffGzZu+9XLucXhkOFBqKcXe04JLZOgIekOxdb73MAoBUFnqvf7MCpKk5OA==}
    engines: {node: ^14.15.0 || ^16.10.0 || >=18.0.0}
    peerDependencies:
      node-notifier: ^8.0.1 || ^9.0.0 || ^10.0.0
    peerDependenciesMeta:
      node-notifier:
        optional: true
    dependencies:
      '@bcoe/v8-coverage': 0.2.3
      '@jest/console': 29.7.0
      '@jest/test-result': 29.7.0
      '@jest/transform': 29.7.0
      '@jest/types': 29.6.3
      '@jridgewell/trace-mapping': 0.3.30
      '@types/node': 20.19.11
      chalk: 4.1.2
      collect-v8-coverage: 1.0.2
      exit: 0.1.2
      glob: 7.2.3
      graceful-fs: 4.2.11
      istanbul-lib-coverage: 3.2.2
      istanbul-lib-instrument: 5.2.1
      istanbul-lib-report: 3.0.1
      istanbul-lib-source-maps: 4.0.1
      istanbul-reports: 3.1.7
      jest-message-util: 29.7.0
      jest-util: 29.7.0
      jest-worker: 29.7.0
      slash: 3.0.0
      string-length: 4.0.2
      strip-ansi: 6.0.1
      v8-to-istanbul: 9.3.0
    transitivePeerDependencies:
      - supports-color
    dev: true

  /@jest/reporters@29.7.0:
    resolution: {integrity: sha512-DApq0KJbJOEzAFYjHADNNxAE3KbhxQB1y5Kplb5Waqw6zVbuWatSnMjE5gs8FUgEPmNsnZA3NCWl9NG0ia04Pg==}
    engines: {node: ^14.15.0 || ^16.10.0 || >=18.0.0}
    peerDependencies:
      node-notifier: ^8.0.1 || ^9.0.0 || ^10.0.0
    peerDependenciesMeta:
      node-notifier:
        optional: true
    dependencies:
      '@bcoe/v8-coverage': 0.2.3
      '@jest/console': 29.7.0
      '@jest/test-result': 29.7.0
      '@jest/transform': 29.7.0
      '@jest/types': 29.6.3
      '@jridgewell/trace-mapping': 0.3.30
      '@types/node': 20.19.11
      chalk: 4.1.2
      collect-v8-coverage: 1.0.2
      exit: 0.1.2
      glob: 7.2.3
      graceful-fs: 4.2.11
      istanbul-lib-coverage: 3.2.2
      istanbul-lib-instrument: 6.0.3
      istanbul-lib-report: 3.0.1
      istanbul-lib-source-maps: 4.0.1
      istanbul-reports: 3.1.7
      jest-message-util: 29.7.0
      jest-util: 29.7.0
      jest-worker: 29.7.0
      slash: 3.0.0
      string-length: 4.0.2
      strip-ansi: 6.0.1
      v8-to-istanbul: 9.3.0
    transitivePeerDependencies:
      - supports-color
    dev: true

  /@jest/schemas@29.6.3:
    resolution: {integrity: sha512-mo5j5X+jIZmJQveBKeS/clAueipV7KgiX1vMgCxam1RNYiqE1w62n0/tJJnHtjW8ZHcQco5gY85jA3mi0L+nSA==}
    engines: {node: ^14.15.0 || ^16.10.0 || >=18.0.0}
    dependencies:
      '@sinclair/typebox': 0.27.8

  /@jest/source-map@29.6.3:
    resolution: {integrity: sha512-MHjT95QuipcPrpLM+8JMSzFx6eHp5Bm+4XeFDJlwsvVBjmKNiIAvasGK2fxz2WbGRlnvqehFbh07MMa7n3YJnw==}
    engines: {node: ^14.15.0 || ^16.10.0 || >=18.0.0}
    dependencies:
      '@jridgewell/trace-mapping': 0.3.30
      callsites: 3.1.0
      graceful-fs: 4.2.11
    dev: true

  /@jest/test-result@29.7.0:
    resolution: {integrity: sha512-Fdx+tv6x1zlkJPcWXmMDAG2HBnaR9XPSd5aDWQVsfrZmLVT3lU1cwyxLgRmXR9yrq4NBoEm9BMsfgFzTQAbJYA==}
    engines: {node: ^14.15.0 || ^16.10.0 || >=18.0.0}
    dependencies:
      '@jest/console': 29.7.0
      '@jest/types': 29.6.3
      '@types/istanbul-lib-coverage': 2.0.6
      collect-v8-coverage: 1.0.2
    dev: true

  /@jest/test-sequencer@29.7.0:
    resolution: {integrity: sha512-GQwJ5WZVrKnOJuiYiAF52UNUJXgTZx1NHjFSEB0qEMmSZKAkdMoIzw/Cj6x6NF4AvV23AUqDpFzQkN/eYCYTxw==}
    engines: {node: ^14.15.0 || ^16.10.0 || >=18.0.0}
    dependencies:
      '@jest/test-result': 29.7.0
      graceful-fs: 4.2.11
      jest-haste-map: 29.7.0
      slash: 3.0.0
    dev: true

  /@jest/transform@29.5.0:
    resolution: {integrity: sha512-8vbeZWqLJOvHaDfeMuoHITGKSz5qWc9u04lnWrQE3VyuSw604PzQM824ZeX9XSjUCeDiE3GuxZe5UKa8J61NQw==}
    engines: {node: ^14.15.0 || ^16.10.0 || >=18.0.0}
    dependencies:
      '@babel/core': 7.28.3
      '@jest/types': 29.6.3
      '@jridgewell/trace-mapping': 0.3.30
      babel-plugin-istanbul: 6.1.1
      chalk: 4.1.2
      convert-source-map: 2.0.0
      fast-json-stable-stringify: 2.1.0
      graceful-fs: 4.2.11
      jest-haste-map: 29.7.0
      jest-regex-util: 29.6.3
      jest-util: 29.7.0
      micromatch: 4.0.8
      pirates: 4.0.7
      slash: 3.0.0
      write-file-atomic: 4.0.2
    transitivePeerDependencies:
      - supports-color
    dev: true

  /@jest/transform@29.7.0:
    resolution: {integrity: sha512-ok/BTPFzFKVMwO5eOHRrvnBVHdRy9IrsrW1GpMaQ9MCnilNLXQKmAX8s1YXDFaai9xJpac2ySzV0YeRRECr2Vw==}
    engines: {node: ^14.15.0 || ^16.10.0 || >=18.0.0}
    dependencies:
      '@babel/core': 7.28.3
      '@jest/types': 29.6.3
      '@jridgewell/trace-mapping': 0.3.30
      babel-plugin-istanbul: 6.1.1
      chalk: 4.1.2
      convert-source-map: 2.0.0
      fast-json-stable-stringify: 2.1.0
      graceful-fs: 4.2.11
      jest-haste-map: 29.7.0
      jest-regex-util: 29.6.3
      jest-util: 29.7.0
      micromatch: 4.0.8
      pirates: 4.0.7
      slash: 3.0.0
      write-file-atomic: 4.0.2
    transitivePeerDependencies:
      - supports-color

  /@jest/types@29.6.3:
    resolution: {integrity: sha512-u3UPsIilWKOM3F9CXtrG8LEJmNxwoCQC/XVj4IKYXvvpx7QIi/Kg1LI5uDmDpKlac62NUtX7eLjRh+jVZcLOzw==}
    engines: {node: ^14.15.0 || ^16.10.0 || >=18.0.0}
    dependencies:
      '@jest/schemas': 29.6.3
      '@types/istanbul-lib-coverage': 2.0.6
      '@types/istanbul-reports': 3.0.4
      '@types/node': 20.19.11
      '@types/yargs': 17.0.33
      chalk: 4.1.2

  /@jridgewell/gen-mapping@0.3.13:
    resolution: {integrity: sha512-2kkt/7niJ6MgEPxF0bYdQ6etZaA+fQvDcLKckhy1yIQOzaoKjBBjSj63/aLVjYE3qhRt5dvM+uUyfCg6UKCBbA==}
    dependencies:
      '@jridgewell/sourcemap-codec': 1.5.5
      '@jridgewell/trace-mapping': 0.3.30

  /@jridgewell/resolve-uri@3.1.2:
    resolution: {integrity: sha512-bRISgCIjP20/tbWSPWMEi54QVPRZExkuD9lJL+UIxUKtwVJA8wW1Trb1jMs1RFXo1CBTNZ/5hpC9QvmKWdopKw==}
    engines: {node: '>=6.0.0'}

  /@jridgewell/source-map@0.3.11:
    resolution: {integrity: sha512-ZMp1V8ZFcPG5dIWnQLr3NSI1MiCU7UETdS/A0G8V/XWHvJv3ZsFqutJn1Y5RPmAPX6F3BiE397OqveU/9NCuIA==}
    dependencies:
      '@jridgewell/gen-mapping': 0.3.13
      '@jridgewell/trace-mapping': 0.3.30
    dev: true

  /@jridgewell/sourcemap-codec@1.5.5:
    resolution: {integrity: sha512-cYQ9310grqxueWbl+WuIUIaiUaDcj7WOq5fVhEljNVgRfOUhY9fy2zTvfoqWsnebh8Sl70VScFbICvJnLKB0Og==}

  /@jridgewell/trace-mapping@0.3.30:
    resolution: {integrity: sha512-GQ7Nw5G2lTu/BtHTKfXhKHok2WGetd4XYcVKGx00SjAk8GMwgJM3zr6zORiPGuOE+/vkc90KtTosSSvaCjKb2Q==}
    dependencies:
      '@jridgewell/resolve-uri': 3.1.2
      '@jridgewell/sourcemap-codec': 1.5.5

  /@jridgewell/trace-mapping@0.3.9:
    resolution: {integrity: sha512-3Belt6tdc8bPgAtbcmdtNJlirVoTmEb5e2gC94PnkwEW9jI6CAHUeoG85tjWP5WquqfavoMtMwiG4P926ZKKuQ==}
    dependencies:
      '@jridgewell/resolve-uri': 3.1.2
      '@jridgewell/sourcemap-codec': 1.5.5
    dev: true

  /@jsep-plugin/assignment@1.3.0(jsep@1.4.0):
    resolution: {integrity: sha512-VVgV+CXrhbMI3aSusQyclHkenWSAm95WaiKrMxRFam3JSUiIaQjoMIw2sEs/OX4XifnqeQUN4DYbJjlA8EfktQ==}
    engines: {node: '>= 10.16.0'}
    peerDependencies:
      jsep: ^0.4.0||^1.0.0
    dependencies:
      jsep: 1.4.0
    dev: true

  /@jsep-plugin/regex@1.0.4(jsep@1.4.0):
    resolution: {integrity: sha512-q7qL4Mgjs1vByCaTnDFcBnV9HS7GVPJX5vyVoCgZHNSC9rjwIlmbXG5sUuorR5ndfHAIlJ8pVStxvjXHbNvtUg==}
    engines: {node: '>= 10.16.0'}
    peerDependencies:
      jsep: ^0.4.0||^1.0.0
    dependencies:
      jsep: 1.4.0
    dev: true

  /@jsonjoy.com/base64@1.1.2(tslib@2.8.1):
    resolution: {integrity: sha512-q6XAnWQDIMA3+FTiOYajoYqySkO+JSat0ytXGSuRdq9uXE7o92gzuQwQM14xaCRlBLGq3v5miDGC4vkVTn54xA==}
    engines: {node: '>=10.0'}
    peerDependencies:
      tslib: '2'
    dependencies:
      tslib: 2.8.1
    dev: true

  /@jsonjoy.com/buffers@1.0.0(tslib@2.8.1):
    resolution: {integrity: sha512-NDigYR3PHqCnQLXYyoLbnEdzMMvzeiCWo1KOut7Q0CoIqg9tUAPKJ1iq/2nFhc5kZtexzutNY0LFjdwWL3Dw3Q==}
    engines: {node: '>=10.0'}
    peerDependencies:
      tslib: '2'
    dependencies:
      tslib: 2.8.1
    dev: true

  /@jsonjoy.com/codegen@1.0.0(tslib@2.8.1):
    resolution: {integrity: sha512-E8Oy+08cmCf0EK/NMxpaJZmOxPqM+6iSe2S4nlSBrPZOORoDJILxtbSUEDKQyTamm/BVAhIGllOBNU79/dwf0g==}
    engines: {node: '>=10.0'}
    peerDependencies:
      tslib: '2'
    dependencies:
      tslib: 2.8.1
    dev: true

  /@jsonjoy.com/json-pack@1.11.0(tslib@2.8.1):
    resolution: {integrity: sha512-nLqSTAYwpk+5ZQIoVp7pfd/oSKNWlEdvTq2LzVA4r2wtWZg6v+5u0VgBOaDJuUfNOuw/4Ysq6glN5QKSrOCgrA==}
    engines: {node: '>=10.0'}
    peerDependencies:
      tslib: '2'
    dependencies:
      '@jsonjoy.com/base64': 1.1.2(tslib@2.8.1)
      '@jsonjoy.com/buffers': 1.0.0(tslib@2.8.1)
      '@jsonjoy.com/codegen': 1.0.0(tslib@2.8.1)
      '@jsonjoy.com/json-pointer': 1.0.1(tslib@2.8.1)
      '@jsonjoy.com/util': 1.9.0(tslib@2.8.1)
      hyperdyperid: 1.2.0
      thingies: 2.5.0(tslib@2.8.1)
      tslib: 2.8.1
    dev: true

  /@jsonjoy.com/json-pointer@1.0.1(tslib@2.8.1):
    resolution: {integrity: sha512-tJpwQfuBuxqZlyoJOSZcqf7OUmiYQ6MiPNmOv4KbZdXE/DdvBSSAwhos0zIlJU/AXxC8XpuO8p08bh2fIl+RKA==}
    engines: {node: '>=10.0'}
    peerDependencies:
      tslib: '2'
    dependencies:
      '@jsonjoy.com/util': 1.9.0(tslib@2.8.1)
      tslib: 2.8.1
    dev: true

  /@jsonjoy.com/util@1.9.0(tslib@2.8.1):
    resolution: {integrity: sha512-pLuQo+VPRnN8hfPqUTLTHk126wuYdXVxE6aDmjSeV4NCAgyxWbiOIeNJVtID3h1Vzpoi9m4jXezf73I6LgabgQ==}
    engines: {node: '>=10.0'}
    peerDependencies:
      tslib: '2'
    dependencies:
      '@jsonjoy.com/buffers': 1.0.0(tslib@2.8.1)
      '@jsonjoy.com/codegen': 1.0.0(tslib@2.8.1)
      tslib: 2.8.1
    dev: true

  /@leichtgewicht/ip-codec@2.0.5:
    resolution: {integrity: sha512-Vo+PSpZG2/fmgmiNzYK9qWRh8h/CHrwD0mo1h1DzL4yzHNSfWYujGTYsWGreD000gcgmZ7K4Ys6Tx9TxtsKdDw==}
    dev: true

  /@microsoft/api-documenter@7.26.31(@types/node@20.19.11):
    resolution: {integrity: sha512-eGp0nf/wTnuFTNf2WI998i0sjZNbFY2AiIC3BAy8BJOu3jYCYB8+zd/uE004eF4JE6bLNXAUqBXYcu5BD2aWCA==}
    hasBin: true
    dependencies:
      '@microsoft/api-extractor-model': 7.30.7(@types/node@20.19.11)
      '@microsoft/tsdoc': 0.15.1
      '@rushstack/node-core-library': 5.14.0(@types/node@20.19.11)
      '@rushstack/terminal': 0.15.4(@types/node@20.19.11)
      '@rushstack/ts-command-line': 5.0.2(@types/node@20.19.11)
      js-yaml: 3.13.1
      resolve: 1.22.10
    transitivePeerDependencies:
      - '@types/node'
    dev: true

  /@microsoft/api-extractor-model@7.30.7(@types/node@20.19.11):
    resolution: {integrity: sha512-TBbmSI2/BHpfR9YhQA7nH0nqVmGgJ0xH0Ex4D99/qBDAUpnhA2oikGmdXanbw9AWWY/ExBYIpkmY8dBHdla3YQ==}
    dependencies:
      '@microsoft/tsdoc': 0.15.1
      '@microsoft/tsdoc-config': 0.17.1
      '@rushstack/node-core-library': 5.14.0(@types/node@20.19.11)
    transitivePeerDependencies:
      - '@types/node'
    dev: true

  /@microsoft/api-extractor@7.52.10(@types/node@20.19.11):
    resolution: {integrity: sha512-LhKytJM5ZJkbHQVfW/3o747rZUNs/MGg6j/wt/9qwwqEOfvUDTYXXxIBuMgrRXhJ528p41iyz4zjBVHZU74Odg==}
    hasBin: true
    dependencies:
      '@microsoft/api-extractor-model': 7.30.7(@types/node@20.19.11)
      '@microsoft/tsdoc': 0.15.1
      '@microsoft/tsdoc-config': 0.17.1
      '@rushstack/node-core-library': 5.14.0(@types/node@20.19.11)
      '@rushstack/rig-package': 0.5.3
      '@rushstack/terminal': 0.15.4(@types/node@20.19.11)
      '@rushstack/ts-command-line': 5.0.2(@types/node@20.19.11)
      lodash: 4.17.21
      minimatch: 10.0.3
      resolve: 1.22.10
      semver: 7.5.4
      source-map: 0.6.1
      typescript: 5.8.2
    transitivePeerDependencies:
      - '@types/node'
    dev: true

  /@microsoft/api-extractor@7.52.11(@types/node@20.19.11):
    resolution: {integrity: sha512-IKQ7bHg6f/Io3dQds6r9QPYk4q0OlR9A4nFDtNhUt3UUIhyitbxAqRN1CLjUVtk6IBk3xzyCMOdwwtIXQ7AlGg==}
    hasBin: true
    dependencies:
      '@microsoft/api-extractor-model': 7.30.7(@types/node@20.19.11)
      '@microsoft/tsdoc': 0.15.1
      '@microsoft/tsdoc-config': 0.17.1
      '@rushstack/node-core-library': 5.14.0(@types/node@20.19.11)
      '@rushstack/rig-package': 0.5.3
      '@rushstack/terminal': 0.15.4(@types/node@20.19.11)
      '@rushstack/ts-command-line': 5.0.2(@types/node@20.19.11)
      lodash: 4.17.21
      minimatch: 10.0.3
      resolve: 1.22.10
      semver: 7.5.4
      source-map: 0.6.1
      typescript: 5.8.2
    transitivePeerDependencies:
      - '@types/node'
    dev: true

  /@microsoft/tsdoc-config@0.17.1:
    resolution: {integrity: sha512-UtjIFe0C6oYgTnad4q1QP4qXwLhe6tIpNTRStJ2RZEPIkqQPREAwE5spzVxsdn9UaEMUqhh0AqSx3X4nWAKXWw==}
    dependencies:
      '@microsoft/tsdoc': 0.15.1
      ajv: 8.12.0
      jju: 1.4.0
      resolve: 1.22.10
    dev: true

  /@microsoft/tsdoc@0.15.1:
    resolution: {integrity: sha512-4aErSrCR/On/e5G2hDP0wjooqDdauzEbIq8hIkIe5pXV0rtWJZvdCEKL0ykZxex+IxIwBp0eGeV48hQN07dXtw==}
    dev: true

  /@nodelib/fs.scandir@2.1.5:
    resolution: {integrity: sha512-vq24Bq3ym5HEQm2NKCr3yXDwjc7vTsEThRDnkp2DK9p1uqLR+DHurm/NOTo0KG7HYHU7eppKZj3MyqYuMBf62g==}
    engines: {node: '>= 8'}
    dependencies:
      '@nodelib/fs.stat': 2.0.5
      run-parallel: 1.2.0
    dev: true

  /@nodelib/fs.stat@2.0.5:
    resolution: {integrity: sha512-RkhPPp2zrqDAQA/2jNhnztcPAlv64XdhIp7a7454A5ovI7Bukxgt7MX7udwAu3zg1DcpPU0rz3VV1SeaqvY4+A==}
    engines: {node: '>= 8'}
    dev: true

  /@nodelib/fs.walk@1.2.8:
    resolution: {integrity: sha512-oGB+UxlgWcgQkgwo8GcEGwemoTFt3FIO9ababBmaGwXIoBKZ+GTy0pP185beGg7Llih/NSHSV2XAs1lnznocSg==}
    engines: {node: '>= 8'}
    dependencies:
      '@nodelib/fs.scandir': 2.1.5
      fastq: 1.19.1
    dev: true

  /@pkgjs/parseargs@0.11.0:
    resolution: {integrity: sha512-+1VkjdD0QBLPodGrJUeqarH8VAIvQODIbwh9XpP5Syisf7YoQgsJKPNFoqqLQlu+VQ/tVSshMR6loPMn8U+dPg==}
    engines: {node: '>=14'}
    requiresBuild: true
    dev: true
    optional: true

  /@pkgr/core@0.2.9:
    resolution: {integrity: sha512-QNqXyfVS2wm9hweSYD2O7F0G06uurj9kZ96TRQE5Y9hU7+tgdZwIkbAKc5Ocy1HxEY2kuDQa6cQ1WRs/O5LFKA==}
  /@pkgr/core@0.2.9:
    resolution: {integrity: sha512-QNqXyfVS2wm9hweSYD2O7F0G06uurj9kZ96TRQE5Y9hU7+tgdZwIkbAKc5Ocy1HxEY2kuDQa6cQ1WRs/O5LFKA==}
    engines: {node: ^12.20.0 || ^14.18.0 || >=16.0.0}
    dev: true

  /@polka/url@1.0.0-next.29:
    resolution: {integrity: sha512-wwQAWhWSuHaag8c4q/KN/vCoeOJYshAIvMQwD4GpSb3OiZklFfvAgmj0VCBBImRpuF/aFgIRzllXlVX93Jevww==}
    dev: true

  /@rtsao/scc@1.1.0:
    resolution: {integrity: sha512-zt6OdqaDoOnJ1ZYsCYGt9YmWzDXl4vQdKTyJev62gFhRGKdx7mcT54V9KIjg+d2wi9EXsPvAPKe7i7WjfVWB8g==}
    dev: true

  /@rushstack/debug-certificate-manager@1.5.5(@types/node@20.19.11):
    resolution: {integrity: sha512-Mj507+HDRTA7L2odrx0YzC/Nqa3k7PDsH49x2E6jJ1daUNOA2uL9t329zWteoryiBnpqHWIAh2SWZaD5EPXiKg==}
    dependencies:
      '@rushstack/node-core-library': 5.14.0(@types/node@20.19.11)
      '@rushstack/terminal': 0.15.4(@types/node@20.19.11)
      node-forge: 1.3.1
    transitivePeerDependencies:
      - '@types/node'
    dev: true

  /@rushstack/eslint-config@4.4.0(eslint@8.57.1)(typescript@5.8.3):
    resolution: {integrity: sha512-VT0gN/pWvo+u0F6pTOQAbjRkYrrn1Ar81yfcaC7c6+4uorAeaAeH53OTBGx4D76Jya3NvLI0/z/glW2aIH/Itg==}
    peerDependencies:
      eslint: ^8.57.0 || ^9.25.1
      typescript: '>=4.7.0'
    dependencies:
      '@rushstack/eslint-patch': 1.12.0
      '@rushstack/eslint-plugin': 0.19.0(eslint@8.57.1)(typescript@5.8.3)
      '@rushstack/eslint-plugin-packlets': 0.12.0(eslint@8.57.1)(typescript@5.8.3)
      '@rushstack/eslint-plugin-security': 0.11.0(eslint@8.57.1)(typescript@5.8.3)
      '@typescript-eslint/eslint-plugin': 8.31.1(@typescript-eslint/parser@8.31.1)(eslint@8.57.1)(typescript@5.8.3)
      '@typescript-eslint/parser': 8.31.1(eslint@8.57.1)(typescript@5.8.3)
      '@typescript-eslint/typescript-estree': 8.31.1(typescript@5.8.3)
      '@typescript-eslint/utils': 8.31.1(eslint@8.57.1)(typescript@5.8.3)
      eslint: 8.57.1
      eslint-plugin-promise: 7.2.1(eslint@8.57.1)
      eslint-plugin-react: 7.37.5(eslint@8.57.1)
      eslint-plugin-tsdoc: 0.4.0
      typescript: 5.8.3
    transitivePeerDependencies:
      - supports-color
    dev: true

  /@rushstack/eslint-config@4.4.0(eslint@9.25.1)(typescript@5.8.3):
    resolution: {integrity: sha512-VT0gN/pWvo+u0F6pTOQAbjRkYrrn1Ar81yfcaC7c6+4uorAeaAeH53OTBGx4D76Jya3NvLI0/z/glW2aIH/Itg==}
    peerDependencies:
      eslint: ^8.57.0 || ^9.25.1
      typescript: '>=4.7.0'
    dependencies:
      '@rushstack/eslint-patch': 1.12.0
      '@rushstack/eslint-plugin': 0.19.0(eslint@9.25.1)(typescript@5.8.3)
      '@rushstack/eslint-plugin-packlets': 0.12.0(eslint@9.25.1)(typescript@5.8.3)
      '@rushstack/eslint-plugin-security': 0.11.0(eslint@9.25.1)(typescript@5.8.3)
      '@typescript-eslint/eslint-plugin': 8.31.1(@typescript-eslint/parser@8.31.1)(eslint@9.25.1)(typescript@5.8.3)
      '@typescript-eslint/parser': 8.31.1(eslint@9.25.1)(typescript@5.8.3)
      '@typescript-eslint/typescript-estree': 8.31.1(typescript@5.8.3)
      '@typescript-eslint/utils': 8.31.1(eslint@9.25.1)(typescript@5.8.3)
      eslint: 9.25.1
      eslint-plugin-promise: 7.2.1(eslint@9.25.1)
      eslint-plugin-react: 7.37.5(eslint@9.25.1)
      eslint-plugin-tsdoc: 0.4.0
      typescript: 5.8.3
    transitivePeerDependencies:
      - supports-color
    dev: true

  /@rushstack/eslint-patch@1.12.0:
    resolution: {integrity: sha512-5EwMtOqvJMMa3HbmxLlF74e+3/HhwBTMcvt3nqVJgGCozO6hzIPOBlwm8mGVNR9SN2IJpxSnlxczyDjcn7qIyw==}
    dev: true

  /@rushstack/eslint-plugin-packlets@0.12.0(eslint@8.57.1)(typescript@5.8.3):
    resolution: {integrity: sha512-7UMFecX++UwfzRiwfACgB9pX+TQroNCDJB75BiW5qilYjuEE8WVaUAzPtKKtO+halFbhlBrJJP8XvycjsM2p1A==}
    peerDependencies:
      eslint: ^6.0.0 || ^7.0.0 || ^8.0.0 || ^9.0.0
    dependencies:
      '@rushstack/tree-pattern': 0.3.4
      '@typescript-eslint/utils': 8.31.1(eslint@8.57.1)(typescript@5.8.3)
      eslint: 8.57.1
    transitivePeerDependencies:
      - supports-color
      - typescript
    dev: true

  /@rushstack/eslint-plugin-packlets@0.12.0(eslint@9.25.1)(typescript@5.8.3):
    resolution: {integrity: sha512-7UMFecX++UwfzRiwfACgB9pX+TQroNCDJB75BiW5qilYjuEE8WVaUAzPtKKtO+halFbhlBrJJP8XvycjsM2p1A==}
    peerDependencies:
      eslint: ^6.0.0 || ^7.0.0 || ^8.0.0 || ^9.0.0
    dependencies:
      '@rushstack/tree-pattern': 0.3.4
      '@typescript-eslint/utils': 8.31.1(eslint@9.25.1)(typescript@5.8.3)
      eslint: 9.25.1
    transitivePeerDependencies:
      - supports-color
      - typescript
    dev: true

  /@rushstack/eslint-plugin-security@0.11.0(eslint@8.57.1)(typescript@5.8.3):
    resolution: {integrity: sha512-c7UojOyNQDD7fwtj7NJx4x8ZU0KeKnefVDEe+f16ZQT6sIXy8CCmbEwduCgGZugIPqwV9hXYHNJiWZtU3iDXng==}
    peerDependencies:
      eslint: ^6.0.0 || ^7.0.0 || ^8.0.0 || ^9.0.0
    dependencies:
      '@rushstack/tree-pattern': 0.3.4
      '@typescript-eslint/utils': 8.31.1(eslint@8.57.1)(typescript@5.8.3)
      eslint: 8.57.1
    transitivePeerDependencies:
      - supports-color
      - typescript
    dev: true

  /@rushstack/eslint-plugin-security@0.11.0(eslint@9.25.1)(typescript@5.8.3):
    resolution: {integrity: sha512-c7UojOyNQDD7fwtj7NJx4x8ZU0KeKnefVDEe+f16ZQT6sIXy8CCmbEwduCgGZugIPqwV9hXYHNJiWZtU3iDXng==}
    peerDependencies:
      eslint: ^6.0.0 || ^7.0.0 || ^8.0.0 || ^9.0.0
    dependencies:
      '@rushstack/tree-pattern': 0.3.4
      '@typescript-eslint/utils': 8.31.1(eslint@9.25.1)(typescript@5.8.3)
      eslint: 9.25.1
    transitivePeerDependencies:
      - supports-color
      - typescript
    dev: true

  /@rushstack/eslint-plugin@0.19.0(eslint@8.57.1)(typescript@5.8.3):
    resolution: {integrity: sha512-WM1q+JbfFLY+/G1Jf+RgpDkU3R06zv5pm2JnDLcLUgc3kuCxurqxqtUpzp9yZn9G4zf0NbjKP2teZuDR7B3X2A==}
    peerDependencies:
      eslint: ^6.0.0 || ^7.0.0 || ^8.0.0 || ^9.0.0
    dependencies:
      '@rushstack/tree-pattern': 0.3.4
      '@typescript-eslint/utils': 8.31.1(eslint@8.57.1)(typescript@5.8.3)
      eslint: 8.57.1
    transitivePeerDependencies:
      - supports-color
      - typescript
    dev: true

  /@rushstack/eslint-plugin@0.19.0(eslint@9.25.1)(typescript@5.8.3):
    resolution: {integrity: sha512-WM1q+JbfFLY+/G1Jf+RgpDkU3R06zv5pm2JnDLcLUgc3kuCxurqxqtUpzp9yZn9G4zf0NbjKP2teZuDR7B3X2A==}
    peerDependencies:
      eslint: ^6.0.0 || ^7.0.0 || ^8.0.0 || ^9.0.0
    dependencies:
      '@rushstack/tree-pattern': 0.3.4
      '@typescript-eslint/utils': 8.31.1(eslint@9.25.1)(typescript@5.8.3)
      eslint: 9.25.1
    transitivePeerDependencies:
      - supports-color
      - typescript
    dev: true

  /@rushstack/heft-api-extractor-plugin@0.4.11(@rushstack/heft@0.74.3)(@types/node@20.19.11):
    resolution: {integrity: sha512-8eURzsiHjNkEa0E7mXM3rHYy/dpaz1sQul59yFNFiDn+TSJY2C0Yc46CrGru/n2z+r7yWCfWEtUdhnaI4HPKMg==}
    peerDependencies:
      '@rushstack/heft': 0.74.3
    dependencies:
      '@rushstack/heft': 0.74.3(@types/node@20.19.11)
      '@rushstack/node-core-library': 5.14.0(@types/node@20.19.11)
      semver: 7.5.4
    transitivePeerDependencies:
      - '@types/node'
    dev: true

  /@rushstack/heft-config-file@0.18.3(@types/node@20.19.11):
    resolution: {integrity: sha512-4cgqE05haIPGj8K5o91Ybz2J2W3gk77RtHVFh2Z4WCFYeDiOQSGycfrMJASebMUaPNxphl3endwrGCMkR3lUBQ==}
    engines: {node: '>=10.13.0'}
    dependencies:
      '@rushstack/node-core-library': 5.14.0(@types/node@20.19.11)
      '@rushstack/rig-package': 0.5.3
      '@rushstack/terminal': 0.15.4(@types/node@20.19.11)
      '@ungap/structured-clone': 1.3.0
      jsonpath-plus: 10.3.0
    transitivePeerDependencies:
      - '@types/node'
    dev: true

  /@rushstack/heft-jest-plugin@0.16.12(@rushstack/heft@0.74.3)(@types/node@20.19.11)(jest-environment-jsdom@29.5.0):
    resolution: {integrity: sha512-7XefAGjSlrB5CmmjNnB4X3WNv0O1IfUEk2ka4AkLW2ONrTAJ8g5XnLZW2Z9DLtsCSgsTEFs18AK5BwEmbV7AEA==}
    peerDependencies:
      '@rushstack/heft': ^0.74.3
      jest-environment-jsdom: ^29.5.0
      jest-environment-node: ^29.5.0
    peerDependenciesMeta:
      jest-environment-jsdom:
        optional: true
      jest-environment-node:
        optional: true
    dependencies:
      '@jest/core': 29.5.0(ts-node@10.9.2)
      '@jest/reporters': 29.5.0
      '@jest/transform': 29.5.0
      '@rushstack/heft': 0.74.3(@types/node@20.19.11)
      '@rushstack/heft-config-file': 0.18.3(@types/node@20.19.11)
      '@rushstack/node-core-library': 5.14.0(@types/node@20.19.11)
      '@rushstack/terminal': 0.15.4(@types/node@20.19.11)
      jest-config: 29.5.0(@types/node@20.19.11)(ts-node@10.9.2)
      jest-environment-jsdom: 29.5.0
      jest-resolve: 29.5.0
      jest-snapshot: 29.5.0
      lodash: 4.17.21
      punycode: 2.3.1
    transitivePeerDependencies:
      - '@types/node'
      - babel-plugin-macros
      - node-notifier
      - supports-color
      - ts-node
    dev: true

  /@rushstack/heft-jest-plugin@0.16.12(@rushstack/heft@0.74.3)(@types/node@20.19.11)(jest-environment-node@29.5.0):
    resolution: {integrity: sha512-7XefAGjSlrB5CmmjNnB4X3WNv0O1IfUEk2ka4AkLW2ONrTAJ8g5XnLZW2Z9DLtsCSgsTEFs18AK5BwEmbV7AEA==}
    peerDependencies:
      '@rushstack/heft': ^0.74.3
      jest-environment-jsdom: ^29.5.0
      jest-environment-node: ^29.5.0
    peerDependenciesMeta:
      jest-environment-jsdom:
        optional: true
      jest-environment-node:
        optional: true
    dependencies:
      '@jest/core': 29.5.0(ts-node@10.9.2)
      '@jest/reporters': 29.5.0
      '@jest/transform': 29.5.0
      '@rushstack/heft': 0.74.3(@types/node@20.19.11)
      '@rushstack/heft-config-file': 0.18.3(@types/node@20.19.11)
      '@rushstack/node-core-library': 5.14.0(@types/node@20.19.11)
      '@rushstack/terminal': 0.15.4(@types/node@20.19.11)
      jest-config: 29.5.0(@types/node@20.19.11)(ts-node@10.9.2)
      jest-environment-node: 29.5.0
      jest-resolve: 29.5.0
      jest-snapshot: 29.5.0
      lodash: 4.17.21
      punycode: 2.3.1
    transitivePeerDependencies:
      - '@types/node'
      - babel-plugin-macros
      - node-notifier
      - supports-color
      - ts-node
    dev: true

  /@rushstack/heft-jest-plugin@0.16.12(@rushstack/heft@0.74.3)(@types/node@20.19.11)(jest-environment-node@29.5.0)(ts-node@10.9.2):
    resolution: {integrity: sha512-7XefAGjSlrB5CmmjNnB4X3WNv0O1IfUEk2ka4AkLW2ONrTAJ8g5XnLZW2Z9DLtsCSgsTEFs18AK5BwEmbV7AEA==}
    peerDependencies:
      '@rushstack/heft': ^0.74.3
      jest-environment-jsdom: ^29.5.0
      jest-environment-node: ^29.5.0
    peerDependenciesMeta:
      jest-environment-jsdom:
        optional: true
      jest-environment-node:
        optional: true
    dependencies:
      '@jest/core': 29.5.0(ts-node@10.9.2)
      '@jest/reporters': 29.5.0
      '@jest/transform': 29.5.0
      '@rushstack/heft': 0.74.3(@types/node@20.19.11)
      '@rushstack/heft-config-file': 0.18.3(@types/node@20.19.11)
      '@rushstack/node-core-library': 5.14.0(@types/node@20.19.11)
      '@rushstack/terminal': 0.15.4(@types/node@20.19.11)
      jest-config: 29.5.0(@types/node@20.19.11)(ts-node@10.9.2)
      jest-environment-node: 29.5.0
      jest-resolve: 29.5.0
      jest-snapshot: 29.5.0
      lodash: 4.17.21
      punycode: 2.3.1
    transitivePeerDependencies:
      - '@types/node'
      - babel-plugin-macros
      - node-notifier
      - supports-color
      - ts-node
    dev: true

  /@rushstack/heft-lint-plugin@0.7.4(@rushstack/heft@0.74.3)(@types/node@20.19.11):
    resolution: {integrity: sha512-6skj+5CkWWwD7hvqLCk8qbWDEGVh12y7u9BpU3JfaZbBKUlPpm2j6Ryf7d+N26OfXN65Fi/m2Q6CqVbOKtm3Rg==}
    peerDependencies:
      '@rushstack/heft': 0.74.3
    dependencies:
      '@rushstack/heft': 0.74.3(@types/node@20.19.11)
      '@rushstack/node-core-library': 5.14.0(@types/node@20.19.11)
      json-stable-stringify-without-jsonify: 1.0.1
      semver: 7.5.4
    transitivePeerDependencies:
      - '@types/node'
    dev: true

  /@rushstack/heft-node-rig@2.9.4(@rushstack/heft@0.74.3)(@types/node@20.19.11):
    resolution: {integrity: sha512-VSJTo3IhVzzt+LqfuLoCFk0/WpFhTuYI7hzssWt+uh+9KQS+EnoKbLOEno6Ett5rHksevWypWECWAZkC0382nw==}
    peerDependencies:
      '@rushstack/heft': ^0.74.3
    dependencies:
      '@microsoft/api-extractor': 7.52.11(@types/node@20.19.11)
      '@rushstack/eslint-config': 4.4.0(eslint@9.25.1)(typescript@5.8.3)
      '@rushstack/heft': 0.74.3(@types/node@20.19.11)
      '@rushstack/heft-api-extractor-plugin': 0.4.11(@rushstack/heft@0.74.3)(@types/node@20.19.11)
      '@rushstack/heft-jest-plugin': 0.16.12(@rushstack/heft@0.74.3)(@types/node@20.19.11)(jest-environment-node@29.5.0)
      '@rushstack/heft-lint-plugin': 0.7.4(@rushstack/heft@0.74.3)(@types/node@20.19.11)
      '@rushstack/heft-typescript-plugin': 0.9.12(@rushstack/heft@0.74.3)(@types/node@20.19.11)
      '@types/heft-jest': 1.0.1
      eslint: 9.25.1
      jest-environment-node: 29.5.0
      typescript: 5.8.3
    transitivePeerDependencies:
      - '@types/node'
      - babel-plugin-macros
      - jest-environment-jsdom
      - jiti
      - node-notifier
      - supports-color
      - ts-node
    dev: true

  /@rushstack/heft-node-rig@2.9.4(@rushstack/heft@0.74.3)(@types/node@20.19.11)(ts-node@10.9.2):
    resolution: {integrity: sha512-VSJTo3IhVzzt+LqfuLoCFk0/WpFhTuYI7hzssWt+uh+9KQS+EnoKbLOEno6Ett5rHksevWypWECWAZkC0382nw==}
    peerDependencies:
      '@rushstack/heft': ^0.74.3
    dependencies:
      '@microsoft/api-extractor': 7.52.11(@types/node@20.19.11)
      '@rushstack/eslint-config': 4.4.0(eslint@9.25.1)(typescript@5.8.3)
      '@rushstack/heft': 0.74.3(@types/node@20.19.11)
      '@rushstack/heft-api-extractor-plugin': 0.4.11(@rushstack/heft@0.74.3)(@types/node@20.19.11)
      '@rushstack/heft-jest-plugin': 0.16.12(@rushstack/heft@0.74.3)(@types/node@20.19.11)(jest-environment-node@29.5.0)(ts-node@10.9.2)
      '@rushstack/heft-lint-plugin': 0.7.4(@rushstack/heft@0.74.3)(@types/node@20.19.11)
      '@rushstack/heft-typescript-plugin': 0.9.12(@rushstack/heft@0.74.3)(@types/node@20.19.11)
      '@types/heft-jest': 1.0.1
      eslint: 9.25.1
      jest-environment-node: 29.5.0
      typescript: 5.8.3
    transitivePeerDependencies:
      - '@types/node'
      - babel-plugin-macros
      - jest-environment-jsdom
      - jiti
      - node-notifier
      - supports-color
      - ts-node
    dev: true

  /@rushstack/heft-sass-plugin@0.17.12(@rushstack/heft@0.74.3)(@types/node@20.19.11):
    resolution: {integrity: sha512-nQYJMiZNRN41xQ9wPzIvNvVohL87Dd8TWi6NLKo0UvERB/epz5IeCbcbAf+3lViJLwFIWptcqISC1rj5gIIQag==}
    peerDependencies:
      '@rushstack/heft': ^0.74.3
    dependencies:
      '@rushstack/heft': 0.74.3(@types/node@20.19.11)
      '@rushstack/node-core-library': 5.14.0(@types/node@20.19.11)
      '@types/tapable': 1.0.6
      postcss: 8.4.49
      postcss-modules: 6.0.1(postcss@8.4.49)
      sass-embedded: 1.85.1
      tapable: 1.1.3
    transitivePeerDependencies:
      - '@types/node'
    dev: true

  /@rushstack/heft-typescript-plugin@0.9.12(@rushstack/heft@0.74.3)(@types/node@20.19.11):
    resolution: {integrity: sha512-Owl55eJ6pkcbODYLEg7FWUUVYIPOvPzUEikwVGe4fi8yWXVCtGLau5D8tHvCwwCnJgN/YTbqiFzSmW0+UyQt+g==}
    peerDependencies:
      '@rushstack/heft': 0.74.3
    dependencies:
      '@rushstack/heft': 0.74.3(@types/node@20.19.11)
      '@rushstack/heft-config-file': 0.18.3(@types/node@20.19.11)
      '@rushstack/node-core-library': 5.14.0(@types/node@20.19.11)
      '@types/tapable': 1.0.6
      semver: 7.5.4
      tapable: 1.1.3
    transitivePeerDependencies:
      - '@types/node'
    dev: true

  /@rushstack/heft-web-rig@0.29.8(@rushstack/heft@0.74.3)(@types/node@20.19.11)(webpack-cli@6.0.1):
    resolution: {integrity: sha512-u1we4YuUc3XhN8fZStYYWcfBv+FF1Cn4XRSdbFjVJpKnc1pBgqd4PkKbSV56xqxgBGEzReYjjlsMEg+6UxgOqQ==}
    peerDependencies:
      '@rushstack/heft': ^0.74.3
    dependencies:
      '@microsoft/api-extractor': 7.52.11(@types/node@20.19.11)
      '@rushstack/eslint-config': 4.4.0(eslint@9.25.1)(typescript@5.8.3)
      '@rushstack/heft': 0.74.3(@types/node@20.19.11)
      '@rushstack/heft-api-extractor-plugin': 0.4.11(@rushstack/heft@0.74.3)(@types/node@20.19.11)
      '@rushstack/heft-jest-plugin': 0.16.12(@rushstack/heft@0.74.3)(@types/node@20.19.11)(jest-environment-jsdom@29.5.0)
      '@rushstack/heft-lint-plugin': 0.7.4(@rushstack/heft@0.74.3)(@types/node@20.19.11)
      '@rushstack/heft-sass-plugin': 0.17.12(@rushstack/heft@0.74.3)(@types/node@20.19.11)
      '@rushstack/heft-typescript-plugin': 0.9.12(@rushstack/heft@0.74.3)(@types/node@20.19.11)
      '@rushstack/heft-webpack5-plugin': 0.11.40(@rushstack/heft@0.74.3)(@types/node@20.19.11)(webpack-cli@6.0.1)(webpack@5.98.0)
      '@types/heft-jest': 1.0.1
      autoprefixer: 10.4.21(postcss@8.4.49)
      css-loader: 6.6.0(webpack@5.98.0)
      css-minimizer-webpack-plugin: 3.4.1(webpack@5.98.0)
      eslint: 9.25.1
      html-webpack-plugin: 5.5.4(webpack@5.98.0)
      jest-environment-jsdom: 29.5.0
      mini-css-extract-plugin: 2.5.3(webpack@5.98.0)
      postcss: 8.4.49
      postcss-loader: 6.2.1(postcss@8.4.49)(webpack@5.98.0)
      sass: 1.49.11
      sass-loader: 12.4.0(sass@1.49.11)(webpack@5.98.0)
      source-map-loader: 3.0.2(webpack@5.98.0)
      style-loader: 3.3.4(webpack@5.98.0)
      terser-webpack-plugin: 5.3.14(webpack@5.98.0)
      typescript: 5.8.3
      url-loader: 4.1.1(webpack@5.98.0)
      webpack: 5.98.0(webpack-cli@6.0.1)
      webpack-bundle-analyzer: 4.5.0
      webpack-merge: 5.8.0
    transitivePeerDependencies:
      - '@parcel/css'
      - '@swc/core'
      - '@types/node'
      - babel-plugin-macros
      - bufferutil
      - canvas
      - clean-css
      - csso
      - debug
      - esbuild
      - fibers
      - file-loader
      - jest-environment-node
      - jiti
      - node-notifier
      - node-sass
      - supports-color
      - ts-node
      - uglify-js
      - utf-8-validate
      - webpack-cli
    dev: true

  /@rushstack/heft-webpack5-plugin@0.11.40(@rushstack/heft@0.74.3)(@types/node@20.19.11)(webpack-cli@6.0.1)(webpack@5.101.2):
    resolution: {integrity: sha512-iDcyl7oiGRc/E94+KypEKkEk+rp9pVBpFV+6UzWnyfKeKVXbs+PHgWa0WnHvDsfeT/cXqN6LZcAa5VilcUsZgg==}
    peerDependencies:
      '@rushstack/heft': ^0.74.3
      webpack: ^5.82.1
    dependencies:
      '@rushstack/debug-certificate-manager': 1.5.5(@types/node@20.19.11)
      '@rushstack/heft': 0.74.3(@types/node@20.19.11)
      '@rushstack/node-core-library': 5.14.0(@types/node@20.19.11)
      '@types/tapable': 1.0.6
      tapable: 1.1.3
      watchpack: 2.4.0
      webpack: 5.101.2(webpack-cli@6.0.1)
      webpack-dev-server: 5.2.2(webpack-cli@6.0.1)(webpack@5.101.2)
    transitivePeerDependencies:
      - '@types/node'
      - bufferutil
      - debug
      - supports-color
      - utf-8-validate
      - webpack-cli
    dev: true

  /@rushstack/heft-webpack5-plugin@0.11.40(@rushstack/heft@0.74.3)(@types/node@20.19.11)(webpack-cli@6.0.1)(webpack@5.98.0):
    resolution: {integrity: sha512-iDcyl7oiGRc/E94+KypEKkEk+rp9pVBpFV+6UzWnyfKeKVXbs+PHgWa0WnHvDsfeT/cXqN6LZcAa5VilcUsZgg==}
    peerDependencies:
      '@rushstack/heft': ^0.74.3
      webpack: ^5.82.1
    dependencies:
      '@rushstack/debug-certificate-manager': 1.5.5(@types/node@20.19.11)
      '@rushstack/heft': 0.74.3(@types/node@20.19.11)
      '@rushstack/node-core-library': 5.14.0(@types/node@20.19.11)
      '@types/tapable': 1.0.6
      tapable: 1.1.3
      watchpack: 2.4.0
      webpack: 5.98.0(webpack-cli@6.0.1)
      webpack-dev-server: 5.2.2(webpack-cli@6.0.1)(webpack@5.98.0)
    transitivePeerDependencies:
      - '@types/node'
      - bufferutil
      - debug
      - supports-color
      - utf-8-validate
      - webpack-cli
    dev: true

  /@rushstack/heft@0.74.3(@types/node@20.19.11):
    resolution: {integrity: sha512-D7Clv6K9smI4JtSNY/bawhgeG/412a9kYMIPfUUVYwwo2vvvFvplvT2Q0dbN7iR1A5D8IlLVxhX4nIBzj1C64A==}
    engines: {node: '>=10.13.0'}
    hasBin: true
    dependencies:
      '@rushstack/heft-config-file': 0.18.3(@types/node@20.19.11)
      '@rushstack/node-core-library': 5.14.0(@types/node@20.19.11)
      '@rushstack/operation-graph': 0.3.1(@types/node@20.19.11)
      '@rushstack/rig-package': 0.5.3
      '@rushstack/terminal': 0.15.4(@types/node@20.19.11)
      '@rushstack/ts-command-line': 5.0.2(@types/node@20.19.11)
      '@types/tapable': 1.0.6
      fast-glob: 3.3.3
      git-repo-info: 2.1.1
      ignore: 5.1.9
      tapable: 1.1.3
      watchpack: 2.4.0
    transitivePeerDependencies:
      - '@types/node'
    dev: true

  /@rushstack/node-core-library@5.14.0(@types/node@20.19.11):
    resolution: {integrity: sha512-eRong84/rwQUlATGFW3TMTYVyqL1vfW9Lf10PH+mVGfIb9HzU3h5AASNIw+axnBLjnD0n3rT5uQBwu9fvzATrg==}
    peerDependencies:
      '@types/node': '*'
    peerDependenciesMeta:
      '@types/node':
        optional: true
    dependencies:
      '@types/node': 20.19.11
      ajv: 8.13.0
      ajv-draft-04: 1.0.0(ajv@8.13.0)
      ajv-formats: 3.0.1
      fs-extra: 11.3.1
      import-lazy: 4.0.0
      jju: 1.4.0
      resolve: 1.22.10
      semver: 7.5.4
    dev: true

  /@rushstack/operation-graph@0.3.1(@types/node@20.19.11):
    resolution: {integrity: sha512-bxj15eDUIezpzJPI54EC8H87ptkhw2q5UvKZmoIrTWTYqdV8ppDnLon80dtffHEFqtgoMeVEAngK9LQZ4Hfxtw==}
    peerDependencies:
      '@types/node': '*'
    peerDependenciesMeta:
      '@types/node':
        optional: true
    dependencies:
      '@rushstack/node-core-library': 5.14.0(@types/node@20.19.11)
      '@rushstack/terminal': 0.15.4(@types/node@20.19.11)
      '@types/node': 20.19.11
    dev: true

  /@rushstack/rig-package@0.5.3:
    resolution: {integrity: sha512-olzSSjYrvCNxUFZowevC3uz8gvKr3WTpHQ7BkpjtRpA3wK+T0ybep/SRUMfr195gBzJm5gaXw0ZMgjIyHqJUow==}
    dependencies:
      resolve: 1.22.10
      strip-json-comments: 3.1.1
    dev: true

  /@rushstack/terminal@0.15.4(@types/node@20.19.11):
    resolution: {integrity: sha512-OQSThV0itlwVNHV6thoXiAYZlQh4Fgvie2CzxFABsbO2MWQsI4zOh3LRNigYSTrmS+ba2j0B3EObakPzf/x6Zg==}
    peerDependencies:
      '@types/node': '*'
    peerDependenciesMeta:
      '@types/node':
        optional: true
    dependencies:
      '@rushstack/node-core-library': 5.14.0(@types/node@20.19.11)
      '@types/node': 20.19.11
      supports-color: 8.1.1
    dev: true

  /@rushstack/tree-pattern@0.3.4:
    resolution: {integrity: sha512-9uROnkiHWsQqxW6HirXABfTRlgzhYp6tevbYIGkwKQ09VaayUBkvFvt/urDKMwlo+tGU0iQQLuVige6c48wTgw==}
    dev: true

  /@rushstack/ts-command-line@5.0.2(@types/node@20.19.11):
    resolution: {integrity: sha512-+AkJDbu1GFMPIU8Sb7TLVXDv/Q7Mkvx+wAjEl8XiXVVq+p1FmWW6M3LYpJMmoHNckSofeMecgWg5lfMwNAAsEQ==}
    dependencies:
      '@rushstack/terminal': 0.15.4(@types/node@20.19.11)
      '@types/argparse': 1.0.38
      argparse: 1.0.10
      string-argv: 0.3.2
    transitivePeerDependencies:
      - '@types/node'
    dev: true

  /@sinclair/typebox@0.27.8:
    resolution: {integrity: sha512-+Fj43pSMwJs4KRrH/938Uf+uAELIgVBmQzg/q1YG10djyfA3TnrU8N8XzqCh/okZdszqBQTZf96idMfE5lnwTA==}

  /@sinonjs/commons@3.0.1:
    resolution: {integrity: sha512-K3mCHKQ9sVh8o1C9cxkwxaOmXoAMlDxC1mYyHrjqOWEcBjYr76t96zL2zlj5dUGZ3HSw240X1qgH3Mjf1yJWpQ==}
    dependencies:
      type-detect: 4.0.8
    dev: true

  /@sinonjs/fake-timers@10.3.0:
    resolution: {integrity: sha512-V4BG07kuYSUkTCSBHG8G8TNhM+F19jXFWnQtzj+we8DrkpSBCee9Z3Ms8yiGer/dlmhe35/Xdgyo3/0rQKg7YA==}
    dependencies:
      '@sinonjs/commons': 3.0.1
    dev: true

  /@testing-library/dom@10.4.1:
    resolution: {integrity: sha512-o4PXJQidqJl82ckFaXUeoAW+XysPLauYI43Abki5hABd853iMhitooc6znOnczgbTYmEP6U6/y1ZyKAIsvMKGg==}
    engines: {node: '>=18'}
    dependencies:
      '@babel/code-frame': 7.27.1
      '@babel/runtime': 7.28.3
      '@types/aria-query': 5.0.4
      aria-query: 5.3.0
      dom-accessibility-api: 0.5.16
      lz-string: 1.5.0
      picocolors: 1.1.1
      pretty-format: 27.5.1
    dev: true

  /@testing-library/jest-dom@6.7.0:
    resolution: {integrity: sha512-RI2e97YZ7MRa+vxP4UUnMuMFL2buSsf0ollxUbTgrbPLKhMn8KVTx7raS6DYjC7v1NDVrioOvaShxsguLNISCA==}
    engines: {node: '>=14', npm: '>=6', yarn: '>=1'}
    dependencies:
      '@adobe/css-tools': 4.4.4
      aria-query: 5.3.2
      css.escape: 1.5.1
      dom-accessibility-api: 0.6.3
      picocolors: 1.1.1
      redent: 3.0.0
    dev: true

  /@testing-library/react@16.3.0(@testing-library/dom@10.4.1)(@types/react-dom@19.1.7)(@types/react@19.1.10)(react-dom@19.1.1)(react@19.1.1):
    resolution: {integrity: sha512-kFSyxiEDwv1WLl2fgsq6pPBbw5aWKrsY2/noi1Id0TK0UParSF62oFQFGHXIyaG4pp2tEub/Zlel+fjjZILDsw==}
    engines: {node: '>=18'}
    peerDependencies:
      '@testing-library/dom': ^10.0.0
      '@types/react': ^18.0.0 || ^19.0.0
      '@types/react-dom': ^18.0.0 || ^19.0.0
      react: ^18.0.0 || ^19.0.0
      react-dom: ^18.0.0 || ^19.0.0
    peerDependenciesMeta:
      '@types/react':
        optional: true
      '@types/react-dom':
        optional: true
    dependencies:
      '@babel/runtime': 7.28.3
      '@testing-library/dom': 10.4.1
      '@types/react': 19.1.10
      '@types/react-dom': 19.1.7(@types/react@19.1.10)
      react: 19.1.1
      react-dom: 19.1.1(react@19.1.1)
    dev: true

  /@testing-library/user-event@14.6.1(@testing-library/dom@10.4.1):
    resolution: {integrity: sha512-vq7fv0rnt+QTXgPxr5Hjc210p6YKq2kmdziLgnsZGgLJ9e6VAShx1pACLuRjd/AS/sr7phAR58OIIpf0LlmQNw==}
    engines: {node: '>=12', npm: '>=6'}
    peerDependencies:
      '@testing-library/dom': '>=7.21.4'
    dependencies:
      '@testing-library/dom': 10.4.1
    dev: true

  /@tootallnate/once@2.0.0:
    resolution: {integrity: sha512-XCuKFP5PS55gnMVu3dty8KPatLqUoy/ZYzDzAGCQ8JNFCkLXzmI7vNHCR+XpbZaMWQK/vQubr7PkYq8g470J/A==}
    engines: {node: '>= 10'}
    dev: true

  /@trysound/sax@0.2.0:
    resolution: {integrity: sha512-L7z9BgrNEcYyUYtF+HaEfiS5ebkh9jXqbszz7pC0hRBPaatV0XjSD3+eHrpqFemQfgwiFF0QPIarnIihIDn7OA==}
    engines: {node: '>=10.13.0'}
    dev: true

  /@tsconfig/node10@1.0.11:
    resolution: {integrity: sha512-DcRjDCujK/kCk/cUe8Xz8ZSpm8mS3mNNpta+jGCA6USEDfktlNvm1+IuZ9eTcDbNk41BHwpHHeW+N1lKCz4zOw==}
    dev: true

  /@tsconfig/node12@1.0.11:
    resolution: {integrity: sha512-cqefuRsh12pWyGsIoBKJA9luFu3mRxCA+ORZvA4ktLSzIuCUtWVxGIuXigEwO5/ywWFMZ2QEGKWvkZG1zDMTag==}
    dev: true

  /@tsconfig/node14@1.0.3:
    resolution: {integrity: sha512-ysT8mhdixWK6Hw3i1V2AeRqZ5WfXg1G43mqoYlM2nc6388Fq5jcXyr5mRsqViLx/GJYdoL0bfXD8nmF+Zn/Iow==}
    dev: true

  /@tsconfig/node16@1.0.4:
    resolution: {integrity: sha512-vxhUy4J8lyeyinH7Azl1pdd43GJhZH/tP2weN8TntQblOY+A0XbT8DJk1/oCPuOOyg/Ja757rG0CgHcWC8OfMA==}
    dev: true

  /@types/argparse@1.0.38:
    resolution: {integrity: sha512-ebDJ9b0e702Yr7pWgB0jzm+CX4Srzz8RcXtLJDJB+BSccqMa36uyH/zUsSYao5+BD1ytv3k3rPYCq4mAE1hsXA==}
    dev: true

  /@types/aria-query@5.0.4:
    resolution: {integrity: sha512-rfT93uj5s0PRL7EzccGMs3brplhcrghnDoV26NqKhCAS1hVo+WdNsPvE/yb6ilfr5hi2MEk6d5EWJTKdxg8jVw==}
    dev: true

  /@types/babel__core@7.20.5:
    resolution: {integrity: sha512-qoQprZvz5wQFJwMDqeseRXWv3rqMvhgpbXFfVyWhbx9X47POIA6i/+dXefEmZKoAgOaTdaIgNSMqMIU61yRyzA==}
    dependencies:
      '@babel/parser': 7.28.3
      '@babel/types': 7.28.2
      '@types/babel__generator': 7.27.0
      '@types/babel__template': 7.4.4
      '@types/babel__traverse': 7.28.0
    dev: true

  /@types/babel__generator@7.27.0:
    resolution: {integrity: sha512-ufFd2Xi92OAVPYsy+P4n7/U7e68fex0+Ee8gSG9KX7eo084CWiQ4sdxktvdl0bOPupXtVJPY19zk6EwWqUQ8lg==}
    dependencies:
      '@babel/types': 7.28.2
    dev: true

  /@types/babel__template@7.4.4:
    resolution: {integrity: sha512-h/NUaSyG5EyxBIp8YRxo4RMe2/qQgvyowRwVMzhYhBCONbW8PUsg4lkFMrhgZhUe5z3L3MiLDuvyJ/CaPa2A8A==}
    dependencies:
      '@babel/parser': 7.28.3
      '@babel/types': 7.28.2
    dev: true

  /@types/babel__traverse@7.28.0:
    resolution: {integrity: sha512-8PvcXf70gTDZBgt9ptxJ8elBeBjcLOAcOtoO/mPJjtji1+CdGbHgm77om1GrsPxsiE+uXIpNSK64UYaIwQXd4Q==}
    dependencies:
      '@babel/types': 7.28.2
    dev: true

  /@types/body-parser@1.19.6:
    resolution: {integrity: sha512-HLFeCYgz89uk22N5Qg3dvGvsv46B8GLvKKo1zKG4NybA8U2DiEO3w9lqGg29t/tfLRJpJ6iQxnVw4OnB7MoM9g==}
    dependencies:
      '@types/connect': 3.4.38
      '@types/node': 20.19.11
    dev: true

  /@types/bonjour@3.5.13:
    resolution: {integrity: sha512-z9fJ5Im06zvUL548KvYNecEVlA7cVDkGUi6kZusb04mpyEFKCIZJvloCcmpmLaIahDpOQGHaHmG6imtPMmPXGQ==}
    dependencies:
      '@types/node': 20.19.11
    dev: true

  /@types/connect-history-api-fallback@1.5.4:
    resolution: {integrity: sha512-n6Cr2xS1h4uAulPRdlw6Jl6s1oG8KrVilPN2yUITEs+K48EzMJJ3W1xy8K5eWuFvjp3R74AOIGSmp2UfBJ8HFw==}
    dependencies:
      '@types/express-serve-static-core': 4.19.6
      '@types/node': 20.19.11
    dev: true

  /@types/connect@3.4.38:
    resolution: {integrity: sha512-K6uROf1LD88uDQqJCktA4yzL1YYAK6NgfsI0v/mTgyPKWsX1CnJ0XPSDhViejru1GcRkLWb8RlzFYJRqGUbaug==}
    dependencies:
      '@types/node': 20.19.11
    dev: true

  /@types/eslint-scope@3.7.7:
    resolution: {integrity: sha512-MzMFlSLBqNF2gcHWO0G1vP/YQyfvrxZ0bF+u7mzUdZ1/xK4A4sru+nraZz5i3iEIk1l1uyicaDVTB4QbbEkAYg==}
    dependencies:
      '@types/eslint': 9.6.1
      '@types/estree': 1.0.8
    dev: true

  /@types/eslint@9.6.1:
    resolution: {integrity: sha512-FXx2pKgId/WyYo2jXw63kk7/+TY7u7AziEJxJAnSFzHlqTAS3Ync6SvgYAN/k4/PQpnnVuzoMuVnByKK2qp0ag==}
    dependencies:
      '@types/estree': 1.0.8
      '@types/json-schema': 7.0.15
    dev: true

  /@types/estree@1.0.8:
    resolution: {integrity: sha512-dWHzHa2WqEXI/O1E9OjrocMTKJl2mSrEolh1Iomrv6U+JuNwaHXsXx9bLu5gG7BUWFIN0skIQJQ/L1rIex4X6w==}
    dev: true

  /@types/express-serve-static-core@4.19.6:
    resolution: {integrity: sha512-N4LZ2xG7DatVqhCZzOGb1Yi5lMbXSZcmdLDe9EzSndPV2HpWYWzRbaerl2n27irrm94EPpprqa8KpskPT085+A==}
    dependencies:
      '@types/node': 20.19.11
      '@types/qs': 6.14.0
      '@types/range-parser': 1.2.7
      '@types/send': 0.17.5
    dev: true

  /@types/express@4.17.23:
    resolution: {integrity: sha512-Crp6WY9aTYP3qPi2wGDo9iUe/rceX01UMhnF1jmwDcKCFM6cx7YhGP/Mpr3y9AASpfHixIG0E6azCcL5OcDHsQ==}
    dependencies:
      '@types/body-parser': 1.19.6
      '@types/express-serve-static-core': 4.19.6
      '@types/qs': 6.14.0
      '@types/serve-static': 1.15.8
    dev: true

  /@types/graceful-fs@4.1.9:
    resolution: {integrity: sha512-olP3sd1qOEe5dXTSaFvQG+02VdRXcdytWLAZsAq1PecU8uqQAhkrnbli7DagjtXKW/Bl7YJbUsa8MPcuc8LHEQ==}
    dependencies:
      '@types/node': 20.19.11

  /@types/heft-jest@1.0.1:
    resolution: {integrity: sha512-cF2iEUpvGh2WgLowHVAdjI05xuDo+GwCA8hGV3Q5PBl8apjd6BTcpPFQ2uPlfUM7BLpgur2xpYo8VeBXopMI4A==}
    dependencies:
      '@types/jest': 29.5.14
    dev: true

  /@types/heft-jest@1.0.6:
    resolution: {integrity: sha512-oTVSfKEgvQEaukVq+y57m5UTo2sSh3MxmJWxpcnASPjSi3RUKbKXeNjvmrSnT4D6rF3Cs57u2jfn9JFFKf2hLg==}
    dependencies:
      '@types/jest': 29.5.14
    dev: true

  /@types/html-minifier-terser@6.1.0:
    resolution: {integrity: sha512-oh/6byDPnL1zeNXFrDXFLyZjkr1MsBG667IM792caf1L2UPOOMf65NFzjUH/ltyfwjAGfs1rsX1eftK0jC/KIg==}
    dev: true

  /@types/http-errors@2.0.5:
    resolution: {integrity: sha512-r8Tayk8HJnX0FztbZN7oVqGccWgw98T/0neJphO91KkmOzug1KkofZURD4UaD5uH8AqcFLfdPErnBod0u71/qg==}
    dev: true

  /@types/http-proxy@1.17.16:
    resolution: {integrity: sha512-sdWoUajOB1cd0A8cRRQ1cfyWNbmFKLAqBB89Y8x5iYyG/mkJHc0YUH8pdWBy2omi9qtCpiIgGjuwO0dQST2l5w==}
    dependencies:
      '@types/node': 20.19.11
    dev: true

  /@types/istanbul-lib-coverage@2.0.6:
    resolution: {integrity: sha512-2QF/t/auWm0lsy8XtKVPG19v3sSOQlJe/YHZgfjb/KBBHOGSV+J2q/S671rcq9uTBrLAXmZpqJiaQbMT+zNU1w==}

  /@types/istanbul-lib-report@3.0.3:
    resolution: {integrity: sha512-NQn7AHQnk/RSLOxrBbGyJM/aVQ+pjj5HCgasFxc0K/KhoATfQ/47AyUl15I2yBUpihjmas+a+VJBOqecrFH+uA==}
    dependencies:
      '@types/istanbul-lib-coverage': 2.0.6

  /@types/istanbul-reports@3.0.4:
    resolution: {integrity: sha512-pk2B1NWalF9toCRu6gjBzR69syFjP4Od8WRAX+0mmf9lAjCRicLOWc+ZrxZHx/0XRjotgkF9t6iaMJ+aXcOdZQ==}
    dependencies:
      '@types/istanbul-lib-report': 3.0.3

  /@types/jest@29.5.14:
    resolution: {integrity: sha512-ZN+4sdnLUbo8EVvVc2ao0GFW6oVrQRPn4K2lglySj7APvSrgzxHiNNK99us4WDMi57xxA2yggblIAMNhXOotLQ==}
    dependencies:
      expect: 29.7.0
      pretty-format: 29.7.0
    dev: true

  /@types/jsdom@20.0.1:
    resolution: {integrity: sha512-d0r18sZPmMQr1eG35u12FZfhIXNrnsPU/g5wvRKCUf/tOGilKKwYMYGqh33BNR6ba+2gkHw1EUiHoN3mn7E5IQ==}
    dependencies:
      '@types/node': 20.19.11
      '@types/tough-cookie': 4.0.5
      parse5: 7.3.0
    dev: true

  /@types/json-schema@7.0.15:
    resolution: {integrity: sha512-5+fP8P8MFNC+AyZCDxrB2pkZFPGzqQWUzpSeuuVLvm8VMcorNYavBqoFcxK8bQz4Qsbn4oUEEem4wDLfcysGHA==}
    dev: true

  /@types/json5@0.0.29:
    resolution: {integrity: sha512-dRLjCWHYg4oaA77cxO64oO+7JwCwnIzkZPdrrC71jQmQtlhM556pwKo5bUzqvZndkVbeFLIIi+9TC40JNF5hNQ==}
    dev: true

  /@types/luxon@3.7.1:
    resolution: {integrity: sha512-H3iskjFIAn5SlJU7OuxUmTEpebK6TKB8rxZShDslBMZJ5u9S//KM1sbdAisiSrqwLQncVjnpi2OK2J51h+4lsg==}
    dev: true

  /@types/mime@1.3.5:
    resolution: {integrity: sha512-/pyBZWSLD2n0dcHE3hq8s8ZvcETHtEuF+3E7XVt0Ig2nvsVQXdghHVcEkIWjy9A0wKfTn97a/PSDYohKIlnP/w==}
    dev: true

  /@types/mustache@4.2.6:
    resolution: {integrity: sha512-t+8/QWTAhOFlrF1IVZqKnMRJi84EgkIK5Kh0p2JV4OLywUvCwJPFxbJAl7XAow7DVIHsF+xW9f1MVzg0L6Szjw==}
    dev: true

  /@types/node-forge@1.3.13:
    resolution: {integrity: sha512-zePQJSW5QkwSHKRApqWCVKeKoSOt4xvEnLENZPjyvm9Ezdf/EyDeJM7jqLzOwjVICQQzvLZ63T55MKdJB5H6ww==}
    dependencies:
      '@types/node': 20.19.11
    dev: true

  /@types/node@20.19.11:
    resolution: {integrity: sha512-uug3FEEGv0r+jrecvUUpbY8lLisvIjg6AAic6a2bSP5OEOLeJsDSnvhCDov7ipFFMXS3orMpzlmi0ZcuGkBbow==}
    dependencies:
      undici-types: 6.21.0

  /@types/papaparse@5.3.16:
    resolution: {integrity: sha512-T3VuKMC2H0lgsjI9buTB3uuKj3EMD2eap1MOuEQuBQ44EnDx/IkGhU6EwiTf9zG3za4SKlmwKAImdDKdNnCsXg==}
    dependencies:
      '@types/node': 20.19.11
    dev: true

  /@types/parse-json@4.0.2:
    resolution: {integrity: sha512-dISoDXWWQwUquiKsyZ4Ng+HX2KsPL7LyHKHQwgGFEA3IaKac4Obd+h2a/a6waisAoepJlBcx9paWqjA8/HVjCw==}
    dev: true

  /@types/prettier@2.7.3:
    resolution: {integrity: sha512-+68kP9yzs4LMp7VNh8gdzMSPZFL44MLGqiHWvttYJe+6qnuVr4Ek9wSBQoveqY/r+LwjCcU29kNVkidwim+kYA==}
    dev: true

  /@types/qs@6.14.0:
    resolution: {integrity: sha512-eOunJqu0K1923aExK6y8p6fsihYEn/BYuQ4g0CxAAgFc4b/ZLN4CrsRZ55srTdqoiLzU2B2evC+apEIxprEzkQ==}
    dev: true

  /@types/range-parser@1.2.7:
    resolution: {integrity: sha512-hKormJbkJqzQGhziax5PItDUTMAM9uE2XXQmM37dyd4hVM+5aVl7oVxMVUiVQn2oCQFN/LKCZdvSM0pFRqbSmQ==}
    dev: true

  /@types/react-dom@19.1.7(@types/react@19.1.10):
    resolution: {integrity: sha512-i5ZzwYpqjmrKenzkoLM2Ibzt6mAsM7pxB6BCIouEVVmgiqaMj1TjaK7hnA36hbW5aZv20kx7Lw6hWzPWg0Rurw==}
    peerDependencies:
      '@types/react': ^19.0.0
    dependencies:
      '@types/react': 19.1.10
    dev: true

  /@types/react@19.1.10:
    resolution: {integrity: sha512-EhBeSYX0Y6ye8pNebpKrwFJq7BoQ8J5SO6NlvNwwHjSj6adXJViPQrKlsyPw7hLBLvckEMO1yxeGdR82YBBlDg==}
    dependencies:
      csstype: 3.1.3
    dev: true

  /@types/retry@0.12.2:
    resolution: {integrity: sha512-XISRgDJ2Tc5q4TRqvgJtzsRkFYNJzZrhTdtMoGVBttwzzQJkPnS3WWTFc7kuDRoPtPakl+T+OfdEUjYJj7Jbow==}
    dev: true

  /@types/send@0.17.5:
    resolution: {integrity: sha512-z6F2D3cOStZvuk2SaP6YrwkNO65iTZcwA2ZkSABegdkAh/lf+Aa/YQndZVfmEXT5vgAp6zv06VQ3ejSVjAny4w==}
    dependencies:
      '@types/mime': 1.3.5
      '@types/node': 20.19.11
    dev: true

  /@types/serve-index@1.9.4:
    resolution: {integrity: sha512-qLpGZ/c2fhSs5gnYsQxtDEq3Oy8SXPClIXkW5ghvAvsNuVSA8k+gCONcUCS/UjLEYvYps+e8uBtfgXgvhwfNug==}
    dependencies:
      '@types/express': 4.17.23
    dev: true

  /@types/serve-static@1.15.8:
    resolution: {integrity: sha512-roei0UY3LhpOJvjbIP6ZZFngyLKl5dskOtDhxY5THRSpO+ZI+nzJ+m5yUMzGrp89YRa7lvknKkMYjqQFGwA7Sg==}
    dependencies:
      '@types/http-errors': 2.0.5
      '@types/node': 20.19.11
      '@types/send': 0.17.5
    dev: true

  /@types/sockjs@0.3.36:
    resolution: {integrity: sha512-MK9V6NzAS1+Ud7JV9lJLFqW85VbC9dq3LmwZCuBe4wBDgKC0Kj/jd8Xl+nSviU+Qc3+m7umHHyHg//2KSa0a0Q==}
    dependencies:
      '@types/node': 20.19.11
    dev: true

  /@types/stack-utils@2.0.3:
    resolution: {integrity: sha512-9aEbYZ3TbYMznPdcdr3SmIrLXwC/AKZXQeCf9Pgao5CKb8CyHuEX5jzWPTkvregvhRJHcpRO6BFoGW9ycaOkYw==}

  /@types/tapable@1.0.6:
    resolution: {integrity: sha512-W+bw9ds02rAQaMvaLYxAbJ6cvguW/iJXNT6lTssS1ps6QdrMKttqEAMEG/b5CR8TZl3/L7/lH0ZV5nNR1LXikA==}
    dev: true

  /@types/tough-cookie@4.0.5:
    resolution: {integrity: sha512-/Ad8+nIOV7Rl++6f1BdKxFSMgmoqEoYbHRpPcx3JEfv8VRsQe9Z4mCXeJBzxs7mbHY/XOZZuXlRNfhpVPbs6ZA==}
    dev: true

  /@types/ws@8.18.1:
    resolution: {integrity: sha512-ThVF6DCVhA8kUGy+aazFQ4kXQ7E1Ty7A3ypFOe0IcJV8O/M511G99AW24irKrW56Wt44yG9+ij8FaqoBGkuBXg==}
    dependencies:
      '@types/node': 20.19.11
    dev: true

  /@types/yargs-parser@21.0.3:
    resolution: {integrity: sha512-I4q9QU9MQv4oEOz4tAHJtNz1cwuLxn2F3xcc2iV5WdqLPpUnj30aUuxt1mAxYTG+oe8CZMV/+6rU4S4gRDzqtQ==}

  /@types/yargs@17.0.33:
    resolution: {integrity: sha512-WpxBCKWPLr4xSsHgz511rFJAM+wS28w2zEO1QDNY5zM/S8ok70NNfztH0xwhqKyaK0OHCbN98LDAZuy1ctxDkA==}
    dependencies:
      '@types/yargs-parser': 21.0.3

  /@typescript-eslint/eslint-plugin@7.18.0(@typescript-eslint/parser@7.18.0)(eslint@8.57.1)(typescript@5.8.3):
    resolution: {integrity: sha512-94EQTWZ40mzBc42ATNIBimBEDltSJ9RQHCC8vc/PDbxi4k8dVwUAv4o98dk50M1zB+JGFxp43FP7f8+FP8R6Sw==}
    engines: {node: ^18.18.0 || >=20.0.0}
    peerDependencies:
      '@typescript-eslint/parser': ^7.0.0
      eslint: ^8.56.0
      typescript: '*'
    peerDependenciesMeta:
      typescript:
        optional: true
    dependencies:
      '@eslint-community/regexpp': 4.12.1
      '@typescript-eslint/parser': 7.18.0(eslint@8.57.1)(typescript@5.8.3)
      '@typescript-eslint/scope-manager': 7.18.0
      '@typescript-eslint/type-utils': 7.18.0(eslint@8.57.1)(typescript@5.8.3)
      '@typescript-eslint/utils': 7.18.0(eslint@8.57.1)(typescript@5.8.3)
      '@typescript-eslint/visitor-keys': 7.18.0
      eslint: 8.57.1
      graphemer: 1.4.0
      ignore: 5.3.2
      natural-compare: 1.4.0
      ts-api-utils: 1.4.3(typescript@5.8.3)
      typescript: 5.8.3
    transitivePeerDependencies:
      - supports-color
    dev: true

  /@typescript-eslint/eslint-plugin@8.31.1(@typescript-eslint/parser@8.31.1)(eslint@8.57.1)(typescript@5.8.3):
    resolution: {integrity: sha512-oUlH4h1ABavI4F0Xnl8/fOtML/eu8nI2A1nYd+f+55XI0BLu+RIqKoCiZKNo6DtqZBEQm5aNKA20G3Z5w3R6GQ==}
    engines: {node: ^18.18.0 || ^20.9.0 || >=21.1.0}
    peerDependencies:
      '@typescript-eslint/parser': ^8.0.0 || ^8.0.0-alpha.0
      eslint: ^8.57.0 || ^9.0.0
      typescript: '>=4.8.4 <5.9.0'
    dependencies:
      '@eslint-community/regexpp': 4.12.1
      '@typescript-eslint/parser': 8.31.1(eslint@8.57.1)(typescript@5.8.3)
      '@typescript-eslint/scope-manager': 8.31.1
      '@typescript-eslint/type-utils': 8.31.1(eslint@8.57.1)(typescript@5.8.3)
      '@typescript-eslint/utils': 8.31.1(eslint@8.57.1)(typescript@5.8.3)
      '@typescript-eslint/visitor-keys': 8.31.1
      eslint: 8.57.1
      graphemer: 1.4.0
      ignore: 5.3.2
      natural-compare: 1.4.0
      ts-api-utils: 2.1.0(typescript@5.8.3)
      typescript: 5.8.3
    transitivePeerDependencies:
      - supports-color
    dev: true

  /@typescript-eslint/eslint-plugin@8.31.1(@typescript-eslint/parser@8.31.1)(eslint@9.25.1)(typescript@5.8.3):
    resolution: {integrity: sha512-oUlH4h1ABavI4F0Xnl8/fOtML/eu8nI2A1nYd+f+55XI0BLu+RIqKoCiZKNo6DtqZBEQm5aNKA20G3Z5w3R6GQ==}
    engines: {node: ^18.18.0 || ^20.9.0 || >=21.1.0}
    peerDependencies:
      '@typescript-eslint/parser': ^8.0.0 || ^8.0.0-alpha.0
      eslint: ^8.57.0 || ^9.0.0
      typescript: '>=4.8.4 <5.9.0'
    dependencies:
      '@eslint-community/regexpp': 4.12.1
      '@typescript-eslint/parser': 8.31.1(eslint@9.25.1)(typescript@5.8.3)
      '@typescript-eslint/scope-manager': 8.31.1
      '@typescript-eslint/type-utils': 8.31.1(eslint@9.25.1)(typescript@5.8.3)
      '@typescript-eslint/utils': 8.31.1(eslint@9.25.1)(typescript@5.8.3)
      '@typescript-eslint/visitor-keys': 8.31.1
      eslint: 9.25.1
      graphemer: 1.4.0
      ignore: 5.3.2
      natural-compare: 1.4.0
      ts-api-utils: 2.1.0(typescript@5.8.3)
      typescript: 5.8.3
    transitivePeerDependencies:
      - supports-color
    dev: true

  /@typescript-eslint/parser@7.18.0(eslint@8.57.1)(typescript@5.8.3):
    resolution: {integrity: sha512-4Z+L8I2OqhZV8qA132M4wNL30ypZGYOQVBfMgxDH/K5UX0PNqTu1c6za9ST5r9+tavvHiTWmBnKzpCJ/GlVFtg==}
    engines: {node: ^18.18.0 || >=20.0.0}
    peerDependencies:
      eslint: ^8.56.0
      typescript: '*'
    peerDependenciesMeta:
      typescript:
        optional: true
    dependencies:
      '@typescript-eslint/scope-manager': 7.18.0
      '@typescript-eslint/types': 7.18.0
      '@typescript-eslint/typescript-estree': 7.18.0(typescript@5.8.3)
      '@typescript-eslint/visitor-keys': 7.18.0
      debug: 4.4.1
      eslint: 8.57.1
      typescript: 5.8.3
    transitivePeerDependencies:
      - supports-color
    dev: true

  /@typescript-eslint/parser@8.31.1(eslint@8.57.1)(typescript@5.8.3):
    resolution: {integrity: sha512-oU/OtYVydhXnumd0BobL9rkJg7wFJ9bFFPmSmB/bf/XWN85hlViji59ko6bSKBXyseT9V8l+CN1nwmlbiN0G7Q==}
    engines: {node: ^18.18.0 || ^20.9.0 || >=21.1.0}
    peerDependencies:
      eslint: ^8.57.0 || ^9.0.0
      typescript: '>=4.8.4 <5.9.0'
    dependencies:
      '@typescript-eslint/scope-manager': 8.31.1
      '@typescript-eslint/types': 8.31.1
      '@typescript-eslint/typescript-estree': 8.31.1(typescript@5.8.3)
      '@typescript-eslint/visitor-keys': 8.31.1
      debug: 4.4.1
      eslint: 8.57.1
      typescript: 5.8.3
    transitivePeerDependencies:
      - supports-color
    dev: true

  /@typescript-eslint/parser@8.31.1(eslint@9.25.1)(typescript@5.8.3):
    resolution: {integrity: sha512-oU/OtYVydhXnumd0BobL9rkJg7wFJ9bFFPmSmB/bf/XWN85hlViji59ko6bSKBXyseT9V8l+CN1nwmlbiN0G7Q==}
    engines: {node: ^18.18.0 || ^20.9.0 || >=21.1.0}
    peerDependencies:
      eslint: ^8.57.0 || ^9.0.0
      typescript: '>=4.8.4 <5.9.0'
    dependencies:
      '@typescript-eslint/scope-manager': 8.31.1
      '@typescript-eslint/types': 8.31.1
      '@typescript-eslint/typescript-estree': 8.31.1(typescript@5.8.3)
      '@typescript-eslint/visitor-keys': 8.31.1
      debug: 4.4.1
      eslint: 9.25.1
      typescript: 5.8.3
    transitivePeerDependencies:
      - supports-color
    dev: true

  /@typescript-eslint/scope-manager@7.18.0:
    resolution: {integrity: sha512-jjhdIE/FPF2B7Z1uzc6i3oWKbGcHb87Qw7AWj6jmEqNOfDFbJWtjt/XfwCpvNkpGWlcJaog5vTR+VV8+w9JflA==}
    engines: {node: ^18.18.0 || >=20.0.0}
    dependencies:
      '@typescript-eslint/types': 7.18.0
      '@typescript-eslint/visitor-keys': 7.18.0
    dev: true

  /@typescript-eslint/scope-manager@8.31.1:
    resolution: {integrity: sha512-BMNLOElPxrtNQMIsFHE+3P0Yf1z0dJqV9zLdDxN/xLlWMlXK/ApEsVEKzpizg9oal8bAT5Sc7+ocal7AC1HCVw==}
    engines: {node: ^18.18.0 || ^20.9.0 || >=21.1.0}
    dependencies:
      '@typescript-eslint/types': 8.31.1
      '@typescript-eslint/visitor-keys': 8.31.1
    dev: true

  /@typescript-eslint/type-utils@7.18.0(eslint@8.57.1)(typescript@5.8.3):
    resolution: {integrity: sha512-XL0FJXuCLaDuX2sYqZUUSOJ2sG5/i1AAze+axqmLnSkNEVMVYLF+cbwlB2w8D1tinFuSikHmFta+P+HOofrLeA==}
    engines: {node: ^18.18.0 || >=20.0.0}
    peerDependencies:
      eslint: ^8.56.0
      typescript: '*'
    peerDependenciesMeta:
      typescript:
        optional: true
    dependencies:
      '@typescript-eslint/typescript-estree': 7.18.0(typescript@5.8.3)
      '@typescript-eslint/utils': 7.18.0(eslint@8.57.1)(typescript@5.8.3)
      debug: 4.4.1
      eslint: 8.57.1
      ts-api-utils: 1.4.3(typescript@5.8.3)
      typescript: 5.8.3
    transitivePeerDependencies:
      - supports-color
    dev: true

  /@typescript-eslint/type-utils@8.31.1(eslint@8.57.1)(typescript@5.8.3):
    resolution: {integrity: sha512-fNaT/m9n0+dpSp8G/iOQ05GoHYXbxw81x+yvr7TArTuZuCA6VVKbqWYVZrV5dVagpDTtj/O8k5HBEE/p/HM5LA==}
    engines: {node: ^18.18.0 || ^20.9.0 || >=21.1.0}
    peerDependencies:
      eslint: ^8.57.0 || ^9.0.0
      typescript: '>=4.8.4 <5.9.0'
    dependencies:
      '@typescript-eslint/typescript-estree': 8.31.1(typescript@5.8.3)
      '@typescript-eslint/utils': 8.31.1(eslint@8.57.1)(typescript@5.8.3)
      debug: 4.4.1
      eslint: 8.57.1
      ts-api-utils: 2.1.0(typescript@5.8.3)
      typescript: 5.8.3
    transitivePeerDependencies:
      - supports-color
    dev: true

  /@typescript-eslint/type-utils@8.31.1(eslint@9.25.1)(typescript@5.8.3):
    resolution: {integrity: sha512-fNaT/m9n0+dpSp8G/iOQ05GoHYXbxw81x+yvr7TArTuZuCA6VVKbqWYVZrV5dVagpDTtj/O8k5HBEE/p/HM5LA==}
    engines: {node: ^18.18.0 || ^20.9.0 || >=21.1.0}
    peerDependencies:
      eslint: ^8.57.0 || ^9.0.0
      typescript: '>=4.8.4 <5.9.0'
    dependencies:
      '@typescript-eslint/typescript-estree': 8.31.1(typescript@5.8.3)
      '@typescript-eslint/utils': 8.31.1(eslint@9.25.1)(typescript@5.8.3)
      debug: 4.4.1
      eslint: 9.25.1
      ts-api-utils: 2.1.0(typescript@5.8.3)
      typescript: 5.8.3
    transitivePeerDependencies:
      - supports-color
    dev: true

  /@typescript-eslint/types@7.18.0:
    resolution: {integrity: sha512-iZqi+Ds1y4EDYUtlOOC+aUmxnE9xS/yCigkjA7XpTKV6nCBd3Hp/PRGGmdwnfkV2ThMyYldP1wRpm/id99spTQ==}
    engines: {node: ^18.18.0 || >=20.0.0}
    dev: true

  /@typescript-eslint/types@8.31.1:
    resolution: {integrity: sha512-SfepaEFUDQYRoA70DD9GtytljBePSj17qPxFHA/h3eg6lPTqGJ5mWOtbXCk1YrVU1cTJRd14nhaXWFu0l2troQ==}
    engines: {node: ^18.18.0 || ^20.9.0 || >=21.1.0}
    dev: true

  /@typescript-eslint/typescript-estree@7.18.0(typescript@5.8.3):
    resolution: {integrity: sha512-aP1v/BSPnnyhMHts8cf1qQ6Q1IFwwRvAQGRvBFkWlo3/lH29OXA3Pts+c10nxRxIBrDnoMqzhgdwVe5f2D6OzA==}
    engines: {node: ^18.18.0 || >=20.0.0}
    peerDependencies:
      typescript: '*'
    peerDependenciesMeta:
      typescript:
        optional: true
    dependencies:
      '@typescript-eslint/types': 7.18.0
      '@typescript-eslint/visitor-keys': 7.18.0
      debug: 4.4.1
      globby: 11.1.0
      is-glob: 4.0.3
      minimatch: 9.0.5
      semver: 7.7.2
      ts-api-utils: 1.4.3(typescript@5.8.3)
      typescript: 5.8.3
    transitivePeerDependencies:
      - supports-color
    dev: true

  /@typescript-eslint/typescript-estree@8.31.1(typescript@5.8.3):
    resolution: {integrity: sha512-kaA0ueLe2v7KunYOyWYtlf/QhhZb7+qh4Yw6Ni5kgukMIG+iP773tjgBiLWIXYumWCwEq3nLW+TUywEp8uEeag==}
    engines: {node: ^18.18.0 || ^20.9.0 || >=21.1.0}
    peerDependencies:
      typescript: '>=4.8.4 <5.9.0'
    dependencies:
      '@typescript-eslint/types': 8.31.1
      '@typescript-eslint/visitor-keys': 8.31.1
      debug: 4.4.1
      fast-glob: 3.3.3
      is-glob: 4.0.3
      minimatch: 9.0.5
      semver: 7.7.2
      ts-api-utils: 2.1.0(typescript@5.8.3)
      typescript: 5.8.3
    transitivePeerDependencies:
      - supports-color
    dev: true

  /@typescript-eslint/utils@7.18.0(eslint@8.57.1)(typescript@5.8.3):
    resolution: {integrity: sha512-kK0/rNa2j74XuHVcoCZxdFBMF+aq/vH83CXAOHieC+2Gis4mF8jJXT5eAfyD3K0sAxtPuwxaIOIOvhwzVDt/kw==}
    engines: {node: ^18.18.0 || >=20.0.0}
    peerDependencies:
      eslint: ^8.56.0
    dependencies:
      '@eslint-community/eslint-utils': 4.7.0(eslint@8.57.1)
      '@typescript-eslint/scope-manager': 7.18.0
      '@typescript-eslint/types': 7.18.0
      '@typescript-eslint/typescript-estree': 7.18.0(typescript@5.8.3)
      eslint: 8.57.1
    transitivePeerDependencies:
      - supports-color
      - typescript
    dev: true

  /@typescript-eslint/utils@8.31.1(eslint@8.57.1)(typescript@5.8.3):
    resolution: {integrity: sha512-2DSI4SNfF5T4oRveQ4nUrSjUqjMND0nLq9rEkz0gfGr3tg0S5KB6DhwR+WZPCjzkZl3cH+4x2ce3EsL50FubjQ==}
    engines: {node: ^18.18.0 || ^20.9.0 || >=21.1.0}
    peerDependencies:
      eslint: ^8.57.0 || ^9.0.0
      typescript: '>=4.8.4 <5.9.0'
    dependencies:
      '@eslint-community/eslint-utils': 4.7.0(eslint@8.57.1)
      '@typescript-eslint/scope-manager': 8.31.1
      '@typescript-eslint/types': 8.31.1
      '@typescript-eslint/typescript-estree': 8.31.1(typescript@5.8.3)
      eslint: 8.57.1
      typescript: 5.8.3
    transitivePeerDependencies:
      - supports-color
    dev: true

  /@typescript-eslint/utils@8.31.1(eslint@9.25.1)(typescript@5.8.3):
    resolution: {integrity: sha512-2DSI4SNfF5T4oRveQ4nUrSjUqjMND0nLq9rEkz0gfGr3tg0S5KB6DhwR+WZPCjzkZl3cH+4x2ce3EsL50FubjQ==}
    engines: {node: ^18.18.0 || ^20.9.0 || >=21.1.0}
    peerDependencies:
      eslint: ^8.57.0 || ^9.0.0
      typescript: '>=4.8.4 <5.9.0'
    dependencies:
      '@eslint-community/eslint-utils': 4.7.0(eslint@9.25.1)
      '@typescript-eslint/scope-manager': 8.31.1
      '@typescript-eslint/types': 8.31.1
      '@typescript-eslint/typescript-estree': 8.31.1(typescript@5.8.3)
      eslint: 9.25.1
      typescript: 5.8.3
    transitivePeerDependencies:
      - supports-color
    dev: true

  /@typescript-eslint/visitor-keys@7.18.0:
    resolution: {integrity: sha512-cDF0/Gf81QpY3xYyJKDV14Zwdmid5+uuENhjH2EqFaF0ni+yAyq/LzMaIJdhNJXZI7uLzwIlA+V7oWoyn6Curg==}
    engines: {node: ^18.18.0 || >=20.0.0}
    dependencies:
      '@typescript-eslint/types': 7.18.0
      eslint-visitor-keys: 3.4.3
    dev: true

  /@typescript-eslint/visitor-keys@8.31.1:
    resolution: {integrity: sha512-I+/rgqOVBn6f0o7NDTmAPWWC6NuqhV174lfYvAm9fUaWeiefLdux9/YI3/nLugEn9L8fcSi0XmpKi/r5u0nmpw==}
    engines: {node: ^18.18.0 || ^20.9.0 || >=21.1.0}
    dependencies:
      '@typescript-eslint/types': 8.31.1
      eslint-visitor-keys: 4.2.1
    dev: true

  /@ungap/structured-clone@1.3.0:
    resolution: {integrity: sha512-WmoN8qaIAo7WTYWbAZuG8PYEhn5fkz7dZrqTBZ7dtt//lL2Gwms1IcnQ5yHqjDfX8Ft5j4YzDM23f87zBfDe9g==}
    dev: true

  /@webassemblyjs/ast@1.14.1:
    resolution: {integrity: sha512-nuBEDgQfm1ccRp/8bCQrx1frohyufl4JlbMMZ4P1wpeOfDhF6FQkxZJ1b/e+PLwr6X1Nhw6OLme5usuBWYBvuQ==}
    dependencies:
      '@webassemblyjs/helper-numbers': 1.13.2
      '@webassemblyjs/helper-wasm-bytecode': 1.13.2
    dev: true

  /@webassemblyjs/floating-point-hex-parser@1.13.2:
    resolution: {integrity: sha512-6oXyTOzbKxGH4steLbLNOu71Oj+C8Lg34n6CqRvqfS2O71BxY6ByfMDRhBytzknj9yGUPVJ1qIKhRlAwO1AovA==}
    dev: true

  /@webassemblyjs/helper-api-error@1.13.2:
    resolution: {integrity: sha512-U56GMYxy4ZQCbDZd6JuvvNV/WFildOjsaWD3Tzzvmw/mas3cXzRJPMjP83JqEsgSbyrmaGjBfDtV7KDXV9UzFQ==}
    dev: true

  /@webassemblyjs/helper-buffer@1.14.1:
    resolution: {integrity: sha512-jyH7wtcHiKssDtFPRB+iQdxlDf96m0E39yb0k5uJVhFGleZFoNw1c4aeIcVUPPbXUVJ94wwnMOAqUHyzoEPVMA==}
    dev: true

  /@webassemblyjs/helper-numbers@1.13.2:
    resolution: {integrity: sha512-FE8aCmS5Q6eQYcV3gI35O4J789wlQA+7JrqTTpJqn5emA4U2hvwJmvFRC0HODS+3Ye6WioDklgd6scJ3+PLnEA==}
    dependencies:
      '@webassemblyjs/floating-point-hex-parser': 1.13.2
      '@webassemblyjs/helper-api-error': 1.13.2
      '@xtuc/long': 4.2.2
    dev: true

  /@webassemblyjs/helper-wasm-bytecode@1.13.2:
    resolution: {integrity: sha512-3QbLKy93F0EAIXLh0ogEVR6rOubA9AoZ+WRYhNbFyuB70j3dRdwH9g+qXhLAO0kiYGlg3TxDV+I4rQTr/YNXkA==}
    dev: true

  /@webassemblyjs/helper-wasm-section@1.14.1:
    resolution: {integrity: sha512-ds5mXEqTJ6oxRoqjhWDU83OgzAYjwsCV8Lo/N+oRsNDmx/ZDpqalmrtgOMkHwxsG0iI//3BwWAErYRHtgn0dZw==}
    dependencies:
      '@webassemblyjs/ast': 1.14.1
      '@webassemblyjs/helper-buffer': 1.14.1
      '@webassemblyjs/helper-wasm-bytecode': 1.13.2
      '@webassemblyjs/wasm-gen': 1.14.1
    dev: true

  /@webassemblyjs/ieee754@1.13.2:
    resolution: {integrity: sha512-4LtOzh58S/5lX4ITKxnAK2USuNEvpdVV9AlgGQb8rJDHaLeHciwG4zlGr0j/SNWlr7x3vO1lDEsuePvtcDNCkw==}
    dependencies:
      '@xtuc/ieee754': 1.2.0
    dev: true

  /@webassemblyjs/leb128@1.13.2:
    resolution: {integrity: sha512-Lde1oNoIdzVzdkNEAWZ1dZ5orIbff80YPdHx20mrHwHrVNNTjNr8E3xz9BdpcGqRQbAEa+fkrCb+fRFTl/6sQw==}
    dependencies:
      '@xtuc/long': 4.2.2
    dev: true

  /@webassemblyjs/utf8@1.13.2:
    resolution: {integrity: sha512-3NQWGjKTASY1xV5m7Hr0iPeXD9+RDobLll3T9d2AO+g3my8xy5peVyjSag4I50mR1bBSN/Ct12lo+R9tJk0NZQ==}
    dev: true

  /@webassemblyjs/wasm-edit@1.14.1:
    resolution: {integrity: sha512-RNJUIQH/J8iA/1NzlE4N7KtyZNHi3w7at7hDjvRNm5rcUXa00z1vRz3glZoULfJ5mpvYhLybmVcwcjGrC1pRrQ==}
    dependencies:
      '@webassemblyjs/ast': 1.14.1
      '@webassemblyjs/helper-buffer': 1.14.1
      '@webassemblyjs/helper-wasm-bytecode': 1.13.2
      '@webassemblyjs/helper-wasm-section': 1.14.1
      '@webassemblyjs/wasm-gen': 1.14.1
      '@webassemblyjs/wasm-opt': 1.14.1
      '@webassemblyjs/wasm-parser': 1.14.1
      '@webassemblyjs/wast-printer': 1.14.1
    dev: true

  /@webassemblyjs/wasm-gen@1.14.1:
    resolution: {integrity: sha512-AmomSIjP8ZbfGQhumkNvgC33AY7qtMCXnN6bL2u2Js4gVCg8fp735aEiMSBbDR7UQIj90n4wKAFUSEd0QN2Ukg==}
    dependencies:
      '@webassemblyjs/ast': 1.14.1
      '@webassemblyjs/helper-wasm-bytecode': 1.13.2
      '@webassemblyjs/ieee754': 1.13.2
      '@webassemblyjs/leb128': 1.13.2
      '@webassemblyjs/utf8': 1.13.2
    dev: true

  /@webassemblyjs/wasm-opt@1.14.1:
    resolution: {integrity: sha512-PTcKLUNvBqnY2U6E5bdOQcSM+oVP/PmrDY9NzowJjislEjwP/C4an2303MCVS2Mg9d3AJpIGdUFIQQWbPds0Sw==}
    dependencies:
      '@webassemblyjs/ast': 1.14.1
      '@webassemblyjs/helper-buffer': 1.14.1
      '@webassemblyjs/wasm-gen': 1.14.1
      '@webassemblyjs/wasm-parser': 1.14.1
    dev: true

  /@webassemblyjs/wasm-parser@1.14.1:
    resolution: {integrity: sha512-JLBl+KZ0R5qB7mCnud/yyX08jWFw5MsoalJ1pQ4EdFlgj9VdXKGuENGsiCIjegI1W7p91rUlcB/LB5yRJKNTcQ==}
    dependencies:
      '@webassemblyjs/ast': 1.14.1
      '@webassemblyjs/helper-api-error': 1.13.2
      '@webassemblyjs/helper-wasm-bytecode': 1.13.2
      '@webassemblyjs/ieee754': 1.13.2
      '@webassemblyjs/leb128': 1.13.2
      '@webassemblyjs/utf8': 1.13.2
    dev: true

  /@webassemblyjs/wast-printer@1.14.1:
    resolution: {integrity: sha512-kPSSXE6De1XOR820C90RIo2ogvZG+c3KiHzqUoO/F34Y2shGzesfqv7o57xrxovZJH/MetF5UjroJ/R/3isoiw==}
    dependencies:
      '@webassemblyjs/ast': 1.14.1
      '@xtuc/long': 4.2.2
    dev: true

  /@webpack-cli/configtest@3.0.1(webpack-cli@6.0.1)(webpack@5.101.2):
    resolution: {integrity: sha512-u8d0pJ5YFgneF/GuvEiDA61Tf1VDomHHYMjv/wc9XzYj7nopltpG96nXN5dJRstxZhcNpV1g+nT6CydO7pHbjA==}
    engines: {node: '>=18.12.0'}
    peerDependencies:
      webpack: ^5.82.0
      webpack-cli: 6.x.x
    dependencies:
      webpack: 5.101.2(webpack-cli@6.0.1)
      webpack-cli: 6.0.1(webpack-dev-server@5.2.2)(webpack@5.101.2)
    dev: true

  /@webpack-cli/info@3.0.1(webpack-cli@6.0.1)(webpack@5.101.2):
    resolution: {integrity: sha512-coEmDzc2u/ffMvuW9aCjoRzNSPDl/XLuhPdlFRpT9tZHmJ/039az33CE7uH+8s0uL1j5ZNtfdv0HkfaKRBGJsQ==}
    engines: {node: '>=18.12.0'}
    peerDependencies:
      webpack: ^5.82.0
      webpack-cli: 6.x.x
    dependencies:
      webpack: 5.101.2(webpack-cli@6.0.1)
      webpack-cli: 6.0.1(webpack-dev-server@5.2.2)(webpack@5.101.2)
    dev: true

  /@webpack-cli/serve@3.0.1(webpack-cli@6.0.1)(webpack-dev-server@5.2.2)(webpack@5.101.2):
    resolution: {integrity: sha512-sbgw03xQaCLiT6gcY/6u3qBDn01CWw/nbaXl3gTdTFuJJ75Gffv3E3DBpgvY2fkkrdS1fpjaXNOmJlnbtKauKg==}
    engines: {node: '>=18.12.0'}
    peerDependencies:
      webpack: ^5.82.0
      webpack-cli: 6.x.x
      webpack-dev-server: '*'
    peerDependenciesMeta:
      webpack-dev-server:
        optional: true
    dependencies:
      webpack: 5.101.2(webpack-cli@6.0.1)
      webpack-cli: 6.0.1(webpack-dev-server@5.2.2)(webpack@5.101.2)
      webpack-dev-server: 5.2.2(webpack-cli@6.0.1)(webpack@5.101.2)
    dev: true

  /@xtuc/ieee754@1.2.0:
    resolution: {integrity: sha512-DX8nKgqcGwsc0eJSqYt5lwP4DH5FlHnmuWWBRy7X0NcaGR0ZtuyeESgMwTYVEtxmsNGY+qit4QYT/MIYTOTPeA==}
    dev: true

  /@xtuc/long@4.2.2:
    resolution: {integrity: sha512-NuHqBY1PB/D8xU6s/thBgOAiAP7HOYDQ32+BFZILJ8ivkUkAHQnWfn6WhL79Owj1qmUnoN/YPhktdIoucipkAQ==}
    dev: true

  /abab@2.0.6:
    resolution: {integrity: sha512-j2afSsaIENvHZN2B8GOpF566vZ5WVk5opAiMTvWgaQT8DkbOqsTfvNAvHoRGU2zzP8cPoqys+xHTRDWW8L+/BA==}
    deprecated: Use your platform's native atob() and btoa() methods instead
    dev: true

  /accepts@1.3.8:
    resolution: {integrity: sha512-PYAthTa2m2VKxuvSD3DPC/Gy+U+sOA1LAuT8mkmRuvw+NACSaeXEQ+NHcVF7rONl6qcaxV3Uuemwawk+7+SJLw==}
    engines: {node: '>= 0.6'}
    dependencies:
      mime-types: 2.1.35
      negotiator: 0.6.3
    dev: true

  /acorn-globals@7.0.1:
    resolution: {integrity: sha512-umOSDSDrfHbTNPuNpC2NSnnA3LUrqpevPb4T9jRx4MagXNS0rs+gwiTcAvqCRmsD6utzsrzNt+ebm00SNWiC3Q==}
    dependencies:
      acorn: 8.15.0
      acorn-walk: 8.3.4
    dev: true

  /acorn-import-phases@1.0.4(acorn@8.15.0):
    resolution: {integrity: sha512-wKmbr/DDiIXzEOiWrTTUcDm24kQ2vGfZQvM2fwg2vXqR5uW6aapr7ObPtj1th32b9u90/Pf4AItvdTh42fBmVQ==}
    engines: {node: '>=10.13.0'}
    peerDependencies:
      acorn: ^8.14.0
    dependencies:
      acorn: 8.15.0
    dev: true

  /acorn-jsx@5.3.2(acorn@8.15.0):
    resolution: {integrity: sha512-rq9s+JNhf0IChjtDXxllJ7g41oZk5SlXtp0LHwyA5cejwn7vKmKp4pPri6YEePv2PU65sAsegbXtIinmDFDXgQ==}
    peerDependencies:
      acorn: ^6.0.0 || ^7.0.0 || ^8.0.0
    dependencies:
      acorn: 8.15.0
    dev: true

  /acorn-walk@8.3.4:
    resolution: {integrity: sha512-ueEepnujpqee2o5aIYnvHU6C0A42MNdsIDeqy5BydrkuC5R1ZuUFnm27EeFJGoEHJQgn3uleRvmTXaJgfXbt4g==}
    engines: {node: '>=0.4.0'}
    dependencies:
      acorn: 8.15.0
    dev: true

  /acorn@8.15.0:
    resolution: {integrity: sha512-NZyJarBfL7nWwIq+FDL6Zp/yHEhePMNnnJ0y3qfieCrmNvYct8uvtiV41UvlSe6apAfk0fY1FbWx+NwfmpvtTg==}
    engines: {node: '>=0.4.0'}
    hasBin: true
    dev: true

  /agent-base@6.0.2:
    resolution: {integrity: sha512-RZNwNclF7+MS/8bDg70amg32dyeZGZxiDuQmZxKLAlQjr3jGyLx+4Kkk58UO7D2QdgFIQCovuSuZESne6RG6XQ==}
    engines: {node: '>= 6.0.0'}
    dependencies:
      debug: 4.4.1
    transitivePeerDependencies:
      - supports-color
    dev: true

  /ajv-draft-04@1.0.0(ajv@8.13.0):
    resolution: {integrity: sha512-mv00Te6nmYbRp5DCwclxtt7yV/joXJPGS7nM+97GdxvuttCOfgI3K4U25zboyeX0O+myI8ERluxQe5wljMmVIw==}
    peerDependencies:
      ajv: ^8.5.0
    peerDependenciesMeta:
      ajv:
        optional: true
    dependencies:
      ajv: 8.13.0
    dev: true

  /ajv-formats@2.1.1:
    resolution: {integrity: sha512-Wx0Kx52hxE7C18hkMEggYlEifqWZtYaRgouJor+WMdPnQyEK13vgEWyVNup7SoeeoLMsr4kf5h6dOW11I15MUA==}
    dependencies:
      ajv: 8.17.1
    dev: true

  /ajv-formats@3.0.1:
    resolution: {integrity: sha512-8iUql50EUR+uUcdRQ3HDqa6EVyo3docL8g5WJ3FNcWmu62IbkGUue/pEyLBW8VGKKucTPgqeks4fIU1DA4yowQ==}
    dependencies:
      ajv: 8.13.0
    dev: true

  /ajv-keywords@3.5.2(ajv@6.12.6):
    resolution: {integrity: sha512-5p6WTN0DdTGVQk6VjcEju19IgaHudalcfabD7yhDGeA6bcQnmL+CpveLJq/3hvfwd1aof6L386Ougkx6RfyMIQ==}
    peerDependencies:
      ajv: ^6.9.1
    dependencies:
      ajv: 6.12.6
    dev: true

  /ajv-keywords@5.1.0(ajv@8.17.1):
    resolution: {integrity: sha512-YCS/JNFAUyr5vAuhk1DWm1CBxRHW9LbJ2ozWeemrIqpbsqKjHVxYPyi5GC0rjZIT5JxJ3virVTS8wk4i/Z+krw==}
    peerDependencies:
      ajv: ^8.8.2
    dependencies:
      ajv: 8.17.1
      fast-deep-equal: 3.1.3
    dev: true

  /ajv@6.12.6:
    resolution: {integrity: sha512-j3fVLgvTo527anyYyJOGTYJbG+vnnQYvE0m5mmkc1TK+nxAppkCLMIL0aZ4dblVCNoGShhm+kzE4ZUykBoMg4g==}
    dependencies:
      fast-deep-equal: 3.1.3
      fast-json-stable-stringify: 2.1.0
      json-schema-traverse: 0.4.1
      uri-js: 4.4.1
    dev: true

  /ajv@8.12.0:
    resolution: {integrity: sha512-sRu1kpcO9yLtYxBKvqfTeh9KzZEwO3STyX1HT+4CaDzC6HpTGYhIhPIzj9XuKU7KYDwnaeh5hcOwjy1QuJzBPA==}
    dependencies:
      fast-deep-equal: 3.1.3
      json-schema-traverse: 1.0.0
      require-from-string: 2.0.2
      uri-js: 4.4.1
    dev: true

  /ajv@8.13.0:
    resolution: {integrity: sha512-PRA911Blj99jR5RMeTunVbNXMF6Lp4vZXnk5GQjcnUWUTsrXtekg/pnmFFI2u/I36Y/2bITGS30GZCXei6uNkA==}
    dependencies:
      fast-deep-equal: 3.1.3
      json-schema-traverse: 1.0.0
      require-from-string: 2.0.2
      uri-js: 4.4.1
    dev: true

  /ajv@8.17.1:
    resolution: {integrity: sha512-B/gBuNg5SiMTrPkC+A2+cW0RszwxYmn6VYxB/inlBStS5nx6xHIt/ehKRhIMhqusl7a8LjQoZnjCs5vhwxOQ1g==}
    dependencies:
      fast-deep-equal: 3.1.3
      fast-uri: 3.0.6
      json-schema-traverse: 1.0.0
      require-from-string: 2.0.2
    dev: true

  /ansi-escapes@4.3.2:
    resolution: {integrity: sha512-gKXj5ALrKWQLsYG9jlTRmR/xKluxHV+Z9QEwNIgCfM1/uwPMCuzVVnh5mwTd+OuBZcwSIMbqssNWRm1lE51QaQ==}
    engines: {node: '>=8'}
    dependencies:
      type-fest: 0.21.3
    dev: true

  /ansi-html-community@0.0.8:
    resolution: {integrity: sha512-1APHAyr3+PCamwNw3bXCPp4HFLONZt/yIH0sZp0/469KWNTEy+qN5jQ3GVX6DMZ1UXAi34yVwtTeaG/HpBuuzw==}
    engines: {'0': node >= 0.8.0}
    hasBin: true
    dev: true

  /ansi-regex@5.0.1:
    resolution: {integrity: sha512-quJQXlTSUGL2LH9SUXo8VwsY4soanhgo6LNSm84E1LBcE8s3O0wpdiRzyR9z/ZZJMlMWv37qOOb9pdJlMUEKFQ==}
    engines: {node: '>=8'}
    dev: true

  /ansi-regex@6.1.0:
    resolution: {integrity: sha512-7HSX4QQb4CspciLpVFwyRe79O3xsIZDDLER21kERQ71oaPodF8jL725AgJMFAYbooIqolJoRLuM81SpeUkpkvA==}
    engines: {node: '>=12'}
    dev: true

  /ansi-styles@4.3.0:
    resolution: {integrity: sha512-zbB9rCJAT1rbjiVDb2hqKFHNYLxgtk8NURxZ3IZwD3F6NtxbXZQCnnSi1Lkx+IDohdPlFp222wVALIheZJQSEg==}
    engines: {node: '>=8'}
    dependencies:
      color-convert: 2.0.1

  /ansi-styles@5.2.0:
    resolution: {integrity: sha512-Cxwpt2SfTzTtXcfOlzGEee8O+c+MmUgGrNiBcXnuWxuFJHe6a5Hz7qwhwe5OgaSYI0IJvkLqWX1ASG+cJOkEiA==}
    engines: {node: '>=10'}

  /ansi-styles@6.2.1:
    resolution: {integrity: sha512-bN798gFfQX+viw3R7yrGWRqnrN2oRkEkUjjl4JNn4E8GxxbjtG3FbrEIIY3l8/hrwUwIeCZvi4QuOTP4MErVug==}
    engines: {node: '>=12'}
    dev: true

  /any-promise@1.3.0:
    resolution: {integrity: sha512-7UvmKalWRt1wgjL1RrGxoSJW/0QZFIegpeGvZG9kjp8vrRu55XTHbwnqq2GpXm9uLbcuhxm3IqX9OB4MZR1b2A==}
    dev: true

  /anymatch@3.1.3:
    resolution: {integrity: sha512-KMReFUr0B4t+D+OBkjR3KYqvocp2XaSzO55UcB6mgQMd3KbcE+mWTyvVV7D/zsdEbNnV6acZUutkiHQXvTr1Rw==}
    engines: {node: '>= 8'}
    dependencies:
      normalize-path: 3.0.0
      picomatch: 2.3.1

  /arg@4.1.3:
    resolution: {integrity: sha512-58S9QDqG0Xx27YwPSt9fJxivjYl432YCwfDMfZ+71RAqUrZef7LrKQZ3LHLOwCS4FLNBplP533Zx895SeOCHvA==}
    dev: true

  /arg@5.0.2:
    resolution: {integrity: sha512-PYjyFOLKQ9y57JvQ6QLo8dAgNqswh8M1RMJYdQduT6xbWSgK36P/Z/v+p888pM69jMMfS8Xd8F6I1kQ/I9HUGg==}
    dev: true

  /argparse@1.0.10:
    resolution: {integrity: sha512-o5Roy6tNG4SL/FOkCAN6RzjiakZS25RLYFrcMttJqbdd8BWrnA+fGz57iN5Pb06pvBGvl5gQ0B48dJlslXvoTg==}
    dependencies:
      sprintf-js: 1.0.3

  /argparse@2.0.1:
    resolution: {integrity: sha512-8+9WqebbFzpX9OR+Wa6O29asIogeRMzcGtAINdpMHHyAg10f05aSFVBbcEqGf/PXw1EjAZ+q2/bEBg3DvurK3Q==}
    dev: true

  /aria-query@5.3.0:
    resolution: {integrity: sha512-b0P0sZPKtyu8HkeRAfCq0IfURZK+SuwMjY1UXGBU27wpAiTwQAIlq56IbIO+ytk/JjS1fMR14ee5WBBfKi5J6A==}
    dependencies:
      dequal: 2.0.3
    dev: true

  /aria-query@5.3.2:
    resolution: {integrity: sha512-COROpnaoap1E2F000S62r6A60uHZnmlvomhfyT2DlTcrY1OrBKn2UhH7qn5wTC9zMvD0AY7csdPSNwKP+7WiQw==}
    engines: {node: '>= 0.4'}
    dev: true

  /array-buffer-byte-length@1.0.2:
    resolution: {integrity: sha512-LHE+8BuR7RYGDKvnrmcuSq3tDcKv9OFEXQt/HpbZhY7V6h0zlUXutnAD82GiFx9rdieCMjkvtcsPqBwgUl1Iiw==}
    engines: {node: '>= 0.4'}
    dependencies:
      call-bound: 1.0.4
      is-array-buffer: 3.0.5
    dev: true

  /array-flatten@1.1.1:
    resolution: {integrity: sha512-PCVAQswWemu6UdxsDFFX/+gVeYqKAod3D3UVm91jHwynguOwAvYPhx8nNlM++NqRcK6CxxpUafjmhIdKiHibqg==}
    dev: true

  /array-includes@3.1.9:
    resolution: {integrity: sha512-FmeCCAenzH0KH381SPT5FZmiA/TmpndpcaShhfgEN9eCVjnFBqq3l1xrI42y8+PPLI6hypzou4GXw00WHmPBLQ==}
    engines: {node: '>= 0.4'}
    dependencies:
      call-bind: 1.0.8
      call-bound: 1.0.4
      define-properties: 1.2.1
      es-abstract: 1.24.0
      es-object-atoms: 1.1.1
      get-intrinsic: 1.3.0
      is-string: 1.1.1
      math-intrinsics: 1.1.0
    dev: true

  /array-timsort@1.0.3:
    resolution: {integrity: sha512-/+3GRL7dDAGEfM6TseQk/U+mi18TU2Ms9I3UlLdUMhz2hbvGNTKdj9xniwXfUqgYhHxRx0+8UnKkvlNwVU+cWQ==}
    dev: true

  /array-union@2.1.0:
    resolution: {integrity: sha512-HGyxoOTYUyCM6stUe6EJgnd4EoewAI7zMdfqO+kGjnlZmBDz/cR5pf8r/cR4Wq60sL/p0IkcjUEEPwS3GFrIyw==}
    engines: {node: '>=8'}
    dev: true

  /array.prototype.findlast@1.2.5:
    resolution: {integrity: sha512-CVvd6FHg1Z3POpBLxO6E6zr+rSKEQ9L6rZHAaY7lLfhKsWYUBBOuMs0e9o24oopj6H+geRCX0YJ+TJLBK2eHyQ==}
    engines: {node: '>= 0.4'}
    dependencies:
      call-bind: 1.0.8
      define-properties: 1.2.1
      es-abstract: 1.24.0
      es-errors: 1.3.0
      es-object-atoms: 1.1.1
      es-shim-unscopables: 1.1.0
    dev: true

  /array.prototype.findlastindex@1.2.6:
    resolution: {integrity: sha512-F/TKATkzseUExPlfvmwQKGITM3DGTK+vkAsCZoDc5daVygbJBnjEUCbgkAvVFsgfXfX4YIqZ/27G3k3tdXrTxQ==}
    engines: {node: '>= 0.4'}
    dependencies:
      call-bind: 1.0.8
      call-bound: 1.0.4
      define-properties: 1.2.1
      es-abstract: 1.24.0
      es-errors: 1.3.0
      es-object-atoms: 1.1.1
      es-shim-unscopables: 1.1.0
    dev: true

  /array.prototype.flat@1.3.3:
    resolution: {integrity: sha512-rwG/ja1neyLqCuGZ5YYrznA62D4mZXg0i1cIskIUKSiqF3Cje9/wXAls9B9s1Wa2fomMsIv8czB8jZcPmxCXFg==}
    engines: {node: '>= 0.4'}
    dependencies:
      call-bind: 1.0.8
      define-properties: 1.2.1
      es-abstract: 1.24.0
      es-shim-unscopables: 1.1.0
    dev: true

  /array.prototype.flatmap@1.3.3:
    resolution: {integrity: sha512-Y7Wt51eKJSyi80hFrJCePGGNo5ktJCslFuboqJsbf57CCPcm5zztluPlc4/aD8sWsKvlwatezpV4U1efk8kpjg==}
    engines: {node: '>= 0.4'}
    dependencies:
      call-bind: 1.0.8
      define-properties: 1.2.1
      es-abstract: 1.24.0
      es-shim-unscopables: 1.1.0
    dev: true

  /array.prototype.tosorted@1.1.4:
    resolution: {integrity: sha512-p6Fx8B7b7ZhL/gmUsAy0D15WhvDccw3mnGNbZpi3pmeJdxtWsj2jEaI4Y6oo3XiHfzuSgPwKc04MYt6KgvC/wA==}
    engines: {node: '>= 0.4'}
    dependencies:
      call-bind: 1.0.8
      define-properties: 1.2.1
      es-abstract: 1.24.0
      es-errors: 1.3.0
      es-shim-unscopables: 1.1.0
    dev: true

  /arraybuffer.prototype.slice@1.0.4:
    resolution: {integrity: sha512-BNoCY6SXXPQ7gF2opIP4GBE+Xw7U+pHMYKuzjgCN3GwiaIR09UUeKfheyIry77QtrCBlC0KK0q5/TER/tYh3PQ==}
    engines: {node: '>= 0.4'}
    dependencies:
      array-buffer-byte-length: 1.0.2
      call-bind: 1.0.8
      define-properties: 1.2.1
      es-abstract: 1.24.0
      es-errors: 1.3.0
      get-intrinsic: 1.3.0
      is-array-buffer: 3.0.5
    dev: true

  /asn1.js@4.10.1:
    resolution: {integrity: sha512-p32cOF5q0Zqs9uBiONKYLm6BClCoBCM5O9JfeUSlnQLBTxYdTK+pW+nXflm8UkKd2UYlEbYz5qEi0JuZR9ckSw==}
    dependencies:
      bn.js: 4.12.2
      inherits: 2.0.4
      minimalistic-assert: 1.0.1
    dev: false

  /assert@2.1.0:
    resolution: {integrity: sha512-eLHpSK/Y4nhMJ07gDaAzoX/XAKS8PSaojml3M0DM4JpV1LAi5JOJ/p6H/XWrl8L+DzVEvVCW1z3vWAaB9oTsQw==}
    dependencies:
      call-bind: 1.0.8
      is-nan: 1.3.2
      object-is: 1.1.6
      object.assign: 4.1.7
      util: 0.12.5
    dev: false

  /async-function@1.0.0:
    resolution: {integrity: sha512-hsU18Ae8CDTR6Kgu9DYf0EbCr/a5iGL0rytQDobUcdpYOKokk8LEjVphnXkDkgpi0wYVsqrXuP0bZxJaTqdgoA==}
    engines: {node: '>= 0.4'}
    dev: true

  /asynckit@0.4.0:
    resolution: {integrity: sha512-Oei9OH4tRh0YqU3GxhX79dM/mwVgvbZJaSNaRk+bshkj0S5cfHcgYakreBjrHwatXKbz+IoIdYLxrKim2MjW0Q==}
    dev: true

  /autoprefixer@10.4.21(postcss@8.4.49):
    resolution: {integrity: sha512-O+A6LWV5LDHSJD3LjHYoNi4VLsj/Whi7k6zG12xTYaU4cQ8oxQGckXNX8cRHK5yOZ/ppVHe0ZBXGzSV9jXdVbQ==}
    engines: {node: ^10 || ^12 || >=14}
    hasBin: true
    peerDependencies:
      postcss: ^8.1.0
    dependencies:
      browserslist: 4.25.2
      caniuse-lite: 1.0.30001735
      fraction.js: 4.3.7
      normalize-range: 0.1.2
      picocolors: 1.1.1
      postcss: 8.4.49
      postcss-value-parser: 4.2.0
    dev: true

  /autoprefixer@10.4.21(postcss@8.5.6):
    resolution: {integrity: sha512-O+A6LWV5LDHSJD3LjHYoNi4VLsj/Whi7k6zG12xTYaU4cQ8oxQGckXNX8cRHK5yOZ/ppVHe0ZBXGzSV9jXdVbQ==}
    engines: {node: ^10 || ^12 || >=14}
    hasBin: true
    peerDependencies:
      postcss: ^8.1.0
    dependencies:
      browserslist: 4.25.2
      caniuse-lite: 1.0.30001735
      fraction.js: 4.3.7
      normalize-range: 0.1.2
      picocolors: 1.1.1
      postcss: 8.5.6
      postcss-value-parser: 4.2.0
    dev: true

  /available-typed-arrays@1.0.7:
    resolution: {integrity: sha512-wvUjBtSGN7+7SjNpq/9M2Tg350UZD3q62IFZLbRAR1bSMlCo1ZaeW+BJ+D090e4hIIZLBcTDWe4Mh4jvUDajzQ==}
    engines: {node: '>= 0.4'}
    dependencies:
      possible-typed-array-names: 1.1.0

  /axios@1.11.0:
    resolution: {integrity: sha512-1Lx3WLFQWm3ooKDYZD1eXmoGO9fxYQjrycfHFC8P0sCfQVXyROp0p9PFWBehewBOdCwHc+f/b8I0fMto5eSfwA==}
    dependencies:
<<<<<<< HEAD
      follow-redirects: 1.15.11
=======
      follow-redirects: 1.15.6
>>>>>>> 2ea03ae5
      form-data: 4.0.4
      proxy-from-env: 1.1.0
    transitivePeerDependencies:
      - debug
    dev: true

  /babel-jest@29.7.0(@babel/core@7.28.3):
    resolution: {integrity: sha512-BrvGY3xZSwEcCzKvKsCi2GgHqDqsYkOP4/by5xCgIwGXQxIEh+8ew3gmrE1y7XRR6LHZIj6yLYnUi/mm2KXKBg==}
    engines: {node: ^14.15.0 || ^16.10.0 || >=18.0.0}
    peerDependencies:
      '@babel/core': ^7.8.0
    dependencies:
      '@babel/core': 7.28.3
      '@jest/transform': 29.7.0
      '@types/babel__core': 7.20.5
      babel-plugin-istanbul: 6.1.1
      babel-preset-jest: 29.6.3(@babel/core@7.28.3)
      chalk: 4.1.2
      graceful-fs: 4.2.11
      slash: 3.0.0
    transitivePeerDependencies:
      - supports-color
    dev: true

  /babel-loader@10.0.0(@babel/core@7.28.3)(webpack@5.101.2):
    resolution: {integrity: sha512-z8jt+EdS61AMw22nSfoNJAZ0vrtmhPRVi6ghL3rCeRZI8cdNYFiV5xeV3HbE7rlZZNmGH8BVccwWt8/ED0QOHA==}
    engines: {node: ^18.20.0 || ^20.10.0 || >=22.0.0}
    peerDependencies:
      '@babel/core': ^7.12.0
      webpack: '>=5.61.0'
    dependencies:
      '@babel/core': 7.28.3
      find-up: 5.0.0
      webpack: 5.101.2(webpack-cli@6.0.1)
    dev: true

  /babel-plugin-istanbul@6.1.1:
    resolution: {integrity: sha512-Y1IQok9821cC9onCx5otgFfRm7Lm+I+wwxOx738M/WLPZ9Q42m4IG5W0FNX8WLL2gYMZo3JkuXIH2DOpWM+qwA==}
    engines: {node: '>=8'}
    dependencies:
      '@babel/helper-plugin-utils': 7.27.1
      '@istanbuljs/load-nyc-config': 1.1.0
      '@istanbuljs/schema': 0.1.3
      istanbul-lib-instrument: 5.2.1
      test-exclude: 6.0.0
    transitivePeerDependencies:
      - supports-color

  /babel-plugin-jest-hoist@29.6.3:
    resolution: {integrity: sha512-ESAc/RJvGTFEzRwOTT4+lNDk/GNHMkKbNzsvT0qKRfDyyYTskxB5rnU2njIDYVxXCBHHEI1c0YwHob3WaYujOg==}
    engines: {node: ^14.15.0 || ^16.10.0 || >=18.0.0}
    dependencies:
      '@babel/template': 7.27.2
      '@babel/types': 7.28.2
      '@types/babel__core': 7.20.5
      '@types/babel__traverse': 7.28.0
    dev: true

  /babel-plugin-polyfill-corejs2@0.4.14(@babel/core@7.28.3):
    resolution: {integrity: sha512-Co2Y9wX854ts6U8gAAPXfn0GmAyctHuK8n0Yhfjd6t30g7yvKjspvvOo9yG+z52PZRgFErt7Ka2pYnXCjLKEpg==}
    peerDependencies:
      '@babel/core': ^7.4.0 || ^8.0.0-0 <8.0.0
    dependencies:
      '@babel/compat-data': 7.28.0
      '@babel/core': 7.28.3
      '@babel/helper-define-polyfill-provider': 0.6.5(@babel/core@7.28.3)
      semver: 6.3.1
    transitivePeerDependencies:
      - supports-color
    dev: true

  /babel-plugin-polyfill-corejs3@0.13.0(@babel/core@7.28.3):
    resolution: {integrity: sha512-U+GNwMdSFgzVmfhNm8GJUX88AadB3uo9KpJqS3FaqNIPKgySuvMb+bHPsOmmuWyIcuqZj/pzt1RUIUZns4y2+A==}
    peerDependencies:
      '@babel/core': ^7.4.0 || ^8.0.0-0 <8.0.0
    dependencies:
      '@babel/core': 7.28.3
      '@babel/helper-define-polyfill-provider': 0.6.5(@babel/core@7.28.3)
      core-js-compat: 3.45.0
    transitivePeerDependencies:
      - supports-color
    dev: true

  /babel-plugin-polyfill-regenerator@0.6.5(@babel/core@7.28.3):
    resolution: {integrity: sha512-ISqQ2frbiNU9vIJkzg7dlPpznPZ4jOiUQ1uSmB0fEHeowtN3COYRsXr/xexn64NpU13P06jc/L5TgiJXOgrbEg==}
    peerDependencies:
      '@babel/core': ^7.4.0 || ^8.0.0-0 <8.0.0
    dependencies:
      '@babel/core': 7.28.3
      '@babel/helper-define-polyfill-provider': 0.6.5(@babel/core@7.28.3)
    transitivePeerDependencies:
      - supports-color
    dev: true

  /babel-preset-current-node-syntax@1.2.0(@babel/core@7.28.3):
    resolution: {integrity: sha512-E/VlAEzRrsLEb2+dv8yp3bo4scof3l9nR4lrld+Iy5NyVqgVYUJnDAmunkhPMisRI32Qc4iRiz425d8vM++2fg==}
    peerDependencies:
      '@babel/core': ^7.0.0 || ^8.0.0-0
    dependencies:
      '@babel/core': 7.28.3
      '@babel/plugin-syntax-async-generators': 7.8.4(@babel/core@7.28.3)
      '@babel/plugin-syntax-bigint': 7.8.3(@babel/core@7.28.3)
      '@babel/plugin-syntax-class-properties': 7.12.13(@babel/core@7.28.3)
      '@babel/plugin-syntax-class-static-block': 7.14.5(@babel/core@7.28.3)
      '@babel/plugin-syntax-import-attributes': 7.27.1(@babel/core@7.28.3)
      '@babel/plugin-syntax-import-meta': 7.10.4(@babel/core@7.28.3)
      '@babel/plugin-syntax-json-strings': 7.8.3(@babel/core@7.28.3)
      '@babel/plugin-syntax-logical-assignment-operators': 7.10.4(@babel/core@7.28.3)
      '@babel/plugin-syntax-nullish-coalescing-operator': 7.8.3(@babel/core@7.28.3)
      '@babel/plugin-syntax-numeric-separator': 7.10.4(@babel/core@7.28.3)
      '@babel/plugin-syntax-object-rest-spread': 7.8.3(@babel/core@7.28.3)
      '@babel/plugin-syntax-optional-catch-binding': 7.8.3(@babel/core@7.28.3)
      '@babel/plugin-syntax-optional-chaining': 7.8.3(@babel/core@7.28.3)
      '@babel/plugin-syntax-private-property-in-object': 7.14.5(@babel/core@7.28.3)
      '@babel/plugin-syntax-top-level-await': 7.14.5(@babel/core@7.28.3)

  /babel-preset-jest@29.6.3(@babel/core@7.28.3):
    resolution: {integrity: sha512-0B3bhxR6snWXJZtR/RliHTDPRgn1sNHOR0yVtq/IiQFyuOVjFS+wuio/R4gSNkyYmKmJB4wGZv2NZanmKmTnNA==}
    engines: {node: ^14.15.0 || ^16.10.0 || >=18.0.0}
    peerDependencies:
      '@babel/core': ^7.0.0
    dependencies:
      '@babel/core': 7.28.3
      babel-plugin-jest-hoist: 29.6.3
      babel-preset-current-node-syntax: 1.2.0(@babel/core@7.28.3)
    dev: true

  /balanced-match@1.0.2:
    resolution: {integrity: sha512-3oSeUO0TMV67hN1AmbXsK4yaqU7tjiHlbxRDZOpH0KW9+CeX4bRAaX0Anxt0tx2MrpRpWwQaPwIlISEJhYU5Pw==}

  /base64-js@1.5.1:
    resolution: {integrity: sha512-AKpaYlHn8t4SVbOHCy+b5+KKgvR4vrsD8vbvrbiQJps7fKDTkjkDry6ji0rUJjC0kzbNePLwzxq8iypo41qeWA==}
    dev: false

  /batch@0.6.1:
    resolution: {integrity: sha512-x+VAiMRL6UPkx+kudNvxTl6hB2XNNCG2r+7wixVfIYwu/2HKRXimwQyaumLjMveWvT2Hkd/cAJw+QBMfJ/EKVw==}
    dev: true

  /big.js@5.2.2:
    resolution: {integrity: sha512-vyL2OymJxmarO8gxMr0mhChsO9QGwhynfuu4+MHTAW6czfq9humCB7rKpUjDd9YUiDPU4mzpyupFSvOClAwbmQ==}
    dev: true

  /binary-extensions@2.3.0:
    resolution: {integrity: sha512-Ceh+7ox5qe7LJuLHoY0feh3pHuUDHAcRUeyL2VYghZwfpkNIy/+8Ocg0a3UuSoYzavmylwuLWQOf3hl0jjMMIw==}
    engines: {node: '>=8'}
    dev: true

  /bn.js@4.12.2:
    resolution: {integrity: sha512-n4DSx829VRTRByMRGdjQ9iqsN0Bh4OolPsFnaZBLcbi8iXcB+kJ9s7EnRt4wILZNV3kPLHkRVfOc/HvhC3ovDw==}
    dev: false

  /bn.js@5.2.2:
    resolution: {integrity: sha512-v2YAxEmKaBLahNwE1mjp4WON6huMNeuDvagFZW+ASCuA/ku0bXR9hSMw0XpiqMoA3+rmnyck/tPRSFQkoC9Cuw==}
    dev: false

  /body-parser@1.20.3:
    resolution: {integrity: sha512-7rAxByjUMqQ3/bHJy7D6OGXvx/MMc4IqBn/X0fcM1QUcAItpZrBEYhWGem+tzXH90c+G01ypMcYJBO9Y30203g==}
    engines: {node: '>= 0.8', npm: 1.2.8000 || >= 1.4.16}
    dependencies:
      bytes: 3.1.2
      content-type: 1.0.5
      debug: 2.6.9
      depd: 2.0.0
      destroy: 1.2.0
      http-errors: 2.0.0
      iconv-lite: 0.4.24
      on-finished: 2.4.1
      qs: 6.13.0
      raw-body: 2.5.2
      type-is: 1.6.18
      unpipe: 1.0.0
    dev: true

  /bonjour-service@1.3.0:
    resolution: {integrity: sha512-3YuAUiSkWykd+2Azjgyxei8OWf8thdn8AITIog2M4UICzoqfjlqr64WIjEXZllf/W6vK1goqleSR6brGomxQqA==}
    dependencies:
      fast-deep-equal: 3.1.3
      multicast-dns: 7.2.5
    dev: true

  /boolbase@1.0.0:
    resolution: {integrity: sha512-JZOSA7Mo9sNGB8+UjSgzdLtokWAky1zbztM3WRLCbZ70/3cTANmQmOdR7y2g+J0e2WXywy1yS468tY+IruqEww==}
    dev: true

  /brace-expansion@1.1.12:
    resolution: {integrity: sha512-9T9UjW3r0UW5c1Q7GTwllptXwhvYmEzFhzMfZ9H7FQWt+uZePjZPjBP/W1ZEyZ1twGWom5/56TF4lPcqjnDHcg==}
    dependencies:
      balanced-match: 1.0.2
      concat-map: 0.0.1

  /brace-expansion@2.0.2:
    resolution: {integrity: sha512-Jt0vHyM+jmUBqojB7E1NIYadt0vI0Qxjxd2TErW94wDz+E2LAm5vKMXXwg6ZZBTHPuUlDgQHKXvjGBdfcF1ZDQ==}
    dependencies:
      balanced-match: 1.0.2
    dev: true

  /braces@3.0.3:
    resolution: {integrity: sha512-yQbXgO/OSZVD2IsiLlro+7Hf6Q18EJrKSEsdoMzKePKXct3gvD8oLcOQdIzGupr5Fj+EDe8gO/lxc1BzfMpxvA==}
    engines: {node: '>=8'}
    dependencies:
      fill-range: 7.1.1

  /brorand@1.1.0:
    resolution: {integrity: sha512-cKV8tMCEpQs4hK/ik71d6LrPOnpkpGBR0wzxqr68g2m/LB2GxVYQroAjMJZRVM1Y4BCjCKc3vAamxSzOY2RP+w==}
    dev: false

  /browserify-aes@1.2.0:
    resolution: {integrity: sha512-+7CHXqGuspUn/Sl5aO7Ea0xWGAtETPXNSAjHo48JfLdPWcMng33Xe4znFvQweqc/uzk5zSOI3H52CYnjCfb5hA==}
    dependencies:
      buffer-xor: 1.0.3
      cipher-base: 1.0.6
      create-hash: 1.2.0
      evp_bytestokey: 1.0.3
      inherits: 2.0.4
      safe-buffer: 5.2.1
    dev: false

  /browserify-cipher@1.0.1:
    resolution: {integrity: sha512-sPhkz0ARKbf4rRQt2hTpAHqn47X3llLkUGn+xEJzLjwY8LRs2p0v7ljvI5EyoRO/mexrNunNECisZs+gw2zz1w==}
    dependencies:
      browserify-aes: 1.2.0
      browserify-des: 1.0.2
      evp_bytestokey: 1.0.3
    dev: false

  /browserify-des@1.0.2:
    resolution: {integrity: sha512-BioO1xf3hFwz4kc6iBhI3ieDFompMhrMlnDFC4/0/vd5MokpuAc3R+LYbwTA9A5Yc9pq9UYPqffKpW2ObuwX5A==}
    dependencies:
      cipher-base: 1.0.6
      des.js: 1.1.0
      inherits: 2.0.4
      safe-buffer: 5.2.1
    dev: false

  /browserify-rsa@4.1.1:
    resolution: {integrity: sha512-YBjSAiTqM04ZVei6sXighu679a3SqWORA3qZTEqZImnlkDIFtKc6pNutpjyZ8RJTjQtuYfeetkxM11GwoYXMIQ==}
    engines: {node: '>= 0.10'}
    dependencies:
      bn.js: 5.2.2
      randombytes: 2.1.0
      safe-buffer: 5.2.1
    dev: false

  /browserify-sign@4.2.3:
    resolution: {integrity: sha512-JWCZW6SKhfhjJxO8Tyiiy+XYB7cqd2S5/+WeYHsKdNKFlCBhKbblba1A/HN/90YwtxKc8tCErjffZl++UNmGiw==}
    engines: {node: '>= 0.12'}
    dependencies:
      bn.js: 5.2.2
      browserify-rsa: 4.1.1
      create-hash: 1.2.0
      create-hmac: 1.1.7
      elliptic: 6.6.1
      hash-base: 3.0.5
      inherits: 2.0.4
      parse-asn1: 5.1.7
      readable-stream: 2.3.8
      safe-buffer: 5.2.1
    dev: false

  /browserify-zlib@0.2.0:
    resolution: {integrity: sha512-Z942RysHXmJrhqk88FmKBVq/v5tqmSkDz7p54G/MGyjMnCFFnC79XWNbg+Vta8W6Wb2qtSZTSxIGkJrRpCFEiA==}
    dependencies:
      pako: 1.0.11
    dev: false

  /browserslist@4.25.2:
    resolution: {integrity: sha512-0si2SJK3ooGzIawRu61ZdPCO1IncZwS8IzuX73sPZsXW6EQ/w/DAfPyKI8l1ETTCr2MnvqWitmlCUxgdul45jA==}
    engines: {node: ^6 || ^7 || ^8 || ^9 || ^10 || ^11 || ^12 || >=13.7}
    hasBin: true
    dependencies:
      caniuse-lite: 1.0.30001735
      electron-to-chromium: 1.5.202
      node-releases: 2.0.19
      update-browserslist-db: 1.1.3(browserslist@4.25.2)

  /bs-logger@0.2.6:
    resolution: {integrity: sha512-pd8DCoxmbgc7hyPKOvxtqNcjYoOsABPQdcCUjGp3d42VR2CX1ORhk2A87oqqu5R1kk+76nsxZupkmyd+MVtCog==}
    engines: {node: '>= 6'}
    dependencies:
      fast-json-stable-stringify: 2.1.0
    dev: true

  /bser@2.1.1:
    resolution: {integrity: sha512-gQxTNE/GAfIIrmHLUE3oJyp5FO6HRBfhjnw4/wMmA63ZGDJnWBmgY/lyQBpnDUkGmAhbSe39tx2d/iTOAfglwQ==}
    dependencies:
      node-int64: 0.4.0

  /buffer-builder@0.2.0:
    resolution: {integrity: sha512-7VPMEPuYznPSoR21NE1zvd2Xna6c/CloiZCfcMXR1Jny6PjX0N4Nsa38zcBFo/FMK+BlA+FLKbJCQ0i2yxp+Xg==}
    dev: true

  /buffer-from@1.1.2:
    resolution: {integrity: sha512-E+XQCRwSbaaiChtv6k6Dwgc+bx+Bs6vuKJHHl5kox/BaKbhiXzqQOwK4cO22yElGp2OCmjwVhT3HmxgyPGnJfQ==}
    dev: true

  /buffer-xor@1.0.3:
    resolution: {integrity: sha512-571s0T7nZWK6vB67HI5dyUF7wXiNcfaPPPTl6zYCNApANjIvYJTg7hlud/+cJpdAhS7dVzqMLmfhfHR3rAcOjQ==}
    dev: false

  /buffer@6.0.3:
    resolution: {integrity: sha512-FTiCpNxtwiZZHEZbcbTIcZjERVICn9yq/pDFkTl95/AxzD1naBctN7YO68riM/gLSDY7sdrMby8hofADYuuqOA==}
    dependencies:
      base64-js: 1.5.1
      ieee754: 1.2.1
    dev: false

  /builtin-modules@3.3.0:
    resolution: {integrity: sha512-zhaCDicdLuWN5UbN5IMnFqNMhNfo919sH85y2/ea+5Yg9TsTkeZxpL+JLbp6cgYFS4sRLp3YV4S6yDuqVWHYOw==}
    engines: {node: '>=6'}
    dev: true

  /builtins@5.1.0:
    resolution: {integrity: sha512-SW9lzGTLvWTP1AY8xeAMZimqDrIaSdLQUcVr9DMef51niJ022Ri87SwRRKYm4A6iHfkPaiVUu/Duw2Wc4J7kKg==}
    dependencies:
      semver: 7.7.2
    dev: true

  /bundle-name@4.1.0:
    resolution: {integrity: sha512-tjwM5exMg6BGRI+kNmTntNsvdZS1X8BFYS6tnJ2hdH0kVxM6/eVZ2xy+FqStSWvYmtfFMDLIxurorHwDKfDz5Q==}
    engines: {node: '>=18'}
    dependencies:
      run-applescript: 7.0.0
    dev: true

  /bytes@3.0.0:
    resolution: {integrity: sha512-pMhOfFDPiv9t5jjIXkHosWmkSyQbvsgEVNkz0ERHbuLh2T/7j4Mqqpz523Fe8MVY89KC6Sh/QfS2sM+SjgFDcw==}
    engines: {node: '>= 0.8'}
    dev: false

  /bytes@3.1.2:
    resolution: {integrity: sha512-/Nf7TyzTx6S3yRJObOAV7956r8cr2+Oj8AC5dt8wSP3BQAoeX58NoHyCU8P8zGkNXStjTSi6fzO6F0pBdcYbEg==}
    engines: {node: '>= 0.8'}
    dev: true

  /call-bind-apply-helpers@1.0.2:
    resolution: {integrity: sha512-Sp1ablJ0ivDkSzjcaJdxEunN5/XvksFJ2sMBFfq6x0ryhQV/2b/KwFe21cMpmHtPOSij8K99/wSfoEuTObmuMQ==}
    engines: {node: '>= 0.4'}
    dependencies:
      es-errors: 1.3.0
      function-bind: 1.1.2

  /call-bind@1.0.8:
    resolution: {integrity: sha512-oKlSFMcMwpUg2ednkhQ454wfWiU/ul3CkJe/PEHcTKuiX6RpbehUiFMXu13HalGZxfUwCQzZG747YXBn1im9ww==}
    engines: {node: '>= 0.4'}
    dependencies:
      call-bind-apply-helpers: 1.0.2
      es-define-property: 1.0.1
      get-intrinsic: 1.3.0
      set-function-length: 1.2.2

  /call-bound@1.0.4:
    resolution: {integrity: sha512-+ys997U96po4Kx/ABpBCqhA9EuxJaQWDQg7295H4hBphv3IZg0boBKuwYpt4YXp6MZ5AmZQnU/tyMTlRpaSejg==}
    engines: {node: '>= 0.4'}
    dependencies:
      call-bind-apply-helpers: 1.0.2
      get-intrinsic: 1.3.0

  /callsites@3.1.0:
    resolution: {integrity: sha512-P8BjAsXvZS+VIDUI11hHCQEv74YT67YUi5JJFNWIqL235sBmjX4+qx9Muvls5ivyNENctx46xQLQ3aTuE7ssaQ==}
    engines: {node: '>=6'}
    dev: true

  /camel-case@4.1.2:
    resolution: {integrity: sha512-gxGWBrTT1JuMx6R+o5PTXMmUnhnVzLQ9SNutD4YqKtI6ap897t3tKECYla6gCWEkplXnlNybEkZg9GEGxKFCgw==}
    dependencies:
      pascal-case: 3.1.2
      tslib: 2.8.1
    dev: true

  /camelcase-css@2.0.1:
    resolution: {integrity: sha512-QOSvevhslijgYwRx6Rv7zKdMF8lbRmx+uQGx2+vDc+KI/eBnsy9kit5aj23AgGu3pa4t9AgwbnXWqS+iOY+2aA==}
    engines: {node: '>= 6'}
    dev: true

  /camelcase@5.3.1:
    resolution: {integrity: sha512-L28STB170nwWS63UjtlEOE3dldQApaJXZkOI1uMFfzf3rRuPegHaHesyee+YxQ+W6SvRDQV6UrdOdRiR153wJg==}
    engines: {node: '>=6'}

  /camelcase@6.3.0:
    resolution: {integrity: sha512-Gmy6FhYlCY7uOElZUSbxo2UCDH8owEk996gkbrpsgGtrJLM3J7jGxl9Ic7Qwwj4ivOE5AWZWRMecDdF7hqGjFA==}
    engines: {node: '>=10'}
    dev: true

  /caniuse-api@3.0.0:
    resolution: {integrity: sha512-bsTwuIg/BZZK/vreVTYYbSWoe2F+71P7K5QGEX+pT250DZbfU1MQ5prOKpPR+LL6uWKK3KMwMCAS74QB3Um1uw==}
    dependencies:
      browserslist: 4.25.2
      caniuse-lite: 1.0.30001735
      lodash.memoize: 4.1.2
      lodash.uniq: 4.5.0
    dev: true

  /caniuse-lite@1.0.30001735:
    resolution: {integrity: sha512-EV/laoX7Wq2J9TQlyIXRxTJqIw4sxfXS4OYgudGxBYRuTv0q7AM6yMEpU/Vo1I94thg9U6EZ2NfZx9GJq83u7w==}

  /chalk-template@1.1.0:
    resolution: {integrity: sha512-T2VJbcDuZQ0Tb2EWwSotMPJjgpy1/tGee1BTpUNsGZ/qgNjV2t7Mvu+d4600U564nbLesN1x2dPL+xii174Ekg==}
    engines: {node: '>=14.16'}
    dependencies:
      chalk: 5.5.0
    dev: true

  /chalk@4.1.2:
    resolution: {integrity: sha512-oKnbhFyRIXpUuez8iBMmyEa4nbj4IOQyuhc/wy9kY7/WVPcwIO9VA668Pu8RkO7+0G76SLROeyw9CpQ061i4mA==}
    engines: {node: '>=10'}
    dependencies:
      ansi-styles: 4.3.0
      supports-color: 7.2.0

  /chalk@5.5.0:
    resolution: {integrity: sha512-1tm8DTaJhPBG3bIkVeZt1iZM9GfSX2lzOeDVZH9R9ffRHpmHvxZ/QhgQH/aDTkswQVt+YHdXAdS/In/30OjCbg==}
    engines: {node: ^12.17.0 || ^14.13 || >=16.0.0}
    dev: true

  /char-regex@1.0.2:
    resolution: {integrity: sha512-kWWXztvZ5SBQV+eRgKFeh8q5sLuZY2+8WUIzlxWVTg+oGwY14qylx1KbKzHd8P6ZYkAg0xyIDU9JMHhyJMZ1jw==}
    engines: {node: '>=10'}
    dev: true

  /chokidar@3.6.0:
    resolution: {integrity: sha512-7VT13fmjotKpGipCW9JEQAusEPE+Ei8nl6/g4FBAmIm0GOOLMua9NDDo/DWp0ZAxCr3cPq5ZpBqmPAQgDda2Pw==}
    engines: {node: '>= 8.10.0'}
    dependencies:
      anymatch: 3.1.3
      braces: 3.0.3
      glob-parent: 5.1.2
      is-binary-path: 2.1.0
      is-glob: 4.0.3
      normalize-path: 3.0.0
      readdirp: 3.6.0
    optionalDependencies:
      fsevents: 2.3.3
    dev: true

  /chrome-trace-event@1.0.4:
    resolution: {integrity: sha512-rNjApaLzuwaOTjCiT8lSDdGN1APCiqkChLMJxJPWLunPAt5fy8xgU9/jNOchV84wfIxrA0lRQB7oCT8jrn/wrQ==}
    engines: {node: '>=6.0'}
    dev: true

  /ci-info@3.9.0:
    resolution: {integrity: sha512-NIxF55hv4nSqQswkAeiOi1r83xy8JldOFDTWiug55KBu9Jnblncd2U6ViHmYgHf01TPZS77NJBhBMKdWj9HQMQ==}
    engines: {node: '>=8'}

  /cipher-base@1.0.6:
    resolution: {integrity: sha512-3Ek9H3X6pj5TgenXYtNWdaBon1tgYCaebd+XPg0keyjEbEfkD4KkmAxkQ/i1vYvxdcT5nscLBfq9VJRmCBcFSw==}
    engines: {node: '>= 0.10'}
    dependencies:
      inherits: 2.0.4
      safe-buffer: 5.2.1
    dev: false

  /cjs-module-lexer@1.4.3:
    resolution: {integrity: sha512-9z8TZaGM1pfswYeXrUpzPrkx8UnWYdhJclsiYMm6x/w5+nN+8Tf/LnAgfLGQCm59qAOxU8WwHEq2vNwF6i4j+Q==}
    dev: true

  /clean-css@5.3.3:
    resolution: {integrity: sha512-D5J+kHaVb/wKSFcyyV75uCn8fiY4sV38XJoe4CUyGQ+mOU/fMVYUdH1hJC+CJQ5uY3EnW27SbJYS4X8BiLrAFg==}
    engines: {node: '>= 10.0'}
    dependencies:
      source-map: 0.6.1
    dev: true

  /clear-module@4.1.2:
    resolution: {integrity: sha512-LWAxzHqdHsAZlPlEyJ2Poz6AIs384mPeqLVCru2p0BrP9G/kVGuhNyZYClLO6cXlnuJjzC8xtsJIuMjKqLXoAw==}
    engines: {node: '>=8'}
    dependencies:
      parent-module: 2.0.0
      resolve-from: 5.0.0
    dev: true

  /cliui@8.0.1:
    resolution: {integrity: sha512-BSeNnyus75C4//NQ9gQt1/csTXyo/8Sb+afLAkzAptFuMsod9HFokGNudZpi/oQV73hnVK+sR+5PVRMd+Dr7YQ==}
    engines: {node: '>=12'}
    dependencies:
      string-width: 4.2.3
      strip-ansi: 6.0.1
      wrap-ansi: 7.0.0
    dev: true

  /clone-deep@4.0.1:
    resolution: {integrity: sha512-neHB9xuzh/wk0dIHweyAXv2aPGZIVk3pLMe+/RNzINf17fe0OG96QroktYAUm7SM1PBnzTabaLboqqxDyMU+SQ==}
    engines: {node: '>=6'}
    dependencies:
      is-plain-object: 2.0.4
      kind-of: 6.0.3
      shallow-clone: 3.0.1
    dev: true

  /co@4.6.0:
    resolution: {integrity: sha512-QVb0dM5HvG+uaxitm8wONl7jltx8dqhfU33DcqtOZcLSVIKSDDLDi7+0LbAKiyI8hD9u42m2YxXSkMGWThaecQ==}
    engines: {iojs: '>= 1.0.0', node: '>= 0.12.0'}
    dev: true

  /collect-v8-coverage@1.0.2:
    resolution: {integrity: sha512-lHl4d5/ONEbLlJvaJNtsF/Lz+WvB07u2ycqTYbdrq7UypDXailES4valYb2eWiJFxZlVmpGekfqoxQhzyFdT4Q==}
    dev: true

  /color-convert@2.0.1:
    resolution: {integrity: sha512-RRECPsj7iu/xb5oKYcsFHSppFNnsj/52OVTRKb4zP5onXwVF3zVmmToNcOfGC+CRDpfK/U584fMg38ZHCaElKQ==}
    engines: {node: '>=7.0.0'}
    dependencies:
      color-name: 1.1.4

  /color-name@1.1.4:
    resolution: {integrity: sha512-dOy+3AuW3a2wNbZHIuMZpTcgjGuLU/uBL/ubcZF9OXbDo8ff4O8yVp5Bf0efS8uEoYo5q4Fx7dY9OgQGXgAsQA==}

  /colord@2.9.3:
    resolution: {integrity: sha512-jeC1axXpnb0/2nn/Y1LPuLdgXBLH7aDcHu4KEKfqw3CUhX7ZpfBSlPKyqXE6btIgEzfWtrX3/tyBCaCvXvMkOw==}
    dev: true

  /colorette@2.0.20:
    resolution: {integrity: sha512-IfEDxwoWIjkeXL1eXcDiow4UbKjhLdq6/EuSVR9GMN7KVH3r9gQ83e73hsz1Nd1T3ijd5xv1wcWRYO+D6kCI2w==}
    dev: true

  /colorjs.io@0.5.2:
    resolution: {integrity: sha512-twmVoizEW7ylZSN32OgKdXRmo1qg+wT5/6C3xu5b9QsWzSFAhHLn2xd8ro0diCsKfCj1RdaTP/nrcW+vAoQPIw==}
    dev: true

  /combined-stream@1.0.8:
    resolution: {integrity: sha512-FQN4MRfuJeHf7cBbBMJFXhKSDq+2kAArBlmRBvcvFE5BB1HZKXtSFASDhdlz9zOYwxh8lDdnvmMOe/+5cdoEdg==}
    engines: {node: '>= 0.8'}
    dependencies:
      delayed-stream: 1.0.0
    dev: true

  /commander@11.1.0:
    resolution: {integrity: sha512-yPVavfyCcRhmorC7rWlkHn15b4wDVgVmBA7kV4QVBsF7kv/9TKJAbAXVTxvTnwP8HHKjRCJDClKbciiYS7p0DQ==}
    engines: {node: '>=16'}
    dev: false

  /commander@12.1.0:
    resolution: {integrity: sha512-Vw8qHK3bZM9y/P10u3Vib8o/DdkvA2OtPtZvD871QKjy74Wj1WSKFILMPRPSdUSx5RFK1arlJzEtA4PkFgnbuA==}
    engines: {node: '>=18'}
    dev: true

  /commander@13.1.0:
    resolution: {integrity: sha512-/rFeCpNJQbhSZjGVwO9RFV3xPqbnERS8MmIQzCtD/zl6gpJuV/bMLuN92oG3F7d8oDEHHRrujSXNUr8fpjntKw==}
    engines: {node: '>=18'}
    dev: true

  /commander@2.20.3:
    resolution: {integrity: sha512-GpVkmM8vF2vQUkj2LvZmD35JxeJOLCwJ9cUkugyk2nuhbv3+mJvpLYYt+0+USMxE+oj+ey/lJEnhZw75x/OMcQ==}
    dev: true

  /commander@4.1.1:
    resolution: {integrity: sha512-NOKm8xhkzAjzFx8B2v5OAHT+u5pRQc2UCa2Vq9jYL/31o2wi9mxBA7LIFs3sV5VSC49z6pEhfbMULvShKj26WA==}
    engines: {node: '>= 6'}
    dev: true

  /commander@7.2.0:
    resolution: {integrity: sha512-QrWXB+ZQSVPmIWIhtEO9H+gwHaMGYiF5ChvoJ+K9ZGHG/sVsa6yiesAD1GC/x46sET00Xlwo1u49RVVVzvcSkw==}
    engines: {node: '>= 10'}
    dev: true

  /commander@8.3.0:
    resolution: {integrity: sha512-OkTL9umf+He2DZkUq8f8J9of7yL6RJKI24dVITBmNfZBmri9zYZQrKkuXiKhyfPSu8tUhnVBB1iKXevvnlR4Ww==}
    engines: {node: '>= 12'}
    dev: true

  /comment-json@4.2.5:
    resolution: {integrity: sha512-bKw/r35jR3HGt5PEPm1ljsQQGyCrR8sFGNiN5L+ykDHdpO8Smxkrkla9Yi6NkQyUrb8V54PGhfMs6NrIwtxtdw==}
    engines: {node: '>= 6'}
    dependencies:
      array-timsort: 1.0.3
      core-util-is: 1.0.3
      esprima: 4.0.1
      has-own-prop: 2.0.0
      repeat-string: 1.6.1
    dev: true

  /compressible@2.0.18:
    resolution: {integrity: sha512-AF3r7P5dWxL8MxyITRMlORQNaOA2IkAFaTr4k7BUumjPtRpGDTZpl0Pb1XCO6JeDCBdp126Cgs9sMxqSjgYyRg==}
    engines: {node: '>= 0.6'}
    dependencies:
      mime-db: 1.54.0
    dev: true

  /compression@1.8.1:
    resolution: {integrity: sha512-9mAqGPHLakhCLeNyxPkK4xVo746zQ/czLH1Ky+vkitMnWfWZps8r0qXuwhwizagCRttsL4lfG4pIOvaWLpAP0w==}
    engines: {node: '>= 0.8.0'}
    dependencies:
      bytes: 3.1.2
      compressible: 2.0.18
      debug: 2.6.9
      negotiator: 0.6.4
      on-headers: 1.1.0
      safe-buffer: 5.2.1
      vary: 1.1.2
    dev: true

  /concat-map@0.0.1:
    resolution: {integrity: sha512-/Srv4dswyQNBfohGpz9o6Yb3Gz3SrUDqBH5rTuhGR7ahtlbYKnVxw2bCFMRljaA7EXHaXZ8wsHdodFvbkhKmqg==}

  /connect-history-api-fallback@2.0.0:
    resolution: {integrity: sha512-U73+6lQFmfiNPrYbXqr6kZ1i1wiRqXnp2nhMsINseWXO8lDau0LGEffJ8kQi4EjLZympVgRdvqjAgiZ1tgzDDA==}
    engines: {node: '>=0.8'}
    dev: true

  /content-disposition@0.5.2:
    resolution: {integrity: sha512-kRGRZw3bLlFISDBgwTSA1TMBFN6J6GWDeubmDE3AF+3+yXL8hTWv8r5rkLbqYXY4RjPk/EzHnClI3zQf1cFmHA==}
    engines: {node: '>= 0.6'}
    dev: false

  /content-disposition@0.5.4:
    resolution: {integrity: sha512-FveZTNuGw04cxlAiWbzi6zTAL/lhehaWbTtgluJh4/E95DqMwTmha3KZN1aAWA8cFIhHzMZUvLevkw5Rqk+tSQ==}
    engines: {node: '>= 0.6'}
    dependencies:
      safe-buffer: 5.2.1
    dev: true

  /content-type@1.0.5:
    resolution: {integrity: sha512-nTjqfcBFEipKdXCv4YDQWCfmcLZKm81ldF0pAopTvyrFGVbcR6P/VAAd5G7N+0tTr8QqiU0tFadD6FK4NtJwOA==}
    engines: {node: '>= 0.6'}
    dev: true

  /convert-source-map@2.0.0:
    resolution: {integrity: sha512-Kvp459HrV2FEJ1CAsi1Ku+MY3kasH19TFykTz2xWmMeq6bk2NU3XXvfJ+Q61m0xktWwt+1HSYf3JZsTms3aRJg==}

  /cookie-signature@1.0.6:
    resolution: {integrity: sha512-QADzlaHc8icV8I7vbaJXJwod9HWYp8uCqf1xa4OfNu1T7JVxQIrUgOWtHdNDtPiywmFbiS12VjotIXLrKM3orQ==}
    dev: true

  /cookie@0.7.1:
    resolution: {integrity: sha512-6DnInpx7SJ2AK3+CTUE/ZM0vWTUboZCegxhC2xiIydHR9jNuTAASBrfEpHhiGOZw/nX51bHt6YQl8jsGo4y/0w==}
    engines: {node: '>= 0.6'}
    dev: true

  /core-js-compat@3.45.0:
    resolution: {integrity: sha512-gRoVMBawZg0OnxaVv3zpqLLxaHmsubEGyTnqdpI/CEBvX4JadI1dMSHxagThprYRtSVbuQxvi6iUatdPxohHpA==}
    dependencies:
      browserslist: 4.25.2
    dev: true

  /core-js@3.45.0:
    resolution: {integrity: sha512-c2KZL9lP4DjkN3hk/an4pWn5b5ZefhRJnAc42n6LJ19kSnbeRbdQZE5dSeE2LBol1OwJD3X1BQvFTAsa8ReeDA==}
    requiresBuild: true
    dev: false

  /core-util-is@1.0.3:
    resolution: {integrity: sha512-ZQBvi1DcpJ4GDqanjucZ2Hj3wEO5pZDS89BWbkcrvdxksJorwUDDZamX9ldFkp9aw2lmBDLgkObEA4DWNJ9FYQ==}

  /cosmiconfig@7.1.0:
    resolution: {integrity: sha512-AdmX6xUzdNASswsFtmwSt7Vj8po9IuqXm0UXz7QKPuEUmPB4XyjGfaAr2PSuELMwkRMVH1EpIkX5bTZGRB3eCA==}
    engines: {node: '>=10'}
    dependencies:
      '@types/parse-json': 4.0.2
      import-fresh: 3.3.1
      parse-json: 5.2.0
      path-type: 4.0.0
      yaml: 1.10.2
    dev: true

  /cosmiconfig@9.0.0(typescript@5.8.3):
    resolution: {integrity: sha512-itvL5h8RETACmOTFc4UfIyB2RfEHi71Ax6E/PivVxq9NseKbOWpeyHEOIbmAw1rs8Ak0VursQNww7lf7YtUwzg==}
    engines: {node: '>=14'}
    peerDependencies:
      typescript: '>=4.9.5'
    peerDependenciesMeta:
      typescript:
        optional: true
    dependencies:
      env-paths: 2.2.1
      import-fresh: 3.3.1
      js-yaml: 4.1.0
      parse-json: 5.2.0
      typescript: 5.8.3
    dev: true

  /create-ecdh@4.0.4:
    resolution: {integrity: sha512-mf+TCx8wWc9VpuxfP2ht0iSISLZnt0JgWlrOKZiNqyUZWnjIaCIVNQArMHnCZKfEYRg6IM7A+NeJoN8gf/Ws0A==}
    dependencies:
      bn.js: 4.12.2
      elliptic: 6.6.1
    dev: false

  /create-hash@1.1.3:
    resolution: {integrity: sha512-snRpch/kwQhcdlnZKYanNF1m0RDlrCdSKQaH87w1FCFPVPNCQ/Il9QJKAX2jVBZddRdaHBMC+zXa9Gw9tmkNUA==}
    dependencies:
      cipher-base: 1.0.6
      inherits: 2.0.4
      ripemd160: 2.0.1
      sha.js: 2.4.12
    dev: false

  /create-hash@1.2.0:
    resolution: {integrity: sha512-z00bCGNHDG8mHAkP7CtT1qVu+bFQUPjYq/4Iv3C3kWjTFV10zIjfSoeqXo9Asws8gwSHDGj/hl2u4OGIjapeCg==}
    dependencies:
      cipher-base: 1.0.6
      inherits: 2.0.4
      md5.js: 1.3.5
      ripemd160: 2.0.2
      sha.js: 2.4.12
    dev: false

  /create-hmac@1.1.7:
    resolution: {integrity: sha512-MJG9liiZ+ogc4TzUwuvbER1JRdgvUFSB5+VR/g5h82fGaIRWMWddtKBHi7/sVhfjQZ6SehlyhvQYrcYkaUIpLg==}
    dependencies:
      cipher-base: 1.0.6
      create-hash: 1.2.0
      inherits: 2.0.4
      ripemd160: 2.0.2
      safe-buffer: 5.2.1
      sha.js: 2.4.12
    dev: false

  /create-jest@29.7.0(@types/node@20.19.11)(ts-node@10.9.2):
    resolution: {integrity: sha512-Adz2bdH0Vq3F53KEMJOoftQFutWCukm6J24wbPWRO4k1kMY7gS7ds/uoJkNuV8wDCtWWnuwGcJwpWcih+zEW1Q==}
    engines: {node: ^14.15.0 || ^16.10.0 || >=18.0.0}
    hasBin: true
    dependencies:
      '@jest/types': 29.6.3
      chalk: 4.1.2
      exit: 0.1.2
      graceful-fs: 4.2.11
      jest-config: 29.7.0(@types/node@20.19.11)(ts-node@10.9.2)
      jest-util: 29.7.0
      prompts: 2.4.2
    transitivePeerDependencies:
      - '@types/node'
      - babel-plugin-macros
      - supports-color
      - ts-node
    dev: true

  /create-require@1.1.1:
    resolution: {integrity: sha512-dcKFX3jn0MpIaXjisoRvexIJVEKzaq7z2rZKxf+MSr9TkdmHmsU4m2lcLojrj/FHl8mk5VxMmYA+ftRkP/3oKQ==}
    dev: true

  /cross-spawn@7.0.6:
    resolution: {integrity: sha512-uV2QOWP2nWzsy2aMp8aRibhi9dlzF5Hgh5SHaB9OiTGEyDTiJJyx0uy51QXdyWbtAHNua4XJzUKca3OzKUd3vA==}
    engines: {node: '>= 8'}
    dependencies:
      path-key: 3.1.1
      shebang-command: 2.0.0
      which: 2.0.2
    dev: true

  /crypto-browserify@3.12.1:
    resolution: {integrity: sha512-r4ESw/IlusD17lgQi1O20Fa3qNnsckR126TdUuBgAu7GBYSIPvdNyONd3Zrxh0xCwA4+6w/TDArBPsMvhur+KQ==}
    engines: {node: '>= 0.10'}
    dependencies:
      browserify-cipher: 1.0.1
      browserify-sign: 4.2.3
      create-ecdh: 4.0.4
      create-hash: 1.2.0
      create-hmac: 1.1.7
      diffie-hellman: 5.0.3
      hash-base: 3.0.5
      inherits: 2.0.4
      pbkdf2: 3.1.3
      public-encrypt: 4.0.3
      randombytes: 2.1.0
      randomfill: 1.0.4
    dev: false

  /cspell-config-lib@8.19.4:
    resolution: {integrity: sha512-LtFNZEWVrnpjiTNgEDsVN05UqhhJ1iA0HnTv4jsascPehlaUYVoyucgNbFeRs6UMaClJnqR0qT9lnPX+KO1OLg==}
    engines: {node: '>=18'}
    dependencies:
      '@cspell/cspell-types': 8.19.4
      comment-json: 4.2.5
      yaml: 2.8.1
    dev: true

  /cspell-dictionary@8.19.4:
    resolution: {integrity: sha512-lr8uIm7Wub8ToRXO9f6f7in429P1Egm3I+Ps3ZGfWpwLTCUBnHvJdNF/kQqF7PL0Lw6acXcjVWFYT7l2Wdst2g==}
    engines: {node: '>=18'}
    dependencies:
      '@cspell/cspell-pipe': 8.19.4
      '@cspell/cspell-types': 8.19.4
      cspell-trie-lib: 8.19.4
      fast-equals: 5.2.2
    dev: true

  /cspell-gitignore@8.19.4:
    resolution: {integrity: sha512-KrViypPilNUHWZkMV0SM8P9EQVIyH8HvUqFscI7+cyzWnlglvzqDdV4N5f+Ax5mK+IqR6rTEX8JZbCwIWWV7og==}
    engines: {node: '>=18'}
    hasBin: true
    dependencies:
      '@cspell/url': 8.19.4
      cspell-glob: 8.19.4
      cspell-io: 8.19.4
    dev: true

  /cspell-glob@8.19.4:
    resolution: {integrity: sha512-042uDU+RjAz882w+DXKuYxI2rrgVPfRQDYvIQvUrY1hexH4sHbne78+OMlFjjzOCEAgyjnm1ktWUCCmh08pQUw==}
    engines: {node: '>=18'}
    dependencies:
      '@cspell/url': 8.19.4
      picomatch: 4.0.3
    dev: true

  /cspell-grammar@8.19.4:
    resolution: {integrity: sha512-lzWgZYTu/L7DNOHjxuKf8H7DCXvraHMKxtFObf8bAzgT+aBmey5fW2LviXUkZ2Lb2R0qQY+TJ5VIGoEjNf55ow==}
    engines: {node: '>=18'}
    hasBin: true
    dependencies:
      '@cspell/cspell-pipe': 8.19.4
      '@cspell/cspell-types': 8.19.4
    dev: true

  /cspell-io@8.19.4:
    resolution: {integrity: sha512-W48egJqZ2saEhPWf5ftyighvm4mztxEOi45ILsKgFikXcWFs0H0/hLwqVFeDurgELSzprr12b6dXsr67dV8amg==}
    engines: {node: '>=18'}
    dependencies:
      '@cspell/cspell-service-bus': 8.19.4
      '@cspell/url': 8.19.4
    dev: true

  /cspell-lib@8.19.4:
    resolution: {integrity: sha512-NwfdCCYtIBNQuZcoMlMmL3HSv2olXNErMi/aOTI9BBAjvCHjhgX5hbHySMZ0NFNynnN+Mlbu5kooJ5asZeB3KA==}
    engines: {node: '>=18'}
    dependencies:
      '@cspell/cspell-bundled-dicts': 8.19.4
      '@cspell/cspell-pipe': 8.19.4
      '@cspell/cspell-resolver': 8.19.4
      '@cspell/cspell-types': 8.19.4
      '@cspell/dynamic-import': 8.19.4
      '@cspell/filetypes': 8.19.4
      '@cspell/strong-weak-map': 8.19.4
      '@cspell/url': 8.19.4
      clear-module: 4.1.2
      comment-json: 4.2.5
      cspell-config-lib: 8.19.4
      cspell-dictionary: 8.19.4
      cspell-glob: 8.19.4
      cspell-grammar: 8.19.4
      cspell-io: 8.19.4
      cspell-trie-lib: 8.19.4
      env-paths: 3.0.0
      fast-equals: 5.2.2
      gensequence: 7.0.0
      import-fresh: 3.3.1
      resolve-from: 5.0.0
      vscode-languageserver-textdocument: 1.0.12
      vscode-uri: 3.1.0
      xdg-basedir: 5.1.0
    dev: true

  /cspell-trie-lib@8.19.4:
    resolution: {integrity: sha512-yIPlmGSP3tT3j8Nmu+7CNpkPh/gBO2ovdnqNmZV+LNtQmVxqFd2fH7XvR1TKjQyctSH1ip0P5uIdJmzY1uhaYg==}
    engines: {node: '>=18'}
    dependencies:
      '@cspell/cspell-pipe': 8.19.4
      '@cspell/cspell-types': 8.19.4
      gensequence: 7.0.0
    dev: true

  /cspell@8.19.4:
    resolution: {integrity: sha512-toaLrLj3usWY0Bvdi661zMmpKW2DVLAG3tcwkAv4JBTisdIRn15kN/qZDrhSieUEhVgJgZJDH4UKRiq29mIFxA==}
    engines: {node: '>=18'}
    hasBin: true
    dependencies:
      '@cspell/cspell-json-reporter': 8.19.4
      '@cspell/cspell-pipe': 8.19.4
      '@cspell/cspell-types': 8.19.4
      '@cspell/dynamic-import': 8.19.4
      '@cspell/url': 8.19.4
      chalk: 5.5.0
      chalk-template: 1.1.0
      commander: 13.1.0
      cspell-dictionary: 8.19.4
      cspell-gitignore: 8.19.4
      cspell-glob: 8.19.4
      cspell-io: 8.19.4
      cspell-lib: 8.19.4
      fast-json-stable-stringify: 2.1.0
      file-entry-cache: 9.1.0
      semver: 7.7.2
      tinyglobby: 0.2.14
    dev: true

  /css-declaration-sorter@6.4.1(postcss@8.5.6):
    resolution: {integrity: sha512-rtdthzxKuyq6IzqX6jEcIzQF/YqccluefyCYheovBOLhFT/drQA9zj/UbRAa9J7C0o6EG6u3E6g+vKkay7/k3g==}
    engines: {node: ^10 || ^12 || >=14}
    peerDependencies:
      postcss: ^8.0.9
    dependencies:
      postcss: 8.5.6
    dev: true

  /css-loader@6.6.0(webpack@5.98.0):
    resolution: {integrity: sha512-FK7H2lisOixPT406s5gZM1S3l8GrfhEBT3ZiL2UX1Ng1XWs0y2GPllz/OTyvbaHe12VgQrIXIzuEGVlbUhodqg==}
    engines: {node: '>= 12.13.0'}
    peerDependencies:
      webpack: ^5.0.0
    dependencies:
      icss-utils: 5.1.0(postcss@8.5.6)
      postcss: 8.5.6
      postcss-modules-extract-imports: 3.1.0(postcss@8.5.6)
      postcss-modules-local-by-default: 4.2.0(postcss@8.5.6)
      postcss-modules-scope: 3.2.1(postcss@8.5.6)
      postcss-modules-values: 4.0.0(postcss@8.5.6)
      postcss-value-parser: 4.2.0
      semver: 7.7.2
      webpack: 5.98.0(webpack-cli@6.0.1)
    dev: true

  /css-loader@7.1.2(webpack@5.101.2):
    resolution: {integrity: sha512-6WvYYn7l/XEGN8Xu2vWFt9nVzrCn39vKyTEFf/ExEyoksJjjSZV/0/35XPlMbpnr6VGhZIUg5yJrL8tGfes/FA==}
    engines: {node: '>= 18.12.0'}
    peerDependencies:
      '@rspack/core': 0.x || 1.x
      webpack: ^5.27.0
    peerDependenciesMeta:
      '@rspack/core':
        optional: true
      webpack:
        optional: true
    dependencies:
      icss-utils: 5.1.0(postcss@8.5.6)
      postcss: 8.5.6
      postcss-modules-extract-imports: 3.1.0(postcss@8.5.6)
      postcss-modules-local-by-default: 4.2.0(postcss@8.5.6)
      postcss-modules-scope: 3.2.1(postcss@8.5.6)
      postcss-modules-values: 4.0.0(postcss@8.5.6)
      postcss-value-parser: 4.2.0
      semver: 7.7.2
      webpack: 5.101.2(webpack-cli@6.0.1)
    dev: true

  /css-minimizer-webpack-plugin@3.4.1(webpack@5.98.0):
    resolution: {integrity: sha512-1u6D71zeIfgngN2XNRJefc/hY7Ybsxd74Jm4qngIXyUEk7fss3VUzuHxLAq/R8NAba4QU9OUSaMZlbpRc7bM4Q==}
    engines: {node: '>= 12.13.0'}
    peerDependencies:
      '@parcel/css': '*'
      clean-css: '*'
      csso: '*'
      esbuild: '*'
      webpack: ^5.0.0
    peerDependenciesMeta:
      '@parcel/css':
        optional: true
      clean-css:
        optional: true
      csso:
        optional: true
      esbuild:
        optional: true
    dependencies:
      cssnano: 5.1.15(postcss@8.5.6)
      jest-worker: 27.5.1
      postcss: 8.5.6
      schema-utils: 4.3.2
      serialize-javascript: 6.0.2
      source-map: 0.6.1
      webpack: 5.98.0(webpack-cli@6.0.1)
    dev: true

  /css-select@4.3.0:
    resolution: {integrity: sha512-wPpOYtnsVontu2mODhA19JrqWxNsfdatRKd64kmpRbQgh1KtItko5sTnEpPdpSaJszTOhEMlF/RPz28qj4HqhQ==}
    dependencies:
      boolbase: 1.0.0
      css-what: 6.2.2
      domhandler: 4.3.1
      domutils: 2.8.0
      nth-check: 2.1.1
    dev: true

  /css-tree@1.1.3:
    resolution: {integrity: sha512-tRpdppF7TRazZrjJ6v3stzv93qxRcSsFmW6cX0Zm2NVKpxE1WV1HblnghVv9TreireHkqI/VDEsfolRF1p6y7Q==}
    engines: {node: '>=8.0.0'}
    dependencies:
      mdn-data: 2.0.14
      source-map: 0.6.1
    dev: true

  /css-what@6.2.2:
    resolution: {integrity: sha512-u/O3vwbptzhMs3L1fQE82ZSLHQQfto5gyZzwteVIEyeaY5Fc7R4dapF/BvRoSYFeqfBk4m0V1Vafq5Pjv25wvA==}
    engines: {node: '>= 6'}
    dev: true

  /css.escape@1.5.1:
    resolution: {integrity: sha512-YUifsXXuknHlUsmlgyY0PKzgPOr7/FjCePfHNt0jxm83wHZi44VDMQ7/fGNkjY3/jV1MC+1CmZbaHzugyeRtpg==}
    dev: true

  /cssesc@3.0.0:
    resolution: {integrity: sha512-/Tb/JcjK111nNScGob5MNtsntNM1aCNUDipB/TkwZFhyDrrE47SOx/18wF2bbjgc3ZzCSKW1T5nt5EbFoAz/Vg==}
    engines: {node: '>=4'}
    hasBin: true
    dev: true

  /cssnano-preset-default@5.2.14(postcss@8.5.6):
    resolution: {integrity: sha512-t0SFesj/ZV2OTylqQVOrFgEh5uanxbO6ZAdeCrNsUQ6fVuXwYTxJPNAGvGTxHbD68ldIJNec7PyYZDBrfDQ+6A==}
    engines: {node: ^10 || ^12 || >=14.0}
    peerDependencies:
      postcss: ^8.2.15
    dependencies:
      css-declaration-sorter: 6.4.1(postcss@8.5.6)
      cssnano-utils: 3.1.0(postcss@8.5.6)
      postcss: 8.5.6
      postcss-calc: 8.2.4(postcss@8.5.6)
      postcss-colormin: 5.3.1(postcss@8.5.6)
      postcss-convert-values: 5.1.3(postcss@8.5.6)
      postcss-discard-comments: 5.1.2(postcss@8.5.6)
      postcss-discard-duplicates: 5.1.0(postcss@8.5.6)
      postcss-discard-empty: 5.1.1(postcss@8.5.6)
      postcss-discard-overridden: 5.1.0(postcss@8.5.6)
      postcss-merge-longhand: 5.1.7(postcss@8.5.6)
      postcss-merge-rules: 5.1.4(postcss@8.5.6)
      postcss-minify-font-values: 5.1.0(postcss@8.5.6)
      postcss-minify-gradients: 5.1.1(postcss@8.5.6)
      postcss-minify-params: 5.1.4(postcss@8.5.6)
      postcss-minify-selectors: 5.2.1(postcss@8.5.6)
      postcss-normalize-charset: 5.1.0(postcss@8.5.6)
      postcss-normalize-display-values: 5.1.0(postcss@8.5.6)
      postcss-normalize-positions: 5.1.1(postcss@8.5.6)
      postcss-normalize-repeat-style: 5.1.1(postcss@8.5.6)
      postcss-normalize-string: 5.1.0(postcss@8.5.6)
      postcss-normalize-timing-functions: 5.1.0(postcss@8.5.6)
      postcss-normalize-unicode: 5.1.1(postcss@8.5.6)
      postcss-normalize-url: 5.1.0(postcss@8.5.6)
      postcss-normalize-whitespace: 5.1.1(postcss@8.5.6)
      postcss-ordered-values: 5.1.3(postcss@8.5.6)
      postcss-reduce-initial: 5.1.2(postcss@8.5.6)
      postcss-reduce-transforms: 5.1.0(postcss@8.5.6)
      postcss-svgo: 5.1.0(postcss@8.5.6)
      postcss-unique-selectors: 5.1.1(postcss@8.5.6)
    dev: true

  /cssnano-utils@3.1.0(postcss@8.5.6):
    resolution: {integrity: sha512-JQNR19/YZhz4psLX/rQ9M83e3z2Wf/HdJbryzte4a3NSuafyp9w/I4U+hx5C2S9g41qlstH7DEWnZaaj83OuEA==}
    engines: {node: ^10 || ^12 || >=14.0}
    peerDependencies:
      postcss: ^8.2.15
    dependencies:
      postcss: 8.5.6
    dev: true

  /cssnano@5.1.15(postcss@8.5.6):
    resolution: {integrity: sha512-j+BKgDcLDQA+eDifLx0EO4XSA56b7uut3BQFH+wbSaSTuGLuiyTa/wbRYthUXX8LC9mLg+WWKe8h+qJuwTAbHw==}
    engines: {node: ^10 || ^12 || >=14.0}
    peerDependencies:
      postcss: ^8.2.15
    dependencies:
      cssnano-preset-default: 5.2.14(postcss@8.5.6)
      lilconfig: 2.1.0
      postcss: 8.5.6
      yaml: 1.10.2
    dev: true

  /csso@4.2.0:
    resolution: {integrity: sha512-wvlcdIbf6pwKEk7vHj8/Bkc0B4ylXZruLvOgs9doS5eOsOpuodOV2zJChSpkp+pRpYQLQMeF04nr3Z68Sta9jA==}
    engines: {node: '>=8.0.0'}
    dependencies:
      css-tree: 1.1.3
    dev: true

  /cssom@0.3.8:
    resolution: {integrity: sha512-b0tGHbfegbhPJpxpiBPU2sCkigAqtM9O121le6bbOlgyV+NyGyCmVfJ6QW9eRjz8CpNfWEOYBIMIGRYkLwsIYg==}
    dev: true

  /cssom@0.5.0:
    resolution: {integrity: sha512-iKuQcq+NdHqlAcwUY0o/HL69XQrUaQdMjmStJ8JFmUaiiQErlhrmuigkg/CU4E2J0IyUKUrMAgl36TvN67MqTw==}
    dev: true

  /cssstyle@2.3.0:
    resolution: {integrity: sha512-AZL67abkUzIuvcHqk7c09cezpGNcxUxU4Ioi/05xHk4DQeTkWmGYftIE6ctU6AEt+Gn4n1lDStOtj7FKycP71A==}
    engines: {node: '>=8'}
    dependencies:
      cssom: 0.3.8
    dev: true

  /csstype@3.1.3:
    resolution: {integrity: sha512-M1uQkMl8rQK/szD0LNhtqxIPLpimGm8sOBwU7lLnCpSbTyY3yeU1Vc7l4KT5zT4s/yOxHH5O7tIuuLOCnLADRw==}
    dev: true

  /data-urls@3.0.2:
    resolution: {integrity: sha512-Jy/tj3ldjZJo63sVAvg6LHt2mHvl4V6AgRAmNDtLdm7faqtsx+aJG42rsyCo9JCoRVKwPFzKlIPx3DIibwSIaQ==}
    engines: {node: '>=12'}
    dependencies:
      abab: 2.0.6
      whatwg-mimetype: 3.0.0
      whatwg-url: 11.0.0
    dev: true

  /data-view-buffer@1.0.2:
    resolution: {integrity: sha512-EmKO5V3OLXh1rtK2wgXRansaK1/mtVdTUEiEI0W8RkvgT05kfxaH29PliLnpLP73yYO6142Q72QNa8Wx/A5CqQ==}
    engines: {node: '>= 0.4'}
    dependencies:
      call-bound: 1.0.4
      es-errors: 1.3.0
      is-data-view: 1.0.2
    dev: true

  /data-view-byte-length@1.0.2:
    resolution: {integrity: sha512-tuhGbE6CfTM9+5ANGf+oQb72Ky/0+s3xKUpHvShfiz2RxMFgFPjsXuRLBVMtvMs15awe45SRb83D6wH4ew6wlQ==}
    engines: {node: '>= 0.4'}
    dependencies:
      call-bound: 1.0.4
      es-errors: 1.3.0
      is-data-view: 1.0.2
    dev: true

  /data-view-byte-offset@1.0.1:
    resolution: {integrity: sha512-BS8PfmtDGnrgYdOonGZQdLZslWIeCGFP9tpan0hi1Co2Zr2NKADsvGYA8XxuG/4UWgJ6Cjtv+YJnB6MM69QGlQ==}
    engines: {node: '>= 0.4'}
    dependencies:
      call-bound: 1.0.4
      es-errors: 1.3.0
      is-data-view: 1.0.2
    dev: true

  /debug@2.6.9:
    resolution: {integrity: sha512-bC7ElrdJaJnPbAP+1EotYvqZsb3ecl5wi6Bfi6BJTUcNowp6cvspg0jXznRTKDjm/E7AdgFBVeAPVMNcKGsHMA==}
    dependencies:
      ms: 2.0.0
    dev: true

  /debug@3.2.7:
    resolution: {integrity: sha512-CFjzYYAi4ThfiQvizrFQevTTXHtnCqWfe7x1AhgEscTz6ZbLbfoLRLPugTQyBth6f8ZERVUSyWHFD/7Wu4t1XQ==}
    dependencies:
      ms: 2.1.3
    dev: true

  /debug@4.4.1:
    resolution: {integrity: sha512-KcKCqiftBJcZr++7ykoDIEwSa3XWowTfNPo92BYxjXiyYEVrUQh2aLyhxBCwww+heortUFxEJYcRzosstTEBYQ==}
    engines: {node: '>=6.0'}
    peerDependencies:
      supports-color: '*'
    peerDependenciesMeta:
      supports-color:
        optional: true
    dependencies:
      ms: 2.1.3

  /decimal.js@10.6.0:
    resolution: {integrity: sha512-YpgQiITW3JXGntzdUmyUR1V812Hn8T1YVXhCu+wO3OpS4eU9l4YdD3qjyiKdV6mvV29zapkMeD390UVEf2lkUg==}
    dev: true

  /dedent@1.6.0:
    resolution: {integrity: sha512-F1Z+5UCFpmQUzJa11agbyPVMbpgT/qA3/SKyJ1jyBgm7dUcUEa8v9JwDkerSQXfakBwFljIxhOJqGkjUwZ9FSA==}
    peerDependencies:
      babel-plugin-macros: ^3.1.0
    peerDependenciesMeta:
      babel-plugin-macros:
        optional: true
    dev: true

  /deep-is@0.1.4:
    resolution: {integrity: sha512-oIPzksmTg4/MriiaYGO+okXDT7ztn/w3Eptv/+gSIdMdKsJo0u4CfYNFJPy+4SKMuCqGw2wxnA+URMg3t8a/bQ==}
    dev: true

  /deepmerge@4.3.1:
    resolution: {integrity: sha512-3sUqbMEc77XqpdNO7FRyRog+eW3ph+GYCbj+rK+uYyRMuwsVy0rMiVtPn+QJlKFvWP/1PYpapqYn0Me2knFn+A==}
    engines: {node: '>=0.10.0'}
    dev: true

  /default-browser-id@5.0.0:
    resolution: {integrity: sha512-A6p/pu/6fyBcA1TRz/GqWYPViplrftcW2gZC9q79ngNCKAeR/X3gcEdXQHl4KNXV+3wgIJ1CPkJQ3IHM6lcsyA==}
    engines: {node: '>=18'}
    dev: true

  /default-browser@5.2.1:
    resolution: {integrity: sha512-WY/3TUME0x3KPYdRRxEJJvXRHV4PyPoUsxtZa78lwItwRQRHhd2U9xOscaT/YTf8uCXIAjeJOFBVEh/7FtD8Xg==}
    engines: {node: '>=18'}
    dependencies:
      bundle-name: 4.1.0
      default-browser-id: 5.0.0
    dev: true

  /define-data-property@1.1.4:
    resolution: {integrity: sha512-rBMvIzlpA8v6E+SJZoo++HAYqsLrkg7MSfIinMPFhmkorw7X+dOXVJQs+QT69zGkzMyfDnIMN2Wid1+NbL3T+A==}
    engines: {node: '>= 0.4'}
    dependencies:
      es-define-property: 1.0.1
      es-errors: 1.3.0
      gopd: 1.2.0

  /define-lazy-prop@3.0.0:
    resolution: {integrity: sha512-N+MeXYoqr3pOgn8xfyRPREN7gHakLYjhsHhWGT3fWAiL4IkAt0iDw14QiiEm2bE30c5XX5q0FtAA3CK5f9/BUg==}
    engines: {node: '>=12'}
    dev: true

  /define-properties@1.2.1:
    resolution: {integrity: sha512-8QmQKqEASLd5nx0U1B1okLElbUuuttJ/AnYmRXbbbGDWh6uS208EjD4Xqq/I9wK7u0v6O08XhTWnt5XtEbR6Dg==}
    engines: {node: '>= 0.4'}
    dependencies:
      define-data-property: 1.1.4
      has-property-descriptors: 1.0.2
      object-keys: 1.1.1

  /delayed-stream@1.0.0:
    resolution: {integrity: sha512-ZySD7Nf91aLB0RxL4KGrKHBXl7Eds1DAmEdcoVawXnLD7SDhpNgtuII2aAkg7a7QS41jxPSZ17p4VdGnMHk3MQ==}
    engines: {node: '>=0.4.0'}
    dev: true

  /depd@1.1.2:
    resolution: {integrity: sha512-7emPTl6Dpo6JRXOXjLRxck+FlLRX5847cLKEn00PLAgc3g2hTZZgr+e4c2v6QpSmLeFP3n5yUo7ft6avBK/5jQ==}
    engines: {node: '>= 0.6'}
    dev: true

  /depd@2.0.0:
    resolution: {integrity: sha512-g7nH6P6dyDioJogAAGprGpCtVImJhpPk/roCzdb3fIh61/s/nPsfR6onyMwkCAR/OlC3yBC0lESvUoQEAssIrw==}
    engines: {node: '>= 0.8'}
    dev: true

  /dequal@2.0.3:
    resolution: {integrity: sha512-0je+qPKHEMohvfRTCEo3CrPG6cAzAYgmzKyxRiYSSDkS6eGJdyVJm7WaYA5ECaAD9wLB2T4EEeymA5aFVcYXCA==}
    engines: {node: '>=6'}
    dev: true

  /des.js@1.1.0:
    resolution: {integrity: sha512-r17GxjhUCjSRy8aiJpr8/UadFIzMzJGexI3Nmz4ADi9LYSFx4gTBp80+NaX/YsXWWLhpZ7v/v/ubEc/bCNfKwg==}
    dependencies:
      inherits: 2.0.4
      minimalistic-assert: 1.0.1
    dev: false

  /destroy@1.2.0:
    resolution: {integrity: sha512-2sJGJTaXIIaR1w4iJSNoN0hnMY7Gpc/n8D4qSCJw8QqFWXf7cuAgnEHxBpweaVcPevC2l3KpjYCx3NypQQgaJg==}
    engines: {node: '>= 0.8', npm: 1.2.8000 || >= 1.4.16}
    dev: true

  /detect-newline@3.1.0:
    resolution: {integrity: sha512-TLz+x/vEXm/Y7P7wn1EJFNLxYpUD4TgMosxY6fAVJUnJMbupHBOncxyWUG9OpTaH9EBD7uFI5LfEgmMOc54DsA==}
    engines: {node: '>=8'}
    dev: true

  /detect-node@2.1.0:
    resolution: {integrity: sha512-T0NIuQpnTvFDATNuHN5roPwSBG83rFsuO+MXXH9/3N1eFbn4wcPjttvjMLEPWJ0RGUYgQE7cGgS3tNxbqCGM7g==}
    dev: true

  /didyoumean@1.2.2:
    resolution: {integrity: sha512-gxtyfqMg7GKyhQmb056K7M3xszy/myH8w+B4RT+QXBQsvAOdc3XymqDDPHx1BgPgsdAA5SIifona89YtRATDzw==}
    dev: true

  /diff-sequences@29.6.3:
    resolution: {integrity: sha512-EjePK1srD3P08o2j4f0ExnylqRs5B9tJjcp9t1krH2qRi8CCdsYfwe9JgSLurFBWwq4uOlipzfk5fHNvwFKr8Q==}
    engines: {node: ^14.15.0 || ^16.10.0 || >=18.0.0}

  /diff@4.0.2:
    resolution: {integrity: sha512-58lmxKSA4BNyLz+HHMUzlOEpg09FV+ev6ZMe3vJihgdxzgcwZ8VoEEPmALCZG9LmqfVoNMMKpttIYTVG6uDY7A==}
    engines: {node: '>=0.3.1'}
    dev: true

  /diffie-hellman@5.0.3:
    resolution: {integrity: sha512-kqag/Nl+f3GwyK25fhUMYj81BUOrZ9IuJsjIcDE5icNM9FJHAVm3VcUDxdLPoQtTuUylWm6ZIknYJwwaPxsUzg==}
    dependencies:
      bn.js: 4.12.2
      miller-rabin: 4.0.1
      randombytes: 2.1.0
    dev: false

  /dir-glob@3.0.1:
    resolution: {integrity: sha512-WkrWp9GR4KXfKGYzOLmTuGVi1UWFfws377n9cc55/tb6DuqyF6pcQ5AbiHEshaDpY9v6oaSr2XCDidGmMwdzIA==}
    engines: {node: '>=8'}
    dependencies:
      path-type: 4.0.0
    dev: true

  /dlv@1.1.3:
    resolution: {integrity: sha512-+HlytyjlPKnIG8XuRG8WvmBP8xs8P71y+SKKS6ZXWoEgLuePxtDoUEiH7WkdePWrQ5JBpE6aoVqfZfJUQkjXwA==}
    dev: true

  /dns-packet@5.6.1:
    resolution: {integrity: sha512-l4gcSouhcgIKRvyy99RNVOgxXiicE+2jZoNmaNmZ6JXiGajBOJAesk1OBlJuM5k2c+eudGdLxDqXuPCKIj6kpw==}
    engines: {node: '>=6'}
    dependencies:
      '@leichtgewicht/ip-codec': 2.0.5
    dev: true

  /doctrine@2.1.0:
    resolution: {integrity: sha512-35mSku4ZXK0vfCuHEDAwt55dg2jNajHZ1odvF+8SSr82EsZY4QmXfuWso8oEd8zRhVObSN18aM0CjSdoBX7zIw==}
    engines: {node: '>=0.10.0'}
    dependencies:
      esutils: 2.0.3
    dev: true

  /doctrine@3.0.0:
    resolution: {integrity: sha512-yS+Q5i3hBf7GBkd4KG8a7eBNNWNGLTaEwwYWUijIYM7zrlYDM0BFXHjjPWlWZ1Rg7UaddZeIDmi9jF3HmqiQ2w==}
    engines: {node: '>=6.0.0'}
    dependencies:
      esutils: 2.0.3
    dev: true

  /dom-accessibility-api@0.5.16:
    resolution: {integrity: sha512-X7BJ2yElsnOJ30pZF4uIIDfBEVgF4XEBxL9Bxhy6dnrm5hkzqmsWHGTiHqRiITNhMyFLyAiWndIJP7Z1NTteDg==}
    dev: true

  /dom-accessibility-api@0.6.3:
    resolution: {integrity: sha512-7ZgogeTnjuHbo+ct10G9Ffp0mif17idi0IyWNVA/wcwcm7NPOD/WEHVP3n7n3MhXqxoIYm8d6MuZohYWIZ4T3w==}
    dev: true

  /dom-converter@0.2.0:
    resolution: {integrity: sha512-gd3ypIPfOMr9h5jIKq8E3sHOTCjeirnl0WK5ZdS1AW0Odt0b1PaWaHdJ4Qk4klv+YB9aJBS7mESXjFoDQPu6DA==}
    dependencies:
      utila: 0.4.0
    dev: true

  /dom-serializer@1.4.1:
    resolution: {integrity: sha512-VHwB3KfrcOOkelEG2ZOfxqLZdfkil8PtJi4P8N2MMXucZq2yLp75ClViUlOVwyoHEDjYU433Aq+5zWP61+RGag==}
    dependencies:
      domelementtype: 2.3.0
      domhandler: 4.3.1
      entities: 2.2.0
    dev: true

  /domelementtype@2.3.0:
    resolution: {integrity: sha512-OLETBj6w0OsagBwdXnPdN0cnMfF9opN69co+7ZrbfPGrdpPVNBUj02spi6B1N7wChLQiPn4CSH/zJvXw56gmHw==}
    dev: true

  /domexception@4.0.0:
    resolution: {integrity: sha512-A2is4PLG+eeSfoTMA95/s4pvAoSo2mKtiM5jlHkAVewmiO8ISFTFKZjH7UAM1Atli/OT/7JHOrJRJiMKUZKYBw==}
    engines: {node: '>=12'}
    deprecated: Use your platform's native DOMException instead
    dependencies:
      webidl-conversions: 7.0.0
    dev: true

  /domhandler@4.3.1:
    resolution: {integrity: sha512-GrwoxYN+uWlzO8uhUXRl0P+kHE4GtVPfYzVLcUxPL7KNdHKj66vvlhiweIHqYYXWlw+T8iLMp42Lm67ghw4WMQ==}
    engines: {node: '>= 4'}
    dependencies:
      domelementtype: 2.3.0
    dev: true

  /domutils@2.8.0:
    resolution: {integrity: sha512-w96Cjofp72M5IIhpjgobBimYEfoPjx1Vx0BSX9P30WBdZW2WIKU0T1Bd0kz2eNZ9ikjKgHbEyKx8BB6H1L3h3A==}
    dependencies:
      dom-serializer: 1.4.1
      domelementtype: 2.3.0
      domhandler: 4.3.1
    dev: true

  /dot-case@3.0.4:
    resolution: {integrity: sha512-Kv5nKlh6yRrdrGvxeJ2e5y2eRUpkUosIW4A2AS38zwSz27zu7ufDwQPi5Jhs3XAlGNetl3bmnGhQsMtkKJnj3w==}
    dependencies:
      no-case: 3.0.4
      tslib: 2.8.1
    dev: true

  /dunder-proto@1.0.1:
    resolution: {integrity: sha512-KIN/nDJBQRcXw0MLVhZE9iQHmG68qAVIBg9CqmUYjmQIhgij9U5MFvrqkUL5FbtyyzZuOeOt0zdeRe4UY7ct+A==}
    engines: {node: '>= 0.4'}
    dependencies:
      call-bind-apply-helpers: 1.0.2
      es-errors: 1.3.0
      gopd: 1.2.0

  /duplexer@0.1.2:
    resolution: {integrity: sha512-jtD6YG370ZCIi/9GTaJKQxWTZD045+4R4hTk/x1UyoqadyJ9x9CgSi1RlVDQF8U2sxLLSnFkCaMihqljHIWgMg==}
    dev: true

  /eastasianwidth@0.2.0:
    resolution: {integrity: sha512-I88TYZWc9XiYHRQ4/3c5rjjfgkjhLyW2luGIheGERbNQ6OY7yTybanSpDXZa8y7VUP9YmDcYa+eyq4ca7iLqWA==}
    dev: true

  /ee-first@1.1.1:
    resolution: {integrity: sha512-WMwm9LhRUo+WUaRN+vRuETqG89IgZphVSNkdFgeb6sS/E4OrDIN7t48CAewSHXc6C8lefD8KKfr5vY61brQlow==}
    dev: true

  /electron-to-chromium@1.5.202:
    resolution: {integrity: sha512-NxbYjRmiHcHXV1Ws3fWUW+SLb62isauajk45LUJ/HgIOkUA7jLZu/X2Iif+X9FBNK8QkF9Zb4Q2mcwXCcY30mg==}

  /elliptic@6.6.1:
    resolution: {integrity: sha512-RaddvvMatK2LJHqFJ+YA4WysVN5Ita9E35botqIYspQ4TkRAlCicdzKOjlyv/1Za5RyTNn7di//eEV0uTAfe3g==}
    dependencies:
      bn.js: 4.12.2
      brorand: 1.1.0
      hash.js: 1.1.7
      hmac-drbg: 1.0.1
      inherits: 2.0.4
      minimalistic-assert: 1.0.1
      minimalistic-crypto-utils: 1.0.1
    dev: false

  /emittery@0.13.1:
    resolution: {integrity: sha512-DeWwawk6r5yR9jFgnDKYt4sLS0LmHJJi3ZOnb5/JdbYwj3nW+FxQnHIjhBKz8YLC7oRNPVM9NQ47I3CVx34eqQ==}
    engines: {node: '>=12'}
    dev: true

  /emoji-regex@8.0.0:
    resolution: {integrity: sha512-MSjYzcWNOA0ewAHpz0MxpYFvwg6yjy1NG3xteoqz644VCo/RPgnr1/GGt+ic3iJTzQ8Eu3TdM14SawnVUmGE6A==}
    dev: true

  /emoji-regex@9.2.2:
    resolution: {integrity: sha512-L18DaJsXSUk2+42pv8mLs5jJT2hqFkFE4j21wOmgbUqsZ2hL72NsUU785g9RXgo3s0ZNgVl42TiHp3ZtOv/Vyg==}
    dev: true

  /emojis-list@3.0.0:
    resolution: {integrity: sha512-/kyM18EfinwXZbno9FyUGeFh87KC8HRQBQGildHZbEuRyWFOmv1U10o9BBp8XVZDVNNuQKyIGIu5ZYAAXJ0V2Q==}
    engines: {node: '>= 4'}
    dev: true

  /encodeurl@1.0.2:
    resolution: {integrity: sha512-TPJXq8JqFaVYm2CWmPvnP2Iyo4ZSM7/QKcSmuMLDObfpH5fi7RUGmd/rTDf+rut/saiDiQEeVTNgAmJEdAOx0w==}
    engines: {node: '>= 0.8'}
    dev: true

  /encodeurl@2.0.0:
    resolution: {integrity: sha512-Q0n9HRi4m6JuGIV1eFlmvJB7ZEVxu93IrMyiMsGC0lrMJMWzRgx6WGquyfQgZVb31vhGgXnfmPNNXmxnOkRBrg==}
    engines: {node: '>= 0.8'}
    dev: true

  /enhanced-resolve@5.18.3:
    resolution: {integrity: sha512-d4lC8xfavMeBjzGr2vECC3fsGXziXZQyJxD868h2M/mBI3PwAuODxAkLkq5HYuvrPYcUtiLzsTo8U3PgX3Ocww==}
    engines: {node: '>=10.13.0'}
    dependencies:
      graceful-fs: 4.2.11
      tapable: 2.2.2
    dev: true

  /entities@2.2.0:
    resolution: {integrity: sha512-p92if5Nz619I0w+akJrLZH0MX0Pb5DX39XOwQTtXSdQQOaYH03S1uIQp4mhOZtAXrxq4ViO67YTiLBo2638o9A==}
    dev: true

  /entities@6.0.1:
    resolution: {integrity: sha512-aN97NXWF6AWBTahfVOIrB/NShkzi5H7F9r1s9mD3cDj4Ko5f2qhhVoYMibXF7GlLveb/D2ioWay8lxI97Ven3g==}
    engines: {node: '>=0.12'}
    dev: true

  /env-paths@2.2.1:
    resolution: {integrity: sha512-+h1lkLKhZMTYjog1VEpJNG7NZJWcuc2DDk/qsqSTRRCOXiLjeQ1d1/udrUGhqMxUgAlwKNZ0cf2uqan5GLuS2A==}
    engines: {node: '>=6'}
    dev: true

  /env-paths@3.0.0:
    resolution: {integrity: sha512-dtJUTepzMW3Lm/NPxRf3wP4642UWhjL2sQxc+ym2YMj1m/H2zDNQOlezafzkHwn6sMstjHTwG6iQQsctDW/b1A==}
    engines: {node: ^12.20.0 || ^14.13.1 || >=16.0.0}
    dev: true

  /envinfo@7.14.0:
    resolution: {integrity: sha512-CO40UI41xDQzhLB1hWyqUKgFhs250pNcGbyGKe1l/e4FSaI/+YE4IMG76GDt0In67WLPACIITC+sOi08x4wIvg==}
    engines: {node: '>=4'}
    hasBin: true
    dev: true

  /error-ex@1.3.2:
    resolution: {integrity: sha512-7dFHNmqeFSEt2ZBsCriorKnn3Z2pj+fd9kmI6QoWw4//DL+icEBfc0U7qJCisqrTsKTjw4fNFy2pW9OqStD84g==}
    dependencies:
      is-arrayish: 0.2.1
    dev: true

  /es-abstract@1.24.0:
    resolution: {integrity: sha512-WSzPgsdLtTcQwm4CROfS5ju2Wa1QQcVeT37jFjYzdFz1r9ahadC8B8/a4qxJxM+09F18iumCdRmlr96ZYkQvEg==}
    engines: {node: '>= 0.4'}
    dependencies:
      array-buffer-byte-length: 1.0.2
      arraybuffer.prototype.slice: 1.0.4
      available-typed-arrays: 1.0.7
      call-bind: 1.0.8
      call-bound: 1.0.4
      data-view-buffer: 1.0.2
      data-view-byte-length: 1.0.2
      data-view-byte-offset: 1.0.1
      es-define-property: 1.0.1
      es-errors: 1.3.0
      es-object-atoms: 1.1.1
      es-set-tostringtag: 2.1.0
      es-to-primitive: 1.3.0
      function.prototype.name: 1.1.8
      get-intrinsic: 1.3.0
      get-proto: 1.0.1
      get-symbol-description: 1.1.0
      globalthis: 1.0.4
      gopd: 1.2.0
      has-property-descriptors: 1.0.2
      has-proto: 1.2.0
      has-symbols: 1.1.0
      hasown: 2.0.2
      internal-slot: 1.1.0
      is-array-buffer: 3.0.5
      is-callable: 1.2.7
      is-data-view: 1.0.2
      is-negative-zero: 2.0.3
      is-regex: 1.2.1
      is-set: 2.0.3
      is-shared-array-buffer: 1.0.4
      is-string: 1.1.1
      is-typed-array: 1.1.15
      is-weakref: 1.1.1
      math-intrinsics: 1.1.0
      object-inspect: 1.13.4
      object-keys: 1.1.1
      object.assign: 4.1.7
      own-keys: 1.0.1
      regexp.prototype.flags: 1.5.4
      safe-array-concat: 1.1.3
      safe-push-apply: 1.0.0
      safe-regex-test: 1.1.0
      set-proto: 1.0.0
      stop-iteration-iterator: 1.1.0
      string.prototype.trim: 1.2.10
      string.prototype.trimend: 1.0.9
      string.prototype.trimstart: 1.0.8
      typed-array-buffer: 1.0.3
      typed-array-byte-length: 1.0.3
      typed-array-byte-offset: 1.0.4
      typed-array-length: 1.0.7
      unbox-primitive: 1.1.0
      which-typed-array: 1.1.19
    dev: true

  /es-define-property@1.0.1:
    resolution: {integrity: sha512-e3nRfgfUZ4rNGL232gUgX06QNyyez04KdjFrF+LTRoOXmrOgFKDg4BCdsjW8EnT69eqdYGmRpJwiPVYNrCaW3g==}
    engines: {node: '>= 0.4'}

  /es-errors@1.3.0:
    resolution: {integrity: sha512-Zf5H2Kxt2xjTvbJvP2ZWLEICxA6j+hAmMzIlypy4xcBg1vKVnx89Wy0GbS+kf5cwCVFFzdCFh2XSCFNULS6csw==}
    engines: {node: '>= 0.4'}

  /es-iterator-helpers@1.2.1:
    resolution: {integrity: sha512-uDn+FE1yrDzyC0pCo961B2IHbdM8y/ACZsKD4dG6WqrjV53BADjwa7D+1aom2rsNVfLyDgU/eigvlJGJ08OQ4w==}
    engines: {node: '>= 0.4'}
    dependencies:
      call-bind: 1.0.8
      call-bound: 1.0.4
      define-properties: 1.2.1
      es-abstract: 1.24.0
      es-errors: 1.3.0
      es-set-tostringtag: 2.1.0
      function-bind: 1.1.2
      get-intrinsic: 1.3.0
      globalthis: 1.0.4
      gopd: 1.2.0
      has-property-descriptors: 1.0.2
      has-proto: 1.2.0
      has-symbols: 1.1.0
      internal-slot: 1.1.0
      iterator.prototype: 1.1.5
      safe-array-concat: 1.1.3
    dev: true

  /es-module-lexer@1.7.0:
    resolution: {integrity: sha512-jEQoCwk8hyb2AZziIOLhDqpm5+2ww5uIE6lkO/6jcOCusfk6LhMHpXXfBLXTZ7Ydyt0j4VoUQv6uGNYbdW+kBA==}
    dev: true

  /es-object-atoms@1.1.1:
    resolution: {integrity: sha512-FGgH2h8zKNim9ljj7dankFPcICIK9Cp5bm+c2gQSYePhpaG5+esrLODihIorn+Pe6FGJzWhXQotPv73jTaldXA==}
    engines: {node: '>= 0.4'}
    dependencies:
      es-errors: 1.3.0

  /es-set-tostringtag@2.1.0:
    resolution: {integrity: sha512-j6vWzfrGVfyXxge+O0x5sh6cvxAog0a/4Rdd2K36zCMV5eJ+/+tOAngRO8cODMNWbVRdVlmGZQL2YS3yR8bIUA==}
    engines: {node: '>= 0.4'}
    dependencies:
      es-errors: 1.3.0
      get-intrinsic: 1.3.0
      has-tostringtag: 1.0.2
      hasown: 2.0.2
    dev: true

  /es-shim-unscopables@1.1.0:
    resolution: {integrity: sha512-d9T8ucsEhh8Bi1woXCf+TIKDIROLG5WCkxg8geBCbvk22kzwC5G2OnXVMO6FUsvQlgUUXQ2itephWDLqDzbeCw==}
    engines: {node: '>= 0.4'}
    dependencies:
      hasown: 2.0.2
    dev: true

  /es-to-primitive@1.3.0:
    resolution: {integrity: sha512-w+5mJ3GuFL+NjVtJlvydShqE1eN3h3PbI7/5LAsYJP/2qtuMXjfL2LpHSRqo4b4eSF5K/DH1JXKUAHSB2UW50g==}
    engines: {node: '>= 0.4'}
    dependencies:
      is-callable: 1.2.7
      is-date-object: 1.1.0
      is-symbol: 1.1.1
    dev: true

  /escalade@3.2.0:
    resolution: {integrity: sha512-WUj2qlxaQtO4g6Pq5c29GTcWGDyd8itL8zTlipgECz3JesAiiOKotd8JU6otB3PACgG6xkJUyVhboMS+bje/jA==}
    engines: {node: '>=6'}

  /escape-html@1.0.3:
    resolution: {integrity: sha512-NiSupZ4OeuGwr68lGIeym/ksIZMJodUGOSCZ/FSnTxcrekbvqrgdUxlJOMpijaKZVjAJrWrGs/6Jy8OMuyj9ow==}
    dev: true

  /escape-string-regexp@2.0.0:
    resolution: {integrity: sha512-UpzcLCXolUWcNu5HtVMHYdXJjArjsF9C0aNnquZYY4uW/Vu0miy5YoWvbV345HauVvcAUnpRuhMMcqTcGOY2+w==}
    engines: {node: '>=8'}

  /escape-string-regexp@4.0.0:
    resolution: {integrity: sha512-TtpcNJ3XAzx3Gq8sWRzJaVajRs0uVxA2YAkdb1jm2YkPz4G6egUFAyA3n5vtEIZefPk5Wa4UXbKuS5fKkJWdgA==}
    engines: {node: '>=10'}
    dev: true

  /escodegen@2.1.0:
    resolution: {integrity: sha512-2NlIDTwUWJN0mRPQOdtQBzbUHvdGY2P1VXSyU83Q3xKxM7WHX2Ql8dKq782Q9TgQUNOLEzEYu9bzLNj1q88I5w==}
    engines: {node: '>=6.0'}
    hasBin: true
    dependencies:
      esprima: 4.0.1
      estraverse: 5.3.0
      esutils: 2.0.3
    optionalDependencies:
      source-map: 0.6.1
    dev: true

  /eslint-compat-utils@0.5.1(eslint@8.57.1):
    resolution: {integrity: sha512-3z3vFexKIEnjHE3zCMRo6fn/e44U7T1khUjg+Hp0ZQMCigh28rALD0nPFBcGZuiLC5rLZa2ubQHDRln09JfU2Q==}
    engines: {node: '>=12'}
    peerDependencies:
      eslint: '>=6.0.0'
    dependencies:
      eslint: 8.57.1
      semver: 7.7.2
    dev: true

  /eslint-config-prettier@10.1.8(eslint@8.57.1):
    resolution: {integrity: sha512-82GZUjRS0p/jganf6q1rEO25VSoHH0hKPCTrgillPjdI/3bgBhAE1QzHrHTizjpRvy6pGAvKjDJtk2pF9NDq8w==}
    hasBin: true
    peerDependencies:
      eslint: '>=7.0.0'
    dependencies:
      eslint: 8.57.1
    dev: true

  /eslint-import-resolver-node@0.3.9:
    resolution: {integrity: sha512-WFj2isz22JahUv+B788TlO3N6zL3nNJGU8CcZbPZvVEkBPaJdCV4vy5wyghty5ROFbCRnm132v8BScu5/1BQ8g==}
    dependencies:
      debug: 3.2.7
      is-core-module: 2.16.1
      resolve: 1.22.10
    dev: true

  /eslint-module-utils@2.12.1(eslint@8.57.1):
    resolution: {integrity: sha512-L8jSWTze7K2mTg0vos/RuLRS5soomksDPoJLXIslC7c8Wmut3bx7CPpJijDcBZtxQ5lrbUdM+s0OlNbz0DCDNw==}
    engines: {node: '>=4'}
    peerDependencies:
      eslint: '*'
    peerDependenciesMeta:
      eslint:
        optional: true
    dependencies:
      debug: 3.2.7
      eslint: 8.57.1
    dev: true

  /eslint-plugin-es-x@7.8.0(eslint@8.57.1):
    resolution: {integrity: sha512-7Ds8+wAAoV3T+LAKeu39Y5BzXCrGKrcISfgKEqTS4BDN8SFEDQd0S43jiQ8vIa3wUKD07qitZdfzlenSi8/0qQ==}
    engines: {node: ^14.18.0 || >=16.0.0}
    peerDependencies:
      eslint: '>=8'
    dependencies:
      '@eslint-community/eslint-utils': 4.7.0(eslint@8.57.1)
      '@eslint-community/regexpp': 4.12.1
      eslint: 8.57.1
      eslint-compat-utils: 0.5.1(eslint@8.57.1)
    dev: true

  /eslint-plugin-es@3.0.1(eslint@8.57.1):
    resolution: {integrity: sha512-GUmAsJaN4Fc7Gbtl8uOBlayo2DqhwWvEzykMHSCZHU3XdJ+NSzzZcVhXh3VxX5icqQ+oQdIEawXX8xkR3mIFmQ==}
    engines: {node: '>=8.10.0'}
    peerDependencies:
      eslint: '>=4.19.1'
    dependencies:
      eslint: 8.57.1
      eslint-utils: 2.1.0
      regexpp: 3.2.0
    dev: true

  /eslint-plugin-header@3.1.1(eslint@8.57.1):
    resolution: {integrity: sha512-9vlKxuJ4qf793CmeeSrZUvVClw6amtpghq3CuWcB5cUNnWHQhgcqy5eF8oVKFk1G3Y/CbchGfEaw3wiIJaNmVg==}
    peerDependencies:
      eslint: '>=7.7.0'
    dependencies:
      eslint: 8.57.1
    dev: true

  /eslint-plugin-import@2.32.0(eslint@8.57.1):
    resolution: {integrity: sha512-whOE1HFo/qJDyX4SnXzP4N6zOWn79WhnCUY/iDR0mPfQZO8wcYE4JClzI2oZrhBnnMUCBCHZhO6VQyoBU95mZA==}
    engines: {node: '>=4'}
    peerDependencies:
      eslint: ^2 || ^3 || ^4 || ^5 || ^6 || ^7.2.0 || ^8 || ^9
    dependencies:
      '@rtsao/scc': 1.1.0
      array-includes: 3.1.9
      array.prototype.findlastindex: 1.2.6
      array.prototype.flat: 1.3.3
      array.prototype.flatmap: 1.3.3
      debug: 3.2.7
      doctrine: 2.1.0
      eslint: 8.57.1
      eslint-import-resolver-node: 0.3.9
      eslint-module-utils: 2.12.1(eslint@8.57.1)
      hasown: 2.0.2
      is-core-module: 2.16.1
      is-glob: 4.0.3
      minimatch: 3.1.2
      object.fromentries: 2.0.8
      object.groupby: 1.0.3
      object.values: 1.2.1
      semver: 6.3.1
      string.prototype.trimend: 1.0.9
      tsconfig-paths: 3.15.0
    dev: true

  /eslint-plugin-n@16.6.2(eslint@8.57.1):
    resolution: {integrity: sha512-6TyDmZ1HXoFQXnhCTUjVFULReoBPOAjpuiKELMkeP40yffI/1ZRO+d9ug/VC6fqISo2WkuIBk3cvuRPALaWlOQ==}
    engines: {node: '>=16.0.0'}
    peerDependencies:
      eslint: '>=7.0.0'
    dependencies:
      '@eslint-community/eslint-utils': 4.7.0(eslint@8.57.1)
      builtins: 5.1.0
      eslint: 8.57.1
      eslint-plugin-es-x: 7.8.0(eslint@8.57.1)
      get-tsconfig: 4.10.1
      globals: 13.24.0
      ignore: 5.3.2
      is-builtin-module: 3.2.1
      is-core-module: 2.16.1
      minimatch: 3.1.2
      resolve: 1.22.10
      semver: 7.7.2
    dev: true

  /eslint-plugin-node@11.1.0(eslint@8.57.1):
    resolution: {integrity: sha512-oUwtPJ1W0SKD0Tr+wqu92c5xuCeQqB3hSCHasn/ZgjFdA9iDGNkNf2Zi9ztY7X+hNuMib23LNGRm6+uN+KLE3g==}
    engines: {node: '>=8.10.0'}
    peerDependencies:
      eslint: '>=5.16.0'
    dependencies:
      eslint: 8.57.1
      eslint-plugin-es: 3.0.1(eslint@8.57.1)
      eslint-utils: 2.1.0
      ignore: 5.3.2
      minimatch: 3.1.2
      resolve: 1.22.10
      semver: 6.3.1
    dev: true

  /eslint-plugin-prettier@5.5.4(eslint-config-prettier@10.1.8)(eslint@8.57.1)(prettier@3.6.2):
    resolution: {integrity: sha512-swNtI95SToIz05YINMA6Ox5R057IMAmWZ26GqPxusAp1TZzj+IdY9tXNWWD3vkF/wEqydCONcwjTFpxybBqZsg==}
    engines: {node: ^14.18.0 || >=16.0.0}
    peerDependencies:
      '@types/eslint': '>=8.0.0'
      eslint: '>=8.0.0'
      eslint-config-prettier: '>= 7.0.0 <10.0.0 || >=10.1.0'
      eslint-config-prettier: '>= 7.0.0 <10.0.0 || >=10.1.0'
      prettier: '>=3.0.0'
    peerDependenciesMeta:
      '@types/eslint':
        optional: true
      eslint-config-prettier:
        optional: true
    dependencies:
      eslint: 8.57.1
      eslint-config-prettier: 10.1.8(eslint@8.57.1)
      prettier: 3.6.2
      prettier-linter-helpers: 1.0.0
      synckit: 0.11.11
      synckit: 0.11.11
    dev: true

  /eslint-plugin-promise@6.6.0(eslint@8.57.1):
    resolution: {integrity: sha512-57Zzfw8G6+Gq7axm2Pdo3gW/Rx3h9Yywgn61uE/3elTCOePEHVrn2i5CdfBwA1BLK0Q0WqctICIUSqXZW/VprQ==}
    engines: {node: ^12.22.0 || ^14.17.0 || >=16.0.0}
    peerDependencies:
      eslint: ^7.0.0 || ^8.0.0 || ^9.0.0
    dependencies:
      eslint: 8.57.1
    dev: true

  /eslint-plugin-promise@7.2.1(eslint@8.57.1):
    resolution: {integrity: sha512-SWKjd+EuvWkYaS+uN2csvj0KoP43YTu7+phKQ5v+xw6+A0gutVX2yqCeCkC3uLCJFiPfR2dD8Es5L7yUsmvEaA==}
    engines: {node: ^18.18.0 || ^20.9.0 || >=21.1.0}
    peerDependencies:
      eslint: ^7.0.0 || ^8.0.0 || ^9.0.0
    dependencies:
      '@eslint-community/eslint-utils': 4.7.0(eslint@8.57.1)
      eslint: 8.57.1
    dev: true

  /eslint-plugin-promise@7.2.1(eslint@9.25.1):
    resolution: {integrity: sha512-SWKjd+EuvWkYaS+uN2csvj0KoP43YTu7+phKQ5v+xw6+A0gutVX2yqCeCkC3uLCJFiPfR2dD8Es5L7yUsmvEaA==}
    engines: {node: ^18.18.0 || ^20.9.0 || >=21.1.0}
    peerDependencies:
      eslint: ^7.0.0 || ^8.0.0 || ^9.0.0
    dependencies:
      '@eslint-community/eslint-utils': 4.7.0(eslint@9.25.1)
      eslint: 9.25.1
    dev: true

  /eslint-plugin-react-hooks@4.6.2(eslint@8.57.1):
    resolution: {integrity: sha512-QzliNJq4GinDBcD8gPB5v0wh6g8q3SUi6EFF0x8N/BL9PoVs0atuGc47ozMRyOWAKdwaZ5OnbOEa3WR+dSGKuQ==}
    engines: {node: '>=10'}
    peerDependencies:
      eslint: ^3.0.0 || ^4.0.0 || ^5.0.0 || ^6.0.0 || ^7.0.0 || ^8.0.0-0
    dependencies:
      eslint: 8.57.1
    dev: true

  /eslint-plugin-react@7.37.5(eslint@8.57.1):
    resolution: {integrity: sha512-Qteup0SqU15kdocexFNAJMvCJEfa2xUKNV4CC1xsVMrIIqEy3SQ/rqyxCWNzfrd3/ldy6HMlD2e0JDVpDg2qIA==}
    engines: {node: '>=4'}
    peerDependencies:
      eslint: ^3 || ^4 || ^5 || ^6 || ^7 || ^8 || ^9.7
    dependencies:
      array-includes: 3.1.9
      array.prototype.findlast: 1.2.5
      array.prototype.flatmap: 1.3.3
      array.prototype.tosorted: 1.1.4
      doctrine: 2.1.0
      es-iterator-helpers: 1.2.1
      eslint: 8.57.1
      estraverse: 5.3.0
      hasown: 2.0.2
      jsx-ast-utils: 3.3.5
      minimatch: 3.1.2
      object.entries: 1.1.9
      object.fromentries: 2.0.8
      object.values: 1.2.1
      prop-types: 15.8.1
      resolve: 2.0.0-next.5
      semver: 6.3.1
      string.prototype.matchall: 4.0.12
      string.prototype.repeat: 1.0.0
    dev: true

  /eslint-plugin-react@7.37.5(eslint@9.25.1):
    resolution: {integrity: sha512-Qteup0SqU15kdocexFNAJMvCJEfa2xUKNV4CC1xsVMrIIqEy3SQ/rqyxCWNzfrd3/ldy6HMlD2e0JDVpDg2qIA==}
    engines: {node: '>=4'}
    peerDependencies:
      eslint: ^3 || ^4 || ^5 || ^6 || ^7 || ^8 || ^9.7
    dependencies:
      array-includes: 3.1.9
      array.prototype.findlast: 1.2.5
      array.prototype.flatmap: 1.3.3
      array.prototype.tosorted: 1.1.4
      doctrine: 2.1.0
      es-iterator-helpers: 1.2.1
      eslint: 9.25.1
      estraverse: 5.3.0
      hasown: 2.0.2
      jsx-ast-utils: 3.3.5
      minimatch: 3.1.2
      object.entries: 1.1.9
      object.fromentries: 2.0.8
      object.values: 1.2.1
      prop-types: 15.8.1
      resolve: 2.0.0-next.5
      semver: 6.3.1
      string.prototype.matchall: 4.0.12
      string.prototype.repeat: 1.0.0
    dev: true

  /eslint-plugin-tsdoc@0.4.0:
    resolution: {integrity: sha512-MT/8b4aKLdDClnS8mP3R/JNjg29i0Oyqd/0ym6NnQf+gfKbJJ4ZcSh2Bs1H0YiUMTBwww5JwXGTWot/RwyJ7aQ==}
    dependencies:
      '@microsoft/tsdoc': 0.15.1
      '@microsoft/tsdoc-config': 0.17.1
    dev: true

  /eslint-scope@5.1.1:
    resolution: {integrity: sha512-2NxwbF/hZ0KpepYN0cNbo+FN6XoK7GaHlQhgx/hIZl6Va0bF45RQOOwhLIy8lQDbuCiadSLCBnH2CFYquit5bw==}
    engines: {node: '>=8.0.0'}
    dependencies:
      esrecurse: 4.3.0
      estraverse: 4.3.0
    dev: true

  /eslint-scope@7.2.2:
    resolution: {integrity: sha512-dOt21O7lTMhDM+X9mB4GX+DZrZtCUJPL/wlcTqxyrx5IvO0IYtILdtrQGQp+8n5S0gwSVmOf9NQrjMOgfQZlIg==}
    engines: {node: ^12.22.0 || ^14.17.0 || >=16.0.0}
    dependencies:
      esrecurse: 4.3.0
      estraverse: 5.3.0
    dev: true

  /eslint-scope@8.4.0:
    resolution: {integrity: sha512-sNXOfKCn74rt8RICKMvJS7XKV/Xk9kA7DyJr8mJik3S7Cwgy3qlkkmyS2uQB3jiJg6VNdZd/pDBJu0nvG2NlTg==}
    engines: {node: ^18.18.0 || ^20.9.0 || >=21.1.0}
    dependencies:
      esrecurse: 4.3.0
      estraverse: 5.3.0
    dev: true

  /eslint-utils@2.1.0:
    resolution: {integrity: sha512-w94dQYoauyvlDc43XnGB8lU3Zt713vNChgt4EWwhXAP2XkBvndfxF0AgIqKOOasjPIPzj9JqgwkwbCYD0/V3Zg==}
    engines: {node: '>=6'}
    dependencies:
      eslint-visitor-keys: 1.3.0
    dev: true

  /eslint-visitor-keys@1.3.0:
    resolution: {integrity: sha512-6J72N8UNa462wa/KFODt/PJ3IU60SDpC3QXC1Hjc1BXXpfL2C9R5+AU7jhe0F6GREqVMh4Juu+NY7xn+6dipUQ==}
    engines: {node: '>=4'}
    dev: true

  /eslint-visitor-keys@3.4.3:
    resolution: {integrity: sha512-wpc+LXeiyiisxPlEkUzU6svyS1frIO3Mgxj1fdy7Pm8Ygzguax2N3Fa/D/ag1WqbOprdI+uY6wMUl8/a2G+iag==}
    engines: {node: ^12.22.0 || ^14.17.0 || >=16.0.0}
    dev: true

  /eslint-visitor-keys@4.2.1:
    resolution: {integrity: sha512-Uhdk5sfqcee/9H/rCOJikYz67o0a2Tw2hGRPOG2Y1R2dg7brRe1uG0yaNQDHu+TO/uQPF/5eCapvYSmHUjt7JQ==}
    engines: {node: ^18.18.0 || ^20.9.0 || >=21.1.0}
    dev: true

  /eslint@8.57.1:
    resolution: {integrity: sha512-ypowyDxpVSYpkXr9WPv2PAZCtNip1Mv5KTW0SCurXv/9iOpcrH9PaqUElksqEB6pChqHGDRCFTyrZlGhnLNGiA==}
    engines: {node: ^12.22.0 || ^14.17.0 || >=16.0.0}
    deprecated: This version is no longer supported. Please see https://eslint.org/version-support for other options.
    hasBin: true
    dependencies:
      '@eslint-community/eslint-utils': 4.7.0(eslint@8.57.1)
      '@eslint-community/regexpp': 4.12.1
      '@eslint/eslintrc': 2.1.4
      '@eslint/js': 8.57.1
      '@humanwhocodes/config-array': 0.13.0
      '@humanwhocodes/module-importer': 1.0.1
      '@nodelib/fs.walk': 1.2.8
      '@ungap/structured-clone': 1.3.0
      ajv: 6.12.6
      chalk: 4.1.2
      cross-spawn: 7.0.6
      debug: 4.4.1
      doctrine: 3.0.0
      escape-string-regexp: 4.0.0
      eslint-scope: 7.2.2
      eslint-visitor-keys: 3.4.3
      espree: 9.6.1
      esquery: 1.6.0
      esutils: 2.0.3
      fast-deep-equal: 3.1.3
      file-entry-cache: 6.0.1
      find-up: 5.0.0
      glob-parent: 6.0.2
      globals: 13.24.0
      graphemer: 1.4.0
      ignore: 5.3.2
      imurmurhash: 0.1.4
      is-glob: 4.0.3
      is-path-inside: 3.0.3
      js-yaml: 4.1.0
      json-stable-stringify-without-jsonify: 1.0.1
      levn: 0.4.1
      lodash.merge: 4.6.2
      minimatch: 3.1.2
      natural-compare: 1.4.0
      optionator: 0.9.4
      strip-ansi: 6.0.1
      text-table: 0.2.0
    transitivePeerDependencies:
      - supports-color
    dev: true

  /eslint@9.25.1:
    resolution: {integrity: sha512-E6Mtz9oGQWDCpV12319d59n4tx9zOTXSTmc8BLVxBx+G/0RdM5MvEEJLU9c0+aleoePYYgVTOsRblx433qmhWQ==}
    engines: {node: ^18.18.0 || ^20.9.0 || >=21.1.0}
    hasBin: true
    peerDependencies:
      jiti: '*'
    peerDependenciesMeta:
      jiti:
        optional: true
    dependencies:
      '@eslint-community/eslint-utils': 4.7.0(eslint@9.25.1)
      '@eslint-community/regexpp': 4.12.1
      '@eslint/config-array': 0.20.1
      '@eslint/config-helpers': 0.2.3
      '@eslint/core': 0.13.0
      '@eslint/eslintrc': 3.3.1
      '@eslint/js': 9.25.1
      '@eslint/plugin-kit': 0.2.8
      '@humanfs/node': 0.16.6
      '@humanwhocodes/module-importer': 1.0.1
      '@humanwhocodes/retry': 0.4.3
      '@types/estree': 1.0.8
      '@types/json-schema': 7.0.15
      ajv: 6.12.6
      chalk: 4.1.2
      cross-spawn: 7.0.6
      debug: 4.4.1
      escape-string-regexp: 4.0.0
      eslint-scope: 8.4.0
      eslint-visitor-keys: 4.2.1
      espree: 10.4.0
      esquery: 1.6.0
      esutils: 2.0.3
      fast-deep-equal: 3.1.3
      file-entry-cache: 8.0.0
      find-up: 5.0.0
      glob-parent: 6.0.2
      ignore: 5.3.2
      imurmurhash: 0.1.4
      is-glob: 4.0.3
      json-stable-stringify-without-jsonify: 1.0.1
      lodash.merge: 4.6.2
      minimatch: 3.1.2
      natural-compare: 1.4.0
      optionator: 0.9.4
    transitivePeerDependencies:
      - supports-color
    dev: true

  /espree@10.4.0:
    resolution: {integrity: sha512-j6PAQ2uUr79PZhBjP5C5fhl8e39FmRnOjsD5lGnWrFU8i2G776tBK7+nP8KuQUTTyAZUwfQqXAgrVH5MbH9CYQ==}
    engines: {node: ^18.18.0 || ^20.9.0 || >=21.1.0}
    dependencies:
      acorn: 8.15.0
      acorn-jsx: 5.3.2(acorn@8.15.0)
      eslint-visitor-keys: 4.2.1
    dev: true

  /espree@9.6.1:
    resolution: {integrity: sha512-oruZaFkjorTpF32kDSI5/75ViwGeZginGGy2NoOSg3Q9bnwlnmDm4HLnkl0RE3n+njDXR037aY1+x58Z/zFdwQ==}
    engines: {node: ^12.22.0 || ^14.17.0 || >=16.0.0}
    dependencies:
      acorn: 8.15.0
      acorn-jsx: 5.3.2(acorn@8.15.0)
      eslint-visitor-keys: 3.4.3
    dev: true

  /esprima@4.0.1:
    resolution: {integrity: sha512-eGuFFw7Upda+g4p+QHvnW0RyTX/SVeJBDM/gCtMARO0cLuT2HcEKnTPvhjV6aGeqrCB/sbNop0Kszm0jsaWU4A==}
    engines: {node: '>=4'}
    hasBin: true

  /esquery@1.6.0:
    resolution: {integrity: sha512-ca9pw9fomFcKPvFLXhBKUK90ZvGibiGOvRJNbjljY7s7uq/5YO4BOzcYtJqExdx99rF6aAcnRxHmcUHcz6sQsg==}
    engines: {node: '>=0.10'}
    dependencies:
      estraverse: 5.3.0
    dev: true

  /esrecurse@4.3.0:
    resolution: {integrity: sha512-KmfKL3b6G+RXvP8N1vr3Tq1kL/oCFgn2NYXEtqP8/L3pKapUA4G8cFVaoF3SU323CD4XypR/ffioHmkti6/Tag==}
    engines: {node: '>=4.0'}
    dependencies:
      estraverse: 5.3.0
    dev: true

  /estraverse@4.3.0:
    resolution: {integrity: sha512-39nnKffWz8xN1BU/2c79n9nB9HDzo0niYUqx6xyqUnyoAnQyyWpOTdZEeiCch8BBu515t4wp9ZmgVfVhn9EBpw==}
    engines: {node: '>=4.0'}
    dev: true

  /estraverse@5.3.0:
    resolution: {integrity: sha512-MMdARuVEQziNTeJD8DgMqmhwR11BRQ/cBP+pLtYdSTnf3MIO8fFeiINEbX36ZdNlfU/7A9f3gUw49B3oQsvwBA==}
    engines: {node: '>=4.0'}
    dev: true

  /esutils@2.0.3:
    resolution: {integrity: sha512-kVscqXk4OCp68SZ0dkgEKVi6/8ij300KBWTJq32P/dYeWTSwK41WyTxalN1eRmA5Z9UU/LX9D7FWSmV9SAYx6g==}
    engines: {node: '>=0.10.0'}
    dev: true

  /etag@1.8.1:
    resolution: {integrity: sha512-aIL5Fx7mawVa300al2BnEE4iNvo1qETxLrPI/o05L7z6go7fCw1J6EQmbK4FmJ2AS7kgVF/KEZWufBfdClMcPg==}
    engines: {node: '>= 0.6'}
    dev: true

  /eventemitter3@4.0.7:
    resolution: {integrity: sha512-8guHBZCwKnFhYdHr2ysuRWErTwhoN2X8XELRlrRwpmfeY2jjuUN4taQMsULKUVo1K4DvZl+0pgfyoysHxvmvEw==}
    dev: true

  /events@3.3.0:
    resolution: {integrity: sha512-mQw+2fkQbALzQ7V0MY0IqdnXNOeTtP4r0lN9z7AAawCXgqea7bDii20AYrIBrFd/Hx0M2Ocz6S111CaFkUcb0Q==}
    engines: {node: '>=0.8.x'}
    dev: true

  /evp_bytestokey@1.0.3:
    resolution: {integrity: sha512-/f2Go4TognH/KvCISP7OUsHn85hT9nUkxxA9BEWxFn+Oj9o8ZNLm/40hdlgSLyuOimsrTKLUMEorQexp/aPQeA==}
    dependencies:
      md5.js: 1.3.5
      safe-buffer: 5.2.1
    dev: false

  /execa@5.1.1:
    resolution: {integrity: sha512-8uSpZZocAZRBAPIEINJj3Lo9HyGitllczc27Eh5YYojjMFMn8yHMDMaUHE2Jqfq05D/wucwI4JGURyXt1vchyg==}
    engines: {node: '>=10'}
    dependencies:
      cross-spawn: 7.0.6
      get-stream: 6.0.1
      human-signals: 2.1.0
      is-stream: 2.0.1
      merge-stream: 2.0.0
      npm-run-path: 4.0.1
      onetime: 5.1.2
      signal-exit: 3.0.7
      strip-final-newline: 2.0.0
    dev: true

  /exit@0.1.2:
    resolution: {integrity: sha512-Zk/eNKV2zbjpKzrsQ+n1G6poVbErQxJ0LBOJXaKZ1EViLzH+hrLu9cdXI4zw9dBQJslwBEpbQ2P1oS7nDxs6jQ==}
    engines: {node: '>= 0.8.0'}
    dev: true

  /expect@29.7.0:
    resolution: {integrity: sha512-2Zks0hf1VLFYI1kbh0I5jP3KHHyCHpkfyHBzsSXRFgl/Bg9mWYfMW8oD+PdMPlEwy5HNsR9JutYy6pMeOh61nw==}
    engines: {node: ^14.15.0 || ^16.10.0 || >=18.0.0}
    dependencies:
      '@jest/expect-utils': 29.7.0
      jest-get-type: 29.6.3
      jest-matcher-utils: 29.7.0
      jest-message-util: 29.7.0
      jest-util: 29.7.0

  /express@4.21.2:
    resolution: {integrity: sha512-28HqgMZAmih1Czt9ny7qr6ek2qddF4FclbMzwhCREB6OFfH+rXAnuNCwo1/wFvrtbgsQDb4kSbX9de9lFbrXnA==}
    engines: {node: '>= 0.10.0'}
    dependencies:
      accepts: 1.3.8
      array-flatten: 1.1.1
      body-parser: 1.20.3
      content-disposition: 0.5.4
      content-type: 1.0.5
      cookie: 0.7.1
      cookie-signature: 1.0.6
      debug: 2.6.9
      depd: 2.0.0
      encodeurl: 2.0.0
      escape-html: 1.0.3
      etag: 1.8.1
      finalhandler: 1.3.1
      fresh: 0.5.2
      http-errors: 2.0.0
      merge-descriptors: 1.0.3
      methods: 1.1.2
      on-finished: 2.4.1
      parseurl: 1.3.3
      path-to-regexp: 0.1.12
      proxy-addr: 2.0.7
      qs: 6.13.0
      range-parser: 1.2.1
      safe-buffer: 5.2.1
      send: 0.19.0
      serve-static: 1.16.2
      setprototypeof: 1.2.0
      statuses: 2.0.1
      type-is: 1.6.18
      utils-merge: 1.0.1
      vary: 1.1.2
    dev: true

  /fast-deep-equal@3.1.3:
    resolution: {integrity: sha512-f3qQ9oQy9j2AhBe/H9VC91wLmKBCCU/gDOnKNAYG5hswO7BLKj09Hc5HYNz9cGI++xlpDCIgDaitVs03ATR84Q==}
    dev: true

  /fast-diff@1.3.0:
    resolution: {integrity: sha512-VxPP4NqbUjj6MaAOafWeUn2cXWLcCtljklUtZf0Ind4XQ+QPtmA0b18zZy0jIQx+ExRVCR/ZQpBmik5lXshNsw==}
    dev: true

  /fast-equals@5.2.2:
    resolution: {integrity: sha512-V7/RktU11J3I36Nwq2JnZEM7tNm17eBJz+u25qdxBZeCKiX6BkVSZQjwWIr+IobgnZy+ag73tTZgZi7tr0LrBw==}
    engines: {node: '>=6.0.0'}
    dev: true

  /fast-glob@3.3.3:
    resolution: {integrity: sha512-7MptL8U0cqcFdzIzwOTHoilX9x5BrNqye7Z/LuC7kCMRio1EMSyqRK3BEAUD7sXRq4iT4AzTVuZdhgQ2TCvYLg==}
    engines: {node: '>=8.6.0'}
    dependencies:
      '@nodelib/fs.stat': 2.0.5
      '@nodelib/fs.walk': 1.2.8
      glob-parent: 5.1.2
      merge2: 1.4.1
      micromatch: 4.0.8
    dev: true

  /fast-json-stable-stringify@2.1.0:
    resolution: {integrity: sha512-lhd/wF+Lk98HZoTCtlVraHtfh5XYijIjalXck7saUtuanSDyLMxnHhSXEDJqHxD7msR8D0uCmqlkwjCV8xvwHw==}

  /fast-levenshtein@2.0.6:
    resolution: {integrity: sha512-DCXu6Ifhqcks7TZKY3Hxp3y6qphY5SJZmrWMDrKcERSOXWQdMhU9Ig/PYrzyw/ul9jOIyh0N4M0tbC5hodg8dw==}
    dev: true

  /fast-uri@3.0.6:
    resolution: {integrity: sha512-Atfo14OibSv5wAp4VWNsFYE1AchQRTv9cBGWET4pZWHzYshFSS9NQI6I57rdKn9croWVMbYFbLhJ+yJvmZIIHw==}
    dev: true

  /fastest-levenshtein@1.0.16:
    resolution: {integrity: sha512-eRnCtTTtGZFpQCwhJiUOuxPQWRXVKYDn0b2PeHfXL6/Zi53SLAzAHfVhVWK2AryC/WH05kGfxhFIPvTF0SXQzg==}
    engines: {node: '>= 4.9.1'}
    dev: true

  /fastq@1.19.1:
    resolution: {integrity: sha512-GwLTyxkCXjXbxqIhTsMI2Nui8huMPtnxg7krajPJAjnEG/iiOS7i+zCtWGZR9G0NBKbXKh6X9m9UIsYX/N6vvQ==}
    dependencies:
      reusify: 1.1.0
    dev: true

  /faye-websocket@0.11.4:
    resolution: {integrity: sha512-CzbClwlXAuiRQAlUyfqPgvPoNKTckTPGfwZV4ZdAhVcP2lh9KUxJg2b5GkE7XbjKQ3YJnQ9z6D9ntLAlB+tP8g==}
    engines: {node: '>=0.8.0'}
    dependencies:
      websocket-driver: 0.7.4
    dev: true

  /fb-watchman@2.0.2:
    resolution: {integrity: sha512-p5161BqbuCaSnB8jIbzQHOlpgsPmK5rJVDfDKO91Axs5NC1uu3HRQm6wt9cd9/+GtQQIO53JdGXXoyDpTAsgYA==}
    dependencies:
      bser: 2.1.1

  /fdir@6.5.0(picomatch@4.0.3):
    resolution: {integrity: sha512-tIbYtZbucOs0BRGqPJkshJUYdL+SDH7dVM8gjy+ERp3WAUjLEFJE+02kanyHtwjWOnwrKYBiwAmM0p4kLJAnXg==}
    engines: {node: '>=12.0.0'}
    peerDependencies:
      picomatch: ^3 || ^4
    peerDependenciesMeta:
      picomatch:
        optional: true
    dependencies:
      picomatch: 4.0.3
    dev: true

  /fflate@0.8.2:
    resolution: {integrity: sha512-cPJU47OaAoCbg0pBvzsgpTPhmhqI5eJjh/JIu8tPj5q+T7iLvW/JAYUqmE7KOB4R1ZyEhzBaIQpQpardBF5z8A==}
    dev: false

  /file-entry-cache@6.0.1:
    resolution: {integrity: sha512-7Gps/XWymbLk2QLYK4NzpMOrYjMhdIxXuIvy2QBsLE6ljuodKvdkWs/cpyJJ3CVIVpH0Oi1Hvg1ovbMzLdFBBg==}
    engines: {node: ^10.12.0 || >=12.0.0}
    dependencies:
      flat-cache: 3.2.0
    dev: true

  /file-entry-cache@8.0.0:
    resolution: {integrity: sha512-XXTUwCvisa5oacNGRP9SfNtYBNAMi+RPwBFmblZEF7N7swHYQS6/Zfk7SRwx4D5j3CH211YNRco1DEMNVfZCnQ==}
    engines: {node: '>=16.0.0'}
    dependencies:
      flat-cache: 4.0.1
    dev: true

  /file-entry-cache@9.1.0:
    resolution: {integrity: sha512-/pqPFG+FdxWQj+/WSuzXSDaNzxgTLr/OrR1QuqfEZzDakpdYE70PwUxL7BPUa8hpjbvY1+qvCl8k+8Tq34xJgg==}
    engines: {node: '>=18'}
    dependencies:
      flat-cache: 5.0.0
    dev: true

  /fill-range@7.1.1:
    resolution: {integrity: sha512-YsGpe3WHLK8ZYi4tWDg2Jy3ebRz2rXowDxnld4bkQB00cc/1Zw9AWnC0i9ztDJitivtQvaI9KaLyKrc+hBW0yg==}
    engines: {node: '>=8'}
    dependencies:
      to-regex-range: 5.0.1

  /finalhandler@1.3.1:
    resolution: {integrity: sha512-6BN9trH7bp3qvnrRyzsBz+g3lZxTNZTbVO2EV1CS0WIcDbawYVdYvGflME/9QP0h0pYlCDBCTjYa9nZzMDpyxQ==}
    engines: {node: '>= 0.8'}
    dependencies:
      debug: 2.6.9
      encodeurl: 2.0.0
      escape-html: 1.0.3
      on-finished: 2.4.1
      parseurl: 1.3.3
      statuses: 2.0.1
      unpipe: 1.0.0
    dev: true

  /find-up@4.1.0:
    resolution: {integrity: sha512-PpOwAdQ/YlXQ2vj8a3h8IipDuYRi3wceVQQGYWxNINccq40Anw7BlsEXCMbt1Zt+OLA6Fq9suIpIWD0OsnISlw==}
    engines: {node: '>=8'}
    dependencies:
      locate-path: 5.0.0
      path-exists: 4.0.0

  /find-up@5.0.0:
    resolution: {integrity: sha512-78/PXT1wlLLDgTzDs7sjq9hzz0vXD+zn+7wypEe4fXQxCmdmqfGsEPQxmiCSQI3ajFV91bVSsvNtrJRiW6nGng==}
    engines: {node: '>=10'}
    dependencies:
      locate-path: 6.0.0
      path-exists: 4.0.0
    dev: true

  /flat-cache@3.2.0:
    resolution: {integrity: sha512-CYcENa+FtcUKLmhhqyctpclsq7QF38pKjZHsGNiSQF5r4FtoKDWabFDl3hzaEQMvT1LHEysw5twgLvpYYb4vbw==}
    engines: {node: ^10.12.0 || >=12.0.0}
    dependencies:
      flatted: 3.3.3
      keyv: 4.5.4
      rimraf: 3.0.2
    dev: true

  /flat-cache@4.0.1:
    resolution: {integrity: sha512-f7ccFPK3SXFHpx15UIGyRJ/FJQctuKZ0zVuN3frBo4HnK3cay9VEW0R6yPYFHC0AgqhukPzKjq22t5DmAyqGyw==}
    engines: {node: '>=16'}
    dependencies:
      flatted: 3.3.3
      keyv: 4.5.4
    dev: true

  /flat-cache@5.0.0:
    resolution: {integrity: sha512-JrqFmyUl2PnPi1OvLyTVHnQvwQ0S+e6lGSwu8OkAZlSaNIZciTY2H/cOOROxsBA1m/LZNHDsqAgDZt6akWcjsQ==}
    engines: {node: '>=18'}
    dependencies:
      flatted: 3.3.3
      keyv: 4.5.4
    dev: true

  /flat@5.0.2:
    resolution: {integrity: sha512-b6suED+5/3rTpUBdG1gupIl8MPFCAMA0QXwmljLhvCUKcUvdE4gWky9zpuGCcXHOsz4J9wPGNWq6OKpmIzz3hQ==}
    hasBin: true
    dev: true

  /flatted@3.3.3:
    resolution: {integrity: sha512-GX+ysw4PBCz0PzosHDepZGANEuFCMLrnRTiEy9McGjmkCQYwRq4A/X786G/fjM/+OjsWSU1ZrY5qyARZmO/uwg==}
    dev: true

  /follow-redirects@1.15.11:
    resolution: {integrity: sha512-deG2P0JfjrTxl50XGCDyfI97ZGVCxIpfKYmfyrQ54n5FO/0gfIES8C/Psl6kWVDolizcaaxZJnTS0QSMxvnsBQ==}
    engines: {node: '>=4.0'}
    peerDependencies:
      debug: '*'
    peerDependenciesMeta:
      debug:
        optional: true
    dev: true

  /for-each@0.3.5:
    resolution: {integrity: sha512-dKx12eRCVIzqCxFGplyFKJMPvLEWgmNtUrpTiJIR5u97zEhRG8ySrtboPHZXx7daLxQVrl643cTzbab2tkQjxg==}
    engines: {node: '>= 0.4'}
    dependencies:
      is-callable: 1.2.7

  /foreground-child@3.3.1:
    resolution: {integrity: sha512-gIXjKqtFuWEgzFRJA9WCQeSJLZDjgJUOMCMzxtvFq/37KojM1BFGufqsCy0r4qSQmYLsZYMeyRqzIWOMup03sw==}
    engines: {node: '>=14'}
    dependencies:
      cross-spawn: 7.0.6
      signal-exit: 4.1.0
    dev: true

  /form-data@4.0.4:
    resolution: {integrity: sha512-KrGhL9Q4zjj0kiUt5OO4Mr/A/jlI2jDYs5eHBpYHPcBEVSiipAvn2Ko2HnPe20rmcuuvMHNdZFp+4IlGTMF0Ow==}
    engines: {node: '>= 6'}
    dependencies:
      asynckit: 0.4.0
      combined-stream: 1.0.8
      es-set-tostringtag: 2.1.0
      hasown: 2.0.2
      mime-types: 2.1.35
    dev: true

  /forwarded@0.2.0:
    resolution: {integrity: sha512-buRG0fpBtRHSTCOASe6hD258tEubFoRLb4ZNA6NxMVHNw2gOcwHo9wyablzMzOA5z9xA9L1KNjk/Nt6MT9aYow==}
    engines: {node: '>= 0.6'}
    dev: true

  /fraction.js@4.3.7:
    resolution: {integrity: sha512-ZsDfxO51wGAXREY55a7la9LScWpwv9RxIrYABrlvOFBlH/ShPnrtsXeuUIfXKKOVicNxQ+o8JTbJvjS4M89yew==}
    dev: true

  /fresh@0.5.2:
    resolution: {integrity: sha512-zJ2mQYM18rEFOudeV4GShTGIQ7RbzA7ozbU9I/XBpm7kqgMywgmylMwXHxZJmkVoYkna9d2pVXVXPdYTP9ej8Q==}
    engines: {node: '>= 0.6'}
    dev: true

  /fs-extra@11.3.1:
    resolution: {integrity: sha512-eXvGGwZ5CL17ZSwHWd3bbgk7UUpF6IFHtP57NYYakPvHOs8GDgDe5KJI36jIJzDkJ6eJjuzRA8eBQb6SkKue0g==}
    engines: {node: '>=14.14'}
    dependencies:
      graceful-fs: 4.2.11
      jsonfile: 6.2.0
      universalify: 2.0.1
    dev: true

  /fs.realpath@1.0.0:
    resolution: {integrity: sha512-OO0pH2lK6a0hZnAdau5ItzHPI6pUlvI7jMVnxUQRtw4owF2wk8lOSabtGDCTP4Ggrg2MbGnWO9X8K1t4+fGMDw==}

  /fsevents@2.3.3:
    resolution: {integrity: sha512-5xoDfX+fL7faATnagmWPpbFtwh/R77WmMMqqHGS65C3vvB0YHrgF+B1YmZ3441tMj5n63k0212XNoJwzlhffQw==}
    engines: {node: ^8.16.0 || ^10.6.0 || >=11.0.0}
    os: [darwin]
    requiresBuild: true
    optional: true

  /function-bind@1.1.2:
    resolution: {integrity: sha512-7XHNxH7qX9xG5mIwxkhumTox/MIRNcOgDrxWsMt2pAr23WHp6MrRlN7FBSFpCpr+oVO0F744iUgR82nJMfG2SA==}

  /function.prototype.name@1.1.8:
    resolution: {integrity: sha512-e5iwyodOHhbMr/yNrc7fDYG4qlbIvI5gajyzPnb5TCwyhjApznQh1BMFou9b30SevY43gCJKXycoCBjMbsuW0Q==}
    engines: {node: '>= 0.4'}
    dependencies:
      call-bind: 1.0.8
      call-bound: 1.0.4
      define-properties: 1.2.1
      functions-have-names: 1.2.3
      hasown: 2.0.2
      is-callable: 1.2.7
    dev: true

  /functions-have-names@1.2.3:
    resolution: {integrity: sha512-xckBUXyTIqT97tq2x2AMb+g163b5JFysYk0x4qxNFwbfQkmNZoiRHb6sPzI9/QV33WeuvVYBUIiD4NzNIyqaRQ==}
    dev: true

  /generic-names@4.0.0:
    resolution: {integrity: sha512-ySFolZQfw9FoDb3ed9d80Cm9f0+r7qj+HJkWjeD9RBfpxEVTlVhol+gvaQB/78WbwYfbnNh8nWHHBSlg072y6A==}
    dependencies:
      loader-utils: 3.3.1
    dev: true

  /gensequence@7.0.0:
    resolution: {integrity: sha512-47Frx13aZh01afHJTB3zTtKIlFI6vWY+MYCN9Qpew6i52rfKjnhCF/l1YlC8UmEMvvntZZ6z4PiCcmyuedR2aQ==}
    engines: {node: '>=18'}
    dev: true

  /gensync@1.0.0-beta.2:
    resolution: {integrity: sha512-3hN7NaskYvMDLQY55gnW3NQ+mesEAepTqlg+VEbj7zzqEMBVNhzcGYYeqFo/TlYz6eQiFcp1HcsCZO+nGgS8zg==}
    engines: {node: '>=6.9.0'}

  /get-caller-file@2.0.5:
    resolution: {integrity: sha512-DyFP3BM/3YHTQOCUL/w0OZHR0lpKeGrxotcHWcqNEdnltqFwXVfhEBQ94eIo34AfQpo0rGki4cyIiftY06h2Fg==}
    engines: {node: 6.* || 8.* || >= 10.*}
    dev: true

  /get-intrinsic@1.3.0:
    resolution: {integrity: sha512-9fSjSaos/fRIVIp+xSJlE6lfwhES7LNtKaCBIamHsjr2na1BiABJPo0mOjjz8GJDURarmCPGqaiVg5mfjb98CQ==}
    engines: {node: '>= 0.4'}
    dependencies:
      call-bind-apply-helpers: 1.0.2
      es-define-property: 1.0.1
      es-errors: 1.3.0
      es-object-atoms: 1.1.1
      function-bind: 1.1.2
      get-proto: 1.0.1
      gopd: 1.2.0
      has-symbols: 1.1.0
      hasown: 2.0.2
      math-intrinsics: 1.1.0

  /get-package-type@0.1.0:
    resolution: {integrity: sha512-pjzuKtY64GYfWizNAJ0fr9VqttZkNiK2iS430LtIHzjBEr6bX8Am2zm4sW4Ro5wjWW5cAlRL1qAMTcXbjNAO2Q==}
    engines: {node: '>=8.0.0'}

  /get-proto@1.0.1:
    resolution: {integrity: sha512-sTSfBjoXBp89JvIKIefqw7U2CCebsc74kiY6awiGogKtoSGbgjYE/G/+l9sF3MWFPNc9IcoOC4ODfKHfxFmp0g==}
    engines: {node: '>= 0.4'}
    dependencies:
      dunder-proto: 1.0.1
      es-object-atoms: 1.1.1

  /get-stream@6.0.1:
    resolution: {integrity: sha512-ts6Wi+2j3jQjqi70w5AlN8DFnkSwC+MqmxEzdEALB2qXZYV3X/b1CTfgPLGJNMeAWxdPfU8FO1ms3NUfaHCPYg==}
    engines: {node: '>=10'}
    dev: true

  /get-symbol-description@1.1.0:
    resolution: {integrity: sha512-w9UMqWwJxHNOvoNzSJ2oPF5wvYcvP7jUvYzhp67yEhTi17ZDBBC1z9pTdGuzjD+EFIqLSYRweZjqfiPzQ06Ebg==}
    engines: {node: '>= 0.4'}
    dependencies:
      call-bound: 1.0.4
      es-errors: 1.3.0
      get-intrinsic: 1.3.0
    dev: true

  /get-tsconfig@4.10.1:
    resolution: {integrity: sha512-auHyJ4AgMz7vgS8Hp3N6HXSmlMdUyhSUrfBF16w153rxtLIEOE+HGqaBppczZvnHLqQJfiHotCYpNhl0lUROFQ==}
    dependencies:
      resolve-pkg-maps: 1.0.0
    dev: true

  /git-repo-info@2.1.1:
    resolution: {integrity: sha512-8aCohiDo4jwjOwma4FmYFd3i97urZulL8XL24nIPxuE+GZnfsAyy/g2Shqx6OjUiFKUXZM+Yy+KHnOmmA3FVcg==}
    engines: {node: '>= 4.0'}
    dev: true

  /glob-parent@5.1.2:
    resolution: {integrity: sha512-AOIgSQCepiJYwP3ARnGx+5VnTu2HBYdzbGP45eLw1vr3zB3vZLeyed1sC9hnbcOc9/SrMyM5RPQrkGz4aS9Zow==}
    engines: {node: '>= 6'}
    dependencies:
      is-glob: 4.0.3
    dev: true

  /glob-parent@6.0.2:
    resolution: {integrity: sha512-XxwI8EOhVQgWp6iDL+3b0r86f4d6AX6zSU55HfB4ydCEuXLXc5FcYeOu+nnGftS4TEju/11rt4KJPTMgbfmv4A==}
    engines: {node: '>=10.13.0'}
    dependencies:
      is-glob: 4.0.3
    dev: true

  /glob-to-regexp@0.4.1:
    resolution: {integrity: sha512-lkX1HJXwyMcprw/5YUZc2s7DrpAiHB21/V+E1rHUrVNokkvB6bqMzT0VfV6/86ZNabt1k14YOIaT7nDvOX3Iiw==}
    dev: true

  /glob@10.4.5:
    resolution: {integrity: sha512-7Bv8RF0k6xjo7d4A/PxYLbUCfb6c+Vpd2/mB2yRDlew7Jb5hEXiCD9ibfO7wpk8i4sevK6DFny9h7EYbM3/sHg==}
    hasBin: true
    dependencies:
      foreground-child: 3.3.1
      jackspeak: 3.4.3
      minimatch: 9.0.5
      minipass: 7.1.2
      package-json-from-dist: 1.0.1
      path-scurry: 1.11.1
    dev: true

  /glob@7.2.3:
    resolution: {integrity: sha512-nFR0zLpU2YCaRxwoCJvL6UvCH2JFyFVIvwTLsIf21AuHlMskA1hhTdk+LlYJtOlYt9v6dvszD2BGRqBL+iQK9Q==}
    deprecated: Glob versions prior to v9 are no longer supported
    dependencies:
      fs.realpath: 1.0.0
      inflight: 1.0.6
      inherits: 2.0.4
      minimatch: 3.1.2
      once: 1.4.0
      path-is-absolute: 1.0.1

  /global-directory@4.0.1:
    resolution: {integrity: sha512-wHTUcDUoZ1H5/0iVqEudYW4/kAlN5cZ3j/bXn0Dpbizl9iaUVeWSHqiOjsgk6OW2bkLclbBjzewBz6weQ1zA2Q==}
    engines: {node: '>=18'}
    dependencies:
      ini: 4.1.1
    dev: true

  /globals@13.24.0:
    resolution: {integrity: sha512-AhO5QUcj8llrbG09iWhPU2B204J1xnPeL8kQmVorSsy+Sjj1sk8gIyh6cUocGmH4L0UuhAJy+hJMRA4mgA4mFQ==}
    engines: {node: '>=8'}
    dependencies:
      type-fest: 0.20.2
    dev: true

  /globals@14.0.0:
    resolution: {integrity: sha512-oahGvuMGQlPw/ivIYBjVSrWAfWLBeku5tpPE2fOPLi+WHffIWbuh2tCjhyQhTBPMf5E9jDEH4FOmTYgYwbKwtQ==}
    engines: {node: '>=18'}
    dev: true

  /globalthis@1.0.4:
    resolution: {integrity: sha512-DpLKbNU4WylpxJykQujfCcwYWiV/Jhm50Goo0wrVILAv5jOr9d+H+UR3PhSCD2rCCEIg0uc+G+muBTwD54JhDQ==}
    engines: {node: '>= 0.4'}
    dependencies:
      define-properties: 1.2.1
      gopd: 1.2.0
    dev: true

  /globby@11.1.0:
    resolution: {integrity: sha512-jhIXaOzy1sb8IyocaruWSn1TjmnBVs8Ayhcy83rmxNJ8q2uWKCAj3CnJY+KpGSXCueAPc0i05kVvVKtP1t9S3g==}
    engines: {node: '>=10'}
    dependencies:
      array-union: 2.1.0
      dir-glob: 3.0.1
      fast-glob: 3.3.3
      ignore: 5.3.2
      merge2: 1.4.1
      slash: 3.0.0
    dev: true

  /gopd@1.2.0:
    resolution: {integrity: sha512-ZUKRh6/kUFoAiTAtTYPZJ3hw9wNxx+BIBOijnlG9PnrJsCcSjs1wyyD6vJpaYtgnzDrKYRSqf3OO6Rfa93xsRg==}
    engines: {node: '>= 0.4'}

  /graceful-fs@4.2.11:
    resolution: {integrity: sha512-RbJ5/jmFcNNCcDV5o9eTnBLJ/HszWV0P73bc+Ff4nS/rJj+YaS6IGyiOL0VoBYX+l1Wrl3k63h/KrH+nhJ0XvQ==}

  /graphemer@1.4.0:
    resolution: {integrity: sha512-EtKwoO6kxCL9WO5xipiHTZlSzBm7WLT627TqC/uVRd0HKmq8NXyebnNYxDoBi7wt8eTWrUrKXCOVaFq9x1kgag==}
    dev: true

  /gzip-size@6.0.0:
    resolution: {integrity: sha512-ax7ZYomf6jqPTQ4+XCpUGyXKHk5WweS+e05MBO4/y3WJ5RkmPXNKvX+bx1behVILVwr6JSQvZAku021CHPXG3Q==}
    engines: {node: '>=10'}
    dependencies:
      duplexer: 0.1.2
    dev: true

  /handle-thing@2.0.1:
    resolution: {integrity: sha512-9Qn4yBxelxoh2Ow62nP+Ka/kMnOXRi8BXnRaUwezLNhqelnN49xKz4F/dPP8OYLxLxq6JDtZb2i9XznUQbNPTg==}
    dev: true

  /handlebars@4.7.8:
    resolution: {integrity: sha512-vafaFqs8MZkRrSX7sFVUdo3ap/eNiLnb4IakshzvP56X5Nr1iGKAIqdX6tMlm6HcNRIkr6AxO5jFEoJzzpT8aQ==}
    engines: {node: '>=0.4.7'}
    hasBin: true
    dependencies:
      minimist: 1.2.8
      neo-async: 2.6.2
      source-map: 0.6.1
      wordwrap: 1.0.0
    optionalDependencies:
      uglify-js: 3.19.3
    dev: true

  /has-bigints@1.1.0:
    resolution: {integrity: sha512-R3pbpkcIqv2Pm3dUwgjclDRVmWpTJW2DcMzcIhEXEx1oh/CEMObMm3KLmRJOdvhM7o4uQBnwr8pzRK2sJWIqfg==}
    engines: {node: '>= 0.4'}
    dev: true

  /has-flag@4.0.0:
    resolution: {integrity: sha512-EykJT/Q1KjTWctppgIAgfSO0tKVuZUjhgMr17kqTumMl6Afv3EISleU7qZUzoXDFTAHTDC4NOoG/ZxU3EvlMPQ==}
    engines: {node: '>=8'}

  /has-own-prop@2.0.0:
    resolution: {integrity: sha512-Pq0h+hvsVm6dDEa8x82GnLSYHOzNDt7f0ddFa3FqcQlgzEiptPqL+XrOJNavjOzSYiYWIrgeVYYgGlLmnxwilQ==}
    engines: {node: '>=8'}
    dev: true

  /has-property-descriptors@1.0.2:
    resolution: {integrity: sha512-55JNKuIW+vq4Ke1BjOTjM2YctQIvCT7GFzHwmfZPGo5wnrgkid0YQtnAleFSqumZm4az3n2BS+erby5ipJdgrg==}
    dependencies:
      es-define-property: 1.0.1

  /has-proto@1.2.0:
    resolution: {integrity: sha512-KIL7eQPfHQRC8+XluaIw7BHUwwqL19bQn4hzNgdr+1wXoU0KKj6rufu47lhY7KbJR2C6T6+PfyN0Ea7wkSS+qQ==}
    engines: {node: '>= 0.4'}
    dependencies:
      dunder-proto: 1.0.1
    dev: true

  /has-symbols@1.1.0:
    resolution: {integrity: sha512-1cDNdwJ2Jaohmb3sg4OmKaMBwuC48sYni5HUw2DvsC8LjGTLK9h+eb1X6RyuOHe4hT0ULCW68iomhjUoKUqlPQ==}
    engines: {node: '>= 0.4'}

  /has-tostringtag@1.0.2:
    resolution: {integrity: sha512-NqADB8VjPFLM2V0VvHUewwwsw0ZWBaIdgo+ieHtK3hasLz4qeCRjYcqfB6AQrBggRKppKF8L52/VqdVsO47Dlw==}
    engines: {node: '>= 0.4'}
    dependencies:
      has-symbols: 1.1.0

  /hash-base@2.0.2:
    resolution: {integrity: sha512-0TROgQ1/SxE6KmxWSvXHvRj90/Xo1JvZShofnYF+f6ZsGtR4eES7WfrQzPalmyagfKZCXpVnitiRebZulWsbiw==}
    dependencies:
      inherits: 2.0.4
    dev: false

  /hash-base@3.0.5:
    resolution: {integrity: sha512-vXm0l45VbcHEVlTCzs8M+s0VeYsB2lnlAaThoLKGXr3bE/VWDOelNUnycUPEhKEaXARL2TEFjBOyUiM6+55KBg==}
    engines: {node: '>= 0.10'}
    dependencies:
      inherits: 2.0.4
      safe-buffer: 5.2.1
    dev: false

  /hash.js@1.1.7:
    resolution: {integrity: sha512-taOaskGt4z4SOANNseOviYDvjEJinIkRgmp7LbKP2YTTmVxWBl87s/uzK9r+44BclBSp2X7K1hqeNfz9JbBeXA==}
    dependencies:
      inherits: 2.0.4
      minimalistic-assert: 1.0.1
    dev: false

  /hasown@2.0.2:
    resolution: {integrity: sha512-0hJU9SCPvmMzIBdZFqNPXWa6dqh7WdH0cII9y+CyS8rG3nL48Bclra9HmKhVVUHyPWNH5Y7xDwAB7bfgSjkUMQ==}
    engines: {node: '>= 0.4'}
    dependencies:
      function-bind: 1.1.2

  /he@1.2.0:
    resolution: {integrity: sha512-F/1DnUGPopORZi0ni+CvrCgHQ5FyEAHRLSApuYWMmrbSwoN2Mn/7k+Gl38gJnR7yyDZk6WLXwiGod1JOWNDKGw==}
    hasBin: true
    dev: true

  /heft-jest@1.0.2:
    resolution: {integrity: sha512-NtA59fxEiPsOx8/1O0VwbehGUUQyzyaL/5T8o4KlYClb03fUlDBHpTpuHJmkX04gN1qNHSYKDo2HeiD81C2dbA==}
    dev: true

  /hmac-drbg@1.0.1:
    resolution: {integrity: sha512-Tti3gMqLdZfhOQY1Mzf/AanLiqh1WTiJgEj26ZuYQ9fbkLomzGchCws4FyrSd4VkpBfiNhaE1On+lOz894jvXg==}
    dependencies:
      hash.js: 1.1.7
      minimalistic-assert: 1.0.1
      minimalistic-crypto-utils: 1.0.1
    dev: false

  /hpack.js@2.1.6:
    resolution: {integrity: sha512-zJxVehUdMGIKsRaNt7apO2Gqp0BdqW5yaiGHXXmbpvxgBYVZnAql+BJb4RO5ad2MgpbZKn5G6nMnegrH1FcNYQ==}
    dependencies:
      inherits: 2.0.4
      obuf: 1.1.2
      readable-stream: 2.3.8
      wbuf: 1.7.3
    dev: true

  /html-encoding-sniffer@3.0.0:
    resolution: {integrity: sha512-oWv4T4yJ52iKrufjnyZPkrN0CH3QnrUqdB6In1g5Fe1mia8GmF36gnfNySxoZtxD5+NmYw1EElVXiBk93UeskA==}
    engines: {node: '>=12'}
    dependencies:
      whatwg-encoding: 2.0.0
    dev: true

  /html-escaper@2.0.2:
    resolution: {integrity: sha512-H2iMtd0I4Mt5eYiapRdIDjp+XzelXQ0tFE4JS7YFwFevXXMmOp9myNrUvCg0D6ws8iqkRPBfKHgbwig1SmlLfg==}
    dev: true

  /html-minifier-terser@6.1.0:
    resolution: {integrity: sha512-YXxSlJBZTP7RS3tWnQw74ooKa6L9b9i9QYXY21eUEvhZ3u9XLfv6OnFsQq6RxkhHygsaUMvYsZRV5rU/OVNZxw==}
    engines: {node: '>=12'}
    hasBin: true
    dependencies:
      camel-case: 4.1.2
      clean-css: 5.3.3
      commander: 8.3.0
      he: 1.2.0
      param-case: 3.0.4
      relateurl: 0.2.7
      terser: 5.43.1
    dev: true

  /html-webpack-plugin@5.5.4(webpack@5.98.0):
    resolution: {integrity: sha512-3wNSaVVxdxcu0jd4FpQFoICdqgxs4zIQQvj+2yQKFfBOnLETQ6X5CDWdeasuGlSsooFlMkEioWDTqBv1wvw5Iw==}
    engines: {node: '>=10.13.0'}
    peerDependencies:
      webpack: ^5.20.0
    dependencies:
      '@types/html-minifier-terser': 6.1.0
      html-minifier-terser: 6.1.0
      lodash: 4.17.21
      pretty-error: 4.0.0
      tapable: 2.2.2
      webpack: 5.98.0(webpack-cli@6.0.1)
    dev: true

  /html-webpack-plugin@5.6.4(webpack@5.101.2):
    resolution: {integrity: sha512-V/PZeWsqhfpE27nKeX9EO2sbR+D17A+tLf6qU+ht66jdUsN0QLKJN27Z+1+gHrVMKgndBahes0PU6rRihDgHTw==}
    engines: {node: '>=10.13.0'}
    peerDependencies:
      '@rspack/core': 0.x || 1.x
      webpack: ^5.20.0
    peerDependenciesMeta:
      '@rspack/core':
        optional: true
      webpack:
        optional: true
    dependencies:
      '@types/html-minifier-terser': 6.1.0
      html-minifier-terser: 6.1.0
      lodash: 4.17.21
      pretty-error: 4.0.0
      tapable: 2.2.2
      webpack: 5.101.2(webpack-cli@6.0.1)
    dev: true

  /htmlparser2@6.1.0:
    resolution: {integrity: sha512-gyyPk6rgonLFEDGoeRgQNaEUvdJ4ktTmmUh/h2t7s+M8oPpIPxgNACWa+6ESR57kXstwqPiCut0V8NRpcwgU7A==}
    dependencies:
      domelementtype: 2.3.0
      domhandler: 4.3.1
      domutils: 2.8.0
      entities: 2.2.0
    dev: true

  /http-deceiver@1.2.7:
    resolution: {integrity: sha512-LmpOGxTfbpgtGVxJrj5k7asXHCgNZp5nLfp+hWc8QQRqtb7fUy6kRY3BO1h9ddF6yIPYUARgxGOwB42DnxIaNw==}
    dev: true

  /http-errors@1.6.3:
    resolution: {integrity: sha512-lks+lVC8dgGyh97jxvxeYTWQFvh4uw4yC12gVl63Cg30sjPX4wuGcdkICVXDAESr6OJGjqGA8Iz5mkeN6zlD7A==}
    engines: {node: '>= 0.6'}
    dependencies:
      depd: 1.1.2
      inherits: 2.0.3
      setprototypeof: 1.1.0
      statuses: 1.5.0
    dev: true

  /http-errors@2.0.0:
    resolution: {integrity: sha512-FtwrG/euBzaEjYeRqOgly7G0qviiXoJWnvEH2Z1plBdXgbyjv34pHTSb9zoeHMyDy33+DWy5Wt9Wo+TURtOYSQ==}
    engines: {node: '>= 0.8'}
    dependencies:
      depd: 2.0.0
      inherits: 2.0.4
      setprototypeof: 1.2.0
      statuses: 2.0.1
      toidentifier: 1.0.1
    dev: true

  /http-parser-js@0.5.10:
    resolution: {integrity: sha512-Pysuw9XpUq5dVc/2SMHpuTY01RFl8fttgcyunjL7eEMhGM3cI4eOmiCycJDVCo/7O7ClfQD3SaI6ftDzqOXYMA==}
    dev: true

  /http-proxy-agent@5.0.0:
    resolution: {integrity: sha512-n2hY8YdoRE1i7r6M0w9DIw5GgZN0G25P8zLCRQ8rjXtTU3vsNFBI/vWK/UIeE6g5MUUz6avwAPXmL6Fy9D/90w==}
    engines: {node: '>= 6'}
    dependencies:
      '@tootallnate/once': 2.0.0
      agent-base: 6.0.2
      debug: 4.4.1
    transitivePeerDependencies:
      - supports-color
    dev: true

  /http-proxy-middleware@2.0.9(@types/express@4.17.23):
    resolution: {integrity: sha512-c1IyJYLYppU574+YI7R4QyX2ystMtVXZwIdzazUIPIJsHuWNd+mho2j+bKoHftndicGj9yh+xjd+l0yj7VeT1Q==}
    engines: {node: '>=12.0.0'}
    peerDependencies:
      '@types/express': ^4.17.13
    peerDependenciesMeta:
      '@types/express':
        optional: true
    dependencies:
      '@types/express': 4.17.23
      '@types/http-proxy': 1.17.16
      http-proxy: 1.18.1
      is-glob: 4.0.3
      is-plain-obj: 3.0.0
      micromatch: 4.0.8
    transitivePeerDependencies:
      - debug
    dev: true

  /http-proxy@1.18.1:
    resolution: {integrity: sha512-7mz/721AbnJwIVbnaSv1Cz3Am0ZLT/UBwkC92VlxhXv/k/BBQfM2fXElQNC27BVGr0uwUpplYPQM9LnaBMR5NQ==}
    engines: {node: '>=8.0.0'}
    dependencies:
      eventemitter3: 4.0.7
      follow-redirects: 1.15.11
      requires-port: 1.0.0
    transitivePeerDependencies:
      - debug
    dev: true

  /https-proxy-agent@5.0.1:
    resolution: {integrity: sha512-dFcAjpTQFgoLMzC2VwU+C/CbS7uRL0lWmxDITmqm7C+7F0Odmj6s9l6alZc6AELXhrnggM2CeWSXHGOdX2YtwA==}
    engines: {node: '>= 6'}
    dependencies:
      agent-base: 6.0.2
      debug: 4.4.1
    transitivePeerDependencies:
      - supports-color
    dev: true

  /human-signals@2.1.0:
    resolution: {integrity: sha512-B4FFZ6q/T2jhhksgkbEW3HBvWIfDW85snkQgawt07S7J5QXTk6BkNV+0yAeZrM5QpMAdYlocGoljn0sJ/WQkFw==}
    engines: {node: '>=10.17.0'}
    dev: true

  /hyperdyperid@1.2.0:
    resolution: {integrity: sha512-Y93lCzHYgGWdrJ66yIktxiaGULYc6oGiABxhcO5AufBeOyoIdZF7bIfLaOrbM0iGIOXQQgxxRrFEnb+Y6w1n4A==}
    engines: {node: '>=10.18'}
    dev: true

  /iconv-lite@0.4.24:
    resolution: {integrity: sha512-v3MXnZAcvnywkTUEZomIActle7RXXeedOR31wwl7VlyoXO4Qi9arvSenNQWne1TcRwhCL1HwLI21bEqdpj8/rA==}
    engines: {node: '>=0.10.0'}
    dependencies:
      safer-buffer: 2.1.2
    dev: true

  /iconv-lite@0.6.3:
    resolution: {integrity: sha512-4fCk79wshMdzMp2rH06qWrJE4iolqLhCUH+OiuIgU++RB0+94NlDL81atO7GX55uUKueo0txHNtvEyI6D7WdMw==}
    engines: {node: '>=0.10.0'}
    dependencies:
      safer-buffer: 2.1.2
    dev: true

  /icss-utils@5.1.0(postcss@8.4.49):
    resolution: {integrity: sha512-soFhflCVWLfRNOPU3iv5Z9VUdT44xFRbzjLsEzSr5AQmgqPMTHdU3PMT1Cf1ssx8fLNJDA1juftYl+PUcv3MqA==}
    engines: {node: ^10 || ^12 || >= 14}
    peerDependencies:
      postcss: ^8.1.0
    dependencies:
      postcss: 8.4.49
    dev: true

  /icss-utils@5.1.0(postcss@8.5.6):
    resolution: {integrity: sha512-soFhflCVWLfRNOPU3iv5Z9VUdT44xFRbzjLsEzSr5AQmgqPMTHdU3PMT1Cf1ssx8fLNJDA1juftYl+PUcv3MqA==}
    engines: {node: ^10 || ^12 || >= 14}
    peerDependencies:
      postcss: ^8.1.0
    dependencies:
      postcss: 8.5.6
    dev: true

  /ieee754@1.2.1:
    resolution: {integrity: sha512-dcyqhDvX1C46lXZcVqCpK+FtMRQVdIMN6/Df5js2zouUsqG7I6sFxitIC+7KYK29KdXOLHdu9zL4sFnoVQnqaA==}
    dev: false

  /ignore@5.1.9:
    resolution: {integrity: sha512-2zeMQpbKz5dhZ9IwL0gbxSW5w0NK/MSAMtNuhgIHEPmaU3vPdKPL0UdvUCXs5SS4JAwsBxysK5sFMW8ocFiVjQ==}
    engines: {node: '>= 4'}
    dev: true

  /ignore@5.3.2:
    resolution: {integrity: sha512-hsBTNUqQTDwkWtcdYI2i06Y/nUBEsNEDJKjWdigLvegy8kDuJAS8uRlpkkcQpyEXL0Z/pjDy5HBmMjRCJ2gq+g==}
    engines: {node: '>= 4'}
    dev: true

  /immutable@4.3.7:
    resolution: {integrity: sha512-1hqclzwYwjRDFLjcFxOM5AYkkG0rpFPpr1RLPMEuGczoS7YA8gLhy8SWXYRAA/XwfEHpfo3cw5JGioS32fnMRw==}
    dev: true

  /immutable@5.1.3:
    resolution: {integrity: sha512-+chQdDfvscSF1SJqv2gn4SRO2ZyS3xL3r7IW/wWEEzrzLisnOlKiQu5ytC/BVNcS15C39WT2Hg/bjKjDMcu+zg==}
    dev: true

  /import-fresh@3.3.1:
    resolution: {integrity: sha512-TR3KfrTZTYLPB6jUjfx6MF9WcWrHL9su5TObK4ZkYgBdWKPOFoSoQIdEuTuR82pmtxH2spWG9h6etwfr1pLBqQ==}
    engines: {node: '>=6'}
    dependencies:
      parent-module: 1.0.1
      resolve-from: 4.0.0
    dev: true

  /import-lazy@4.0.0:
    resolution: {integrity: sha512-rKtvo6a868b5Hu3heneU+L4yEQ4jYKLtjpnPeUdK7h0yzXGmyBTypknlkCvHFBqfX9YlorEiMM6Dnq/5atfHkw==}
    engines: {node: '>=8'}
    dev: true

  /import-local@3.2.0:
    resolution: {integrity: sha512-2SPlun1JUPWoM6t3F0dw0FkCF/jWY8kttcY4f599GLTSjh2OCuuhdTkJQsEcZzBqbXZGKMK2OqW1oZsjtf/gQA==}
    engines: {node: '>=8'}
    hasBin: true
    dependencies:
      pkg-dir: 4.2.0
      resolve-cwd: 3.0.0
    dev: true

  /import-meta-resolve@4.1.0:
    resolution: {integrity: sha512-I6fiaX09Xivtk+THaMfAwnA3MVA5Big1WHF1Dfx9hFuvNIWpXnorlkzhcQf6ehrqQiiZECRt1poOAkPmer3ruw==}
    dev: true

  /imurmurhash@0.1.4:
    resolution: {integrity: sha512-JmXMZ6wuvDmLiHEml9ykzqO6lwFbof0GG4IkcGaENdCRDDmMVnny7s5HsIgHCbaq0w2MyPhDqkhTUgS2LU2PHA==}
    engines: {node: '>=0.8.19'}

  /indent-string@4.0.0:
    resolution: {integrity: sha512-EdDDZu4A2OyIK7Lr/2zG+w5jmbuk1DVBnEwREQvBzspBJkCEbRa8GxU1lghYcaGJCnRWibjDXlq779X1/y5xwg==}
    engines: {node: '>=8'}
    dev: true

  /inflight@1.0.6:
    resolution: {integrity: sha512-k92I/b08q4wvFscXCLvqfsHCrjrF7yiXsQuIVvVE7N82W3+aqpzuUdBbfhWcy/FZR3/4IgflMgKLOsvPDrGCJA==}
    deprecated: This module is not supported, and leaks memory. Do not use it. Check out lru-cache if you want a good and tested way to coalesce async requests by a key value, which is much more comprehensive and powerful.
    dependencies:
      once: 1.4.0
      wrappy: 1.0.2

  /inherits@2.0.3:
    resolution: {integrity: sha512-x00IRNXNy63jwGkJmzPigoySHbaqpNuzKbBOmzK+g2OdZpQ9w+sxCN+VSB3ja7IAge2OP2qpfxTjeNcyjmW1uw==}
    dev: true

  /inherits@2.0.4:
    resolution: {integrity: sha512-k/vGaX4/Yla3WzyMCvTQOXYeIHvqOKtnqBduzTHpzpQZzAskKMhZ2K+EnBiSM9zGSoIFeMpXKxa4dYeZIQqewQ==}

  /ini@4.1.1:
    resolution: {integrity: sha512-QQnnxNyfvmHFIsj7gkPcYymR8Jdw/o7mp5ZFihxn6h8Ci6fh3Dx4E1gPjpQEpIuPo9XVNY/ZUwh4BPMjGyL01g==}
    engines: {node: ^14.17.0 || ^16.13.0 || >=18.0.0}
    dev: true

  /internal-slot@1.1.0:
    resolution: {integrity: sha512-4gd7VpWNQNB4UKKCFFVcp1AVv+FMOgs9NKzjHKusc8jTMhd5eL1NqQqOpE0KzMds804/yHlglp3uxgluOqAPLw==}
    engines: {node: '>= 0.4'}
    dependencies:
      es-errors: 1.3.0
      hasown: 2.0.2
      side-channel: 1.1.0
    dev: true

  /interpret@3.1.1:
    resolution: {integrity: sha512-6xwYfHbajpoF0xLW+iwLkhwgvLoZDfjYfoFNu8ftMoXINzwuymNLd9u/KmwtdT2GbR+/Cz66otEGEVVUHX9QLQ==}
    engines: {node: '>=10.13.0'}
    dev: true

  /ipaddr.js@1.9.1:
    resolution: {integrity: sha512-0KI/607xoxSToH7GjN1FfSbLoU0+btTicjsQSWQlh/hZykN8KpmMf7uYwPW3R+akZ6R/w18ZlXSHBYXiYUPO3g==}
    engines: {node: '>= 0.10'}
    dev: true

  /ipaddr.js@2.2.0:
    resolution: {integrity: sha512-Ag3wB2o37wslZS19hZqorUnrnzSkpOVy+IiiDEiTqNubEYpYuHWIf6K4psgN2ZWKExS4xhVCrRVfb/wfW8fWJA==}
    engines: {node: '>= 10'}
    dev: true

  /is-arguments@1.2.0:
    resolution: {integrity: sha512-7bVbi0huj/wrIAOzb8U1aszg9kdi3KN/CyU19CTI7tAoZYEZoL9yCDXpbXN+uPsuWnP02cyug1gleqq+TU+YCA==}
    engines: {node: '>= 0.4'}
    dependencies:
      call-bound: 1.0.4
      has-tostringtag: 1.0.2
    dev: false

  /is-array-buffer@3.0.5:
    resolution: {integrity: sha512-DDfANUiiG2wC1qawP66qlTugJeL5HyzMpfr8lLK+jMQirGzNod0B12cFB/9q838Ru27sBwfw78/rdoU7RERz6A==}
    engines: {node: '>= 0.4'}
    dependencies:
      call-bind: 1.0.8
      call-bound: 1.0.4
      get-intrinsic: 1.3.0
    dev: true

  /is-arrayish@0.2.1:
    resolution: {integrity: sha512-zz06S8t0ozoDXMG+ube26zeCTNXcKIPJZJi8hBrF4idCLms4CG9QtK7qBl1boi5ODzFpjswb5JPmHCbMpjaYzg==}
    dev: true

  /is-async-function@2.1.1:
    resolution: {integrity: sha512-9dgM/cZBnNvjzaMYHVoxxfPj2QXt22Ev7SuuPrs+xav0ukGB0S6d4ydZdEiM48kLx5kDV+QBPrpVnFyefL8kkQ==}
    engines: {node: '>= 0.4'}
    dependencies:
      async-function: 1.0.0
      call-bound: 1.0.4
      get-proto: 1.0.1
      has-tostringtag: 1.0.2
      safe-regex-test: 1.1.0
    dev: true

  /is-bigint@1.1.0:
    resolution: {integrity: sha512-n4ZT37wG78iz03xPRKJrHTdZbe3IicyucEtdRsV5yglwc3GyUfbAfpSeD0FJ41NbUNSt5wbhqfp1fS+BgnvDFQ==}
    engines: {node: '>= 0.4'}
    dependencies:
      has-bigints: 1.1.0
    dev: true

  /is-binary-path@2.1.0:
    resolution: {integrity: sha512-ZMERYes6pDydyuGidse7OsHxtbI7WVeUEozgR/g7rd0xUimYNlvZRE/K2MgZTjWy725IfelLeVcEM97mmtRGXw==}
    engines: {node: '>=8'}
    dependencies:
      binary-extensions: 2.3.0
    dev: true

  /is-boolean-object@1.2.2:
    resolution: {integrity: sha512-wa56o2/ElJMYqjCjGkXri7it5FbebW5usLw/nPmCMs5DeZ7eziSYZhSmPRn0txqeW4LnAmQQU7FgqLpsEFKM4A==}
    engines: {node: '>= 0.4'}
    dependencies:
      call-bound: 1.0.4
      has-tostringtag: 1.0.2
    dev: true

  /is-builtin-module@3.2.1:
    resolution: {integrity: sha512-BSLE3HnV2syZ0FK0iMA/yUGplUeMmNz4AW5fnTunbCIqZi4vG3WjJT9FHMy5D69xmAYBHXQhJdALdpwVxV501A==}
    engines: {node: '>=6'}
    dependencies:
      builtin-modules: 3.3.0
    dev: true

  /is-callable@1.2.7:
    resolution: {integrity: sha512-1BC0BVFhS/p0qtw6enp8e+8OD0UrK0oFLztSjNzhcKA3WDuJxxAPXzPuPtKkjEY9UUoEWlX/8fgKeu2S8i9JTA==}
    engines: {node: '>= 0.4'}

  /is-core-module@2.16.1:
    resolution: {integrity: sha512-UfoeMA6fIJ8wTYFEUjelnaGI67v6+N7qXJEvQuIGa99l4xsCruSYOVSQ0uPANn4dAzm8lkYPaKLrrijLq7x23w==}
    engines: {node: '>= 0.4'}
    dependencies:
      hasown: 2.0.2
    dev: true

  /is-data-view@1.0.2:
    resolution: {integrity: sha512-RKtWF8pGmS87i2D6gqQu/l7EYRlVdfzemCJN/P3UOs//x1QE7mfhvzHIApBTRf7axvT6DMGwSwBXYCT0nfB9xw==}
    engines: {node: '>= 0.4'}
    dependencies:
      call-bound: 1.0.4
      get-intrinsic: 1.3.0
      is-typed-array: 1.1.15
    dev: true

  /is-date-object@1.1.0:
    resolution: {integrity: sha512-PwwhEakHVKTdRNVOw+/Gyh0+MzlCl4R6qKvkhuvLtPMggI1WAHt9sOwZxQLSGpUaDnrdyDsomoRgNnCfKNSXXg==}
    engines: {node: '>= 0.4'}
    dependencies:
      call-bound: 1.0.4
      has-tostringtag: 1.0.2
    dev: true

  /is-docker@3.0.0:
    resolution: {integrity: sha512-eljcgEDlEns/7AXFosB5K/2nCM4P7FQPkGc/DWLy5rmFEWvZayGrik1d9/QIY5nJ4f9YsVvBkA6kJpHn9rISdQ==}
    engines: {node: ^12.20.0 || ^14.13.1 || >=16.0.0}
    hasBin: true
    dev: true

  /is-extglob@2.1.1:
    resolution: {integrity: sha512-SbKbANkN603Vi4jEZv49LeVJMn4yGwsbzZworEoyEiutsN3nJYdbO36zfhGJ6QEDpOZIFkDtnq5JRxmvl3jsoQ==}
    engines: {node: '>=0.10.0'}
    dev: true

  /is-finalizationregistry@1.1.1:
    resolution: {integrity: sha512-1pC6N8qWJbWoPtEjgcL2xyhQOP491EQjeUo3qTKcmV8YSDDJrOepfG8pcC7h/QgnQHYSv0mJ3Z/ZWxmatVrysg==}
    engines: {node: '>= 0.4'}
    dependencies:
      call-bound: 1.0.4
    dev: true

  /is-fullwidth-code-point@3.0.0:
    resolution: {integrity: sha512-zymm5+u+sCsSWyD9qNaejV3DFvhCKclKdizYaJUuHA83RLjb7nSuGnddCHGv0hk+KY7BMAlsWeK4Ueg6EV6XQg==}
    engines: {node: '>=8'}
    dev: true

  /is-generator-fn@2.1.0:
    resolution: {integrity: sha512-cTIB4yPYL/Grw0EaSzASzg6bBy9gqCofvWN8okThAYIxKJZC+udlRAmGbM0XLeniEJSs8uEgHPGuHSe1XsOLSQ==}
    engines: {node: '>=6'}
    dev: true

  /is-generator-function@1.1.0:
    resolution: {integrity: sha512-nPUB5km40q9e8UfN/Zc24eLlzdSf9OfKByBw9CIdw4H1giPMeA0OIJvbchsCu4npfI2QcMVBsGEBHKZ7wLTWmQ==}
    engines: {node: '>= 0.4'}
    dependencies:
      call-bound: 1.0.4
      get-proto: 1.0.1
      has-tostringtag: 1.0.2
      safe-regex-test: 1.1.0

  /is-glob@4.0.3:
    resolution: {integrity: sha512-xelSayHH36ZgE7ZWhli7pW34hNbNl8Ojv5KVmkJD4hBdD3th8Tfk9vYasLM+mXWOZhFkgZfxhLSnrwRr4elSSg==}
    engines: {node: '>=0.10.0'}
    dependencies:
      is-extglob: 2.1.1
    dev: true

  /is-inside-container@1.0.0:
    resolution: {integrity: sha512-KIYLCCJghfHZxqjYBE7rEy0OBuTd5xCHS7tHVgvCLkx7StIoaxwNW3hCALgEUjFfeRk+MG/Qxmp/vtETEF3tRA==}
    engines: {node: '>=14.16'}
    hasBin: true
    dependencies:
      is-docker: 3.0.0
    dev: true

  /is-map@2.0.3:
    resolution: {integrity: sha512-1Qed0/Hr2m+YqxnM09CjA2d/i6YZNfF6R2oRAOj36eUdS6qIV/huPJNSEpKbupewFs+ZsJlxsjjPbc0/afW6Lw==}
    engines: {node: '>= 0.4'}
    dev: true

  /is-nan@1.3.2:
    resolution: {integrity: sha512-E+zBKpQ2t6MEo1VsonYmluk9NxGrbzpeeLC2xIViuO2EjU2xsXsBPwTr3Ykv9l08UYEVEdWeRZNouaZqF6RN0w==}
    engines: {node: '>= 0.4'}
    dependencies:
      call-bind: 1.0.8
      define-properties: 1.2.1
    dev: false

  /is-negative-zero@2.0.3:
    resolution: {integrity: sha512-5KoIu2Ngpyek75jXodFvnafB6DJgr3u8uuK0LEZJjrU19DrMD3EVERaR8sjz8CCGgpZvxPl9SuE1GMVPFHx1mw==}
    engines: {node: '>= 0.4'}
    dev: true

  /is-network-error@1.1.0:
    resolution: {integrity: sha512-tUdRRAnhT+OtCZR/LxZelH/C7QtjtFrTu5tXCA8pl55eTUElUHT+GPYV8MBMBvea/j+NxQqVt3LbWMRir7Gx9g==}
    engines: {node: '>=16'}
    dev: true

  /is-number-object@1.1.1:
    resolution: {integrity: sha512-lZhclumE1G6VYD8VHe35wFaIif+CTy5SJIi5+3y4psDgWu4wPDoBhF8NxUOinEc7pHgiTsT6MaBb92rKhhD+Xw==}
    engines: {node: '>= 0.4'}
    dependencies:
      call-bound: 1.0.4
      has-tostringtag: 1.0.2
    dev: true

  /is-number@7.0.0:
    resolution: {integrity: sha512-41Cifkg6e8TylSpdtTpeLVMqvSBEVzTttHvERD741+pnZ8ANv0004MRL43QKPDlK9cGvNp6NZWZUBlbGXYxxng==}
    engines: {node: '>=0.12.0'}

  /is-path-inside@3.0.3:
    resolution: {integrity: sha512-Fd4gABb+ycGAmKou8eMftCupSir5lRxqf4aD/vd0cD2qc4HL07OjCeuHMr8Ro4CoMaeCKDB0/ECBOVWjTwUvPQ==}
    engines: {node: '>=8'}
    dev: true

  /is-plain-obj@3.0.0:
    resolution: {integrity: sha512-gwsOE28k+23GP1B6vFl1oVh/WOzmawBrKwo5Ev6wMKzPkaXaCDIQKzLnvsA42DRlbVTWorkgTKIviAKCWkfUwA==}
    engines: {node: '>=10'}
    dev: true

  /is-plain-object@2.0.4:
    resolution: {integrity: sha512-h5PpgXkWitc38BBMYawTYMWJHFZJVnBquFE57xFpjB8pJFiF6gZ+bU+WyI/yqXiFR5mdLsgYNaPe8uao6Uv9Og==}
    engines: {node: '>=0.10.0'}
    dependencies:
      isobject: 3.0.1
    dev: true

  /is-potential-custom-element-name@1.0.1:
    resolution: {integrity: sha512-bCYeRA2rVibKZd+s2625gGnGF/t7DSqDs4dP7CrLA1m7jKWz6pps0LpYLJN8Q64HtmPKJ1hrN3nzPNKFEKOUiQ==}
    dev: true

  /is-regex@1.2.1:
    resolution: {integrity: sha512-MjYsKHO5O7mCsmRGxWcLWheFqN9DJ/2TmngvjKXihe6efViPqc274+Fx/4fYj/r03+ESvBdTXK0V6tA3rgez1g==}
    engines: {node: '>= 0.4'}
    dependencies:
      call-bound: 1.0.4
      gopd: 1.2.0
      has-tostringtag: 1.0.2
      hasown: 2.0.2

  /is-set@2.0.3:
    resolution: {integrity: sha512-iPAjerrse27/ygGLxw+EBR9agv9Y6uLeYVJMu+QNCoouJ1/1ri0mGrcWpfCqFZuzzx3WjtwxG098X+n4OuRkPg==}
    engines: {node: '>= 0.4'}
    dev: true

  /is-shared-array-buffer@1.0.4:
    resolution: {integrity: sha512-ISWac8drv4ZGfwKl5slpHG9OwPNty4jOWPRIhBpxOoD+hqITiwuipOQ2bNthAzwA3B4fIjO4Nln74N0S9byq8A==}
    engines: {node: '>= 0.4'}
    dependencies:
      call-bound: 1.0.4
    dev: true

  /is-stream@2.0.1:
    resolution: {integrity: sha512-hFoiJiTl63nn+kstHGBtewWSKnQLpyb155KHheA1l39uvtO9nWIop1p3udqPcUd/xbF1VLMO4n7OI6p7RbngDg==}
    engines: {node: '>=8'}
    dev: true

  /is-string@1.1.1:
    resolution: {integrity: sha512-BtEeSsoaQjlSPBemMQIrY1MY0uM6vnS1g5fmufYOtnxLGUZM2178PKbhsk7Ffv58IX+ZtcvoGwccYsh0PglkAA==}
    engines: {node: '>= 0.4'}
    dependencies:
      call-bound: 1.0.4
      has-tostringtag: 1.0.2
    dev: true

  /is-symbol@1.1.1:
    resolution: {integrity: sha512-9gGx6GTtCQM73BgmHQXfDmLtfjjTUDSyoxTCbp5WtoixAhfgsDirWIcVQ/IHpvI5Vgd5i/J5F7B9cN/WlVbC/w==}
    engines: {node: '>= 0.4'}
    dependencies:
      call-bound: 1.0.4
      has-symbols: 1.1.0
      safe-regex-test: 1.1.0
    dev: true

  /is-typed-array@1.1.15:
    resolution: {integrity: sha512-p3EcsicXjit7SaskXHs1hA91QxgTw46Fv6EFKKGS5DRFLD8yKnohjF3hxoju94b/OcMZoQukzpPpBE9uLVKzgQ==}
    engines: {node: '>= 0.4'}
    dependencies:
      which-typed-array: 1.1.19

  /is-weakmap@2.0.2:
    resolution: {integrity: sha512-K5pXYOm9wqY1RgjpL3YTkF39tni1XajUIkawTLUo9EZEVUFga5gSQJF8nNS7ZwJQ02y+1YCNYcMh+HIf1ZqE+w==}
    engines: {node: '>= 0.4'}
    dev: true

  /is-weakref@1.1.1:
    resolution: {integrity: sha512-6i9mGWSlqzNMEqpCp93KwRS1uUOodk2OJ6b+sq7ZPDSy2WuI5NFIxp/254TytR8ftefexkWn5xNiHUNpPOfSew==}
    engines: {node: '>= 0.4'}
    dependencies:
      call-bound: 1.0.4
    dev: true

  /is-weakset@2.0.4:
    resolution: {integrity: sha512-mfcwb6IzQyOKTs84CQMrOwW4gQcaTOAWJ0zzJCl2WSPDrWk/OzDaImWFH3djXhb24g4eudZfLRozAvPGw4d9hQ==}
    engines: {node: '>= 0.4'}
    dependencies:
      call-bound: 1.0.4
      get-intrinsic: 1.3.0
    dev: true

  /is-wsl@3.1.0:
    resolution: {integrity: sha512-UcVfVfaK4Sc4m7X3dUSoHoozQGBEFeDC+zVo06t98xe8CzHSZZBekNXH+tu0NalHolcJ/QAGqS46Hef7QXBIMw==}
    engines: {node: '>=16'}
    dependencies:
      is-inside-container: 1.0.0
    dev: true

  /isarray@1.0.0:
    resolution: {integrity: sha512-VLghIWNM6ELQzo7zwmcg0NmTVyWKYjvIeM83yjp0wRDTmUnrM678fQbcKBo6n2CJEF0szoG//ytg+TKla89ALQ==}

  /isarray@2.0.5:
    resolution: {integrity: sha512-xHjhDr3cNBK0BzdUJSPXZntQUx/mwMS5Rw4A7lPJ90XGAO6ISP/ePDNuo0vhqOZU+UD5JoodwCAAoZQd3FeAKw==}

  /isexe@2.0.0:
    resolution: {integrity: sha512-RHxMLp9lnKHGHRng9QFhRCMbYAcVpn69smSGcq3f36xjgVVWThj4qqLbTLlq7Ssj8B+fIQ1EuCEGI2lKsyQeIw==}
    dev: true

  /isobject@3.0.1:
    resolution: {integrity: sha512-WhB9zCku7EGTj/HQQRz5aUQEUeoQZH2bWcltRErOpymJ4boYE6wL9Tbr23krRPSZ+C5zqNSrSw+Cc7sZZ4b7vg==}
    engines: {node: '>=0.10.0'}
    dev: true

  /istanbul-lib-coverage@3.2.2:
    resolution: {integrity: sha512-O8dpsF+r0WV/8MNRKfnmrtCWhuKjxrq2w+jpzBL5UZKTi2LeVWnWOmWRxFlesJONmc+wLAGvKQZEOanko0LFTg==}
    engines: {node: '>=8'}

  /istanbul-lib-instrument@5.2.1:
    resolution: {integrity: sha512-pzqtp31nLv/XFOzXGuvhCb8qhjmTVo5vjVk19XE4CRlSWz0KoeJ3bw9XsA7nOp9YBf4qHjwBxkDzKcME/J29Yg==}
    engines: {node: '>=8'}
    dependencies:
      '@babel/core': 7.28.3
      '@babel/parser': 7.28.3
      '@istanbuljs/schema': 0.1.3
      istanbul-lib-coverage: 3.2.2
      semver: 6.3.1
    transitivePeerDependencies:
      - supports-color

  /istanbul-lib-instrument@6.0.3:
    resolution: {integrity: sha512-Vtgk7L/R2JHyyGW07spoFlB8/lpjiOLTjMdms6AFMraYt3BaJauod/NGrfnVG/y4Ix1JEuMRPDPEj2ua+zz1/Q==}
    engines: {node: '>=10'}
    dependencies:
      '@babel/core': 7.28.3
      '@babel/parser': 7.28.3
      '@istanbuljs/schema': 0.1.3
      istanbul-lib-coverage: 3.2.2
      semver: 7.7.2
    transitivePeerDependencies:
      - supports-color
    dev: true

  /istanbul-lib-report@3.0.1:
    resolution: {integrity: sha512-GCfE1mtsHGOELCU8e/Z7YWzpmybrx/+dSTfLrvY8qRmaY6zXTKWn6WQIjaAFw069icm6GVMNkgu0NzI4iPZUNw==}
    engines: {node: '>=10'}
    dependencies:
      istanbul-lib-coverage: 3.2.2
      make-dir: 4.0.0
      supports-color: 7.2.0
    dev: true

  /istanbul-lib-source-maps@4.0.1:
    resolution: {integrity: sha512-n3s8EwkdFIJCG3BPKBYvskgXGoy88ARzvegkitk60NxRdwltLOTaH7CUiMRXvwYorl0Q712iEjcWB+fK/MrWVw==}
    engines: {node: '>=10'}
    dependencies:
      debug: 4.4.1
      istanbul-lib-coverage: 3.2.2
      source-map: 0.6.1
    transitivePeerDependencies:
      - supports-color
    dev: true

  /istanbul-reports@3.1.7:
    resolution: {integrity: sha512-BewmUXImeuRk2YY0PVbxgKAysvhRPUQE0h5QRM++nVWyubKGV0l8qQ5op8+B2DOmwSe63Jivj0BjkPQVf8fP5g==}
    engines: {node: '>=8'}
    dependencies:
      html-escaper: 2.0.2
      istanbul-lib-report: 3.0.1
    dev: true

  /iterator.prototype@1.1.5:
    resolution: {integrity: sha512-H0dkQoCa3b2VEeKQBOxFph+JAbcrQdE7KC0UkqwpLmv2EC4P41QXP+rqo9wYodACiG5/WM5s9oDApTU8utwj9g==}
    engines: {node: '>= 0.4'}
    dependencies:
      define-data-property: 1.1.4
      es-object-atoms: 1.1.1
      get-intrinsic: 1.3.0
      get-proto: 1.0.1
      has-symbols: 1.1.0
      set-function-name: 2.0.2
    dev: true

  /jackspeak@3.4.3:
    resolution: {integrity: sha512-OGlZQpz2yfahA/Rd1Y8Cd9SIEsqvXkLVoSw/cgwhnhFMDbsQFeZYoJJ7bIZBS9BcamUW96asq/npPWugM+RQBw==}
    dependencies:
      '@isaacs/cliui': 8.0.2
    optionalDependencies:
      '@pkgjs/parseargs': 0.11.0
    dev: true

  /jest-changed-files@29.7.0:
    resolution: {integrity: sha512-fEArFiwf1BpQ+4bXSprcDc3/x4HSzL4al2tozwVpDFpsxALjLYdyiIK4e5Vz66GQJIbXJ82+35PtysofptNX2w==}
    engines: {node: ^14.15.0 || ^16.10.0 || >=18.0.0}
    dependencies:
      execa: 5.1.1
      jest-util: 29.7.0
      p-limit: 3.1.0
    dev: true

  /jest-circus@29.7.0:
    resolution: {integrity: sha512-3E1nCMgipcTkCocFwM90XXQab9bS+GMsjdpmPrlelaxwD93Ad8iVEjX/vvHPdLPnFf+L40u+5+iutRdA1N9myw==}
    engines: {node: ^14.15.0 || ^16.10.0 || >=18.0.0}
    dependencies:
      '@jest/environment': 29.7.0
      '@jest/expect': 29.7.0
      '@jest/test-result': 29.7.0
      '@jest/types': 29.6.3
      '@types/node': 20.19.11
      chalk: 4.1.2
      co: 4.6.0
      dedent: 1.6.0
      is-generator-fn: 2.1.0
      jest-each: 29.7.0
      jest-matcher-utils: 29.7.0
      jest-message-util: 29.7.0
      jest-runtime: 29.7.0
      jest-snapshot: 29.7.0
      jest-util: 29.7.0
      p-limit: 3.1.0
      pretty-format: 29.7.0
      pure-rand: 6.1.0
      slash: 3.0.0
      stack-utils: 2.0.6
    transitivePeerDependencies:
      - babel-plugin-macros
      - supports-color
    dev: true

  /jest-cli@29.7.0(@types/node@20.19.11)(ts-node@10.9.2):
    resolution: {integrity: sha512-OVVobw2IubN/GSYsxETi+gOe7Ka59EFMR/twOU3Jb2GnKKeMGJB5SGUUrEz3SFVmJASUdZUzy83sLNNQ2gZslg==}
    engines: {node: ^14.15.0 || ^16.10.0 || >=18.0.0}
    hasBin: true
    peerDependencies:
      node-notifier: ^8.0.1 || ^9.0.0 || ^10.0.0
    peerDependenciesMeta:
      node-notifier:
        optional: true
    dependencies:
      '@jest/core': 29.7.0(ts-node@10.9.2)
      '@jest/test-result': 29.7.0
      '@jest/types': 29.6.3
      chalk: 4.1.2
      create-jest: 29.7.0(@types/node@20.19.11)(ts-node@10.9.2)
      exit: 0.1.2
      import-local: 3.2.0
      jest-config: 29.7.0(@types/node@20.19.11)(ts-node@10.9.2)
      jest-util: 29.7.0
      jest-validate: 29.7.0
      yargs: 17.7.2
    transitivePeerDependencies:
      - '@types/node'
      - babel-plugin-macros
      - supports-color
      - ts-node
    dev: true

  /jest-config@29.5.0(@types/node@20.19.11)(ts-node@10.9.2):
    resolution: {integrity: sha512-kvDUKBnNJPNBmFFOhDbm59iu1Fii1Q6SxyhXfvylq3UTHbg6o7j/g8k2dZyXWLvfdKB1vAPxNZnMgtKJcmu3kA==}
    engines: {node: ^14.15.0 || ^16.10.0 || >=18.0.0}
    peerDependencies:
      '@types/node': '*'
      ts-node: '>=9.0.0'
    peerDependenciesMeta:
      '@types/node':
        optional: true
      ts-node:
        optional: true
    dependencies:
      '@babel/core': 7.28.3
      '@jest/test-sequencer': 29.7.0
      '@jest/types': 29.6.3
      '@types/node': 20.19.11
      babel-jest: 29.7.0(@babel/core@7.28.3)
      chalk: 4.1.2
      ci-info: 3.9.0
      deepmerge: 4.3.1
      glob: 7.2.3
      graceful-fs: 4.2.11
      jest-circus: 29.7.0
      jest-environment-node: 29.7.0
      jest-get-type: 29.6.3
      jest-regex-util: 29.6.3
      jest-resolve: 29.7.0
      jest-runner: 29.7.0
      jest-util: 29.7.0
      jest-validate: 29.7.0
      micromatch: 4.0.8
      parse-json: 5.2.0
      pretty-format: 29.7.0
      slash: 3.0.0
      strip-json-comments: 3.1.1
      ts-node: 10.9.2(@types/node@20.19.11)(typescript@5.8.3)
    transitivePeerDependencies:
      - babel-plugin-macros
      - supports-color
    dev: true

  /jest-config@29.7.0(@types/node@20.19.11)(ts-node@10.9.2):
    resolution: {integrity: sha512-uXbpfeQ7R6TZBqI3/TxCU4q4ttk3u0PJeC+E0zbfSoSjq6bJ7buBPxzQPL0ifrkY4DNu4JUdk0ImlBUYi840eQ==}
    engines: {node: ^14.15.0 || ^16.10.0 || >=18.0.0}
    peerDependencies:
      '@types/node': '*'
      ts-node: '>=9.0.0'
    peerDependenciesMeta:
      '@types/node':
        optional: true
      ts-node:
        optional: true
    dependencies:
      '@babel/core': 7.28.3
      '@jest/test-sequencer': 29.7.0
      '@jest/types': 29.6.3
      '@types/node': 20.19.11
      babel-jest: 29.7.0(@babel/core@7.28.3)
      chalk: 4.1.2
      ci-info: 3.9.0
      deepmerge: 4.3.1
      glob: 7.2.3
      graceful-fs: 4.2.11
      jest-circus: 29.7.0
      jest-environment-node: 29.7.0
      jest-get-type: 29.6.3
      jest-regex-util: 29.6.3
      jest-resolve: 29.7.0
      jest-runner: 29.7.0
      jest-util: 29.7.0
      jest-validate: 29.7.0
      micromatch: 4.0.8
      parse-json: 5.2.0
      pretty-format: 29.7.0
      slash: 3.0.0
      strip-json-comments: 3.1.1
      ts-node: 10.9.2(@types/node@20.19.11)(typescript@5.8.3)
    transitivePeerDependencies:
      - babel-plugin-macros
      - supports-color
    dev: true

  /jest-diff@29.7.0:
    resolution: {integrity: sha512-LMIgiIrhigmPrs03JHpxUh2yISK3vLFPkAodPeo0+BuF7wA2FoQbkEg1u8gBYBThncu7e1oEDUfIXVuTqLRUjw==}
    engines: {node: ^14.15.0 || ^16.10.0 || >=18.0.0}
    dependencies:
      chalk: 4.1.2
      diff-sequences: 29.6.3
      jest-get-type: 29.6.3
      pretty-format: 29.7.0

  /jest-docblock@29.7.0:
    resolution: {integrity: sha512-q617Auw3A612guyaFgsbFeYpNP5t2aoUNLwBUbc/0kD1R4t9ixDbyFTHd1nok4epoVFpr7PmeWHrhvuV3XaJ4g==}
    engines: {node: ^14.15.0 || ^16.10.0 || >=18.0.0}
    dependencies:
      detect-newline: 3.1.0
    dev: true

  /jest-each@29.7.0:
    resolution: {integrity: sha512-gns+Er14+ZrEoC5fhOfYCY1LOHHr0TI+rQUHZS8Ttw2l7gl+80eHc/gFf2Ktkw0+SIACDTeWvpFcv3B04VembQ==}
    engines: {node: ^14.15.0 || ^16.10.0 || >=18.0.0}
    dependencies:
      '@jest/types': 29.6.3
      chalk: 4.1.2
      jest-get-type: 29.6.3
      jest-util: 29.7.0
      pretty-format: 29.7.0
    dev: true

  /jest-environment-jsdom@29.5.0:
    resolution: {integrity: sha512-/KG8yEK4aN8ak56yFVdqFDzKNHgF4BAymCx2LbPNPsUshUlfAl0eX402Xm1pt+eoG9SLZEUVifqXtX8SK74KCw==}
    engines: {node: ^14.15.0 || ^16.10.0 || >=18.0.0}
    peerDependencies:
      canvas: ^2.5.0
    peerDependenciesMeta:
      canvas:
        optional: true
    dependencies:
      '@jest/environment': 29.7.0
      '@jest/fake-timers': 29.7.0
      '@jest/types': 29.6.3
      '@types/jsdom': 20.0.1
      '@types/node': 20.19.11
      jest-mock: 29.7.0
      jest-util: 29.7.0
      jsdom: 20.0.3
    transitivePeerDependencies:
      - bufferutil
      - supports-color
      - utf-8-validate
    dev: true

  /jest-environment-node@29.5.0:
    resolution: {integrity: sha512-ExxuIK/+yQ+6PRGaHkKewYtg6hto2uGCgvKdb2nfJfKXgZ17DfXjvbZ+jA1Qt9A8EQSfPnt5FKIfnOO3u1h9qw==}
    engines: {node: ^14.15.0 || ^16.10.0 || >=18.0.0}
    dependencies:
      '@jest/environment': 29.7.0
      '@jest/fake-timers': 29.7.0
      '@jest/types': 29.6.3
      '@types/node': 20.19.11
      jest-mock: 29.7.0
      jest-util: 29.7.0
    dev: true

  /jest-environment-node@29.7.0:
    resolution: {integrity: sha512-DOSwCRqXirTOyheM+4d5YZOrWcdu0LNZ87ewUoywbcb2XR4wKgqiG8vNeYwhjFMbEkfju7wx2GYH0P2gevGvFw==}
    engines: {node: ^14.15.0 || ^16.10.0 || >=18.0.0}
    dependencies:
      '@jest/environment': 29.7.0
      '@jest/fake-timers': 29.7.0
      '@jest/types': 29.6.3
      '@types/node': 20.19.11
      jest-mock: 29.7.0
      jest-util: 29.7.0
    dev: true

  /jest-extended@4.0.2(jest@29.7.0):
    resolution: {integrity: sha512-FH7aaPgtGYHc9mRjriS0ZEHYM5/W69tLrFTIdzm+yJgeoCmmrSB/luSfMSqWP9O29QWHPEmJ4qmU6EwsZideog==}
    engines: {node: ^14.15.0 || ^16.10.0 || >=18.0.0}
    peerDependencies:
      jest: '>=27.2.5'
    peerDependenciesMeta:
      jest:
        optional: true
    dependencies:
      jest: 29.7.0(@types/node@20.19.11)(ts-node@10.9.2)
      jest-diff: 29.7.0
      jest-get-type: 29.6.3
    dev: true

  /jest-get-type@29.6.3:
    resolution: {integrity: sha512-zrteXnqYxfQh7l5FHyL38jL39di8H8rHoecLH3JNxH3BwOrBsNeabdap5e0I23lD4HHI8W5VFBZqG4Eaq5LNcw==}
    engines: {node: ^14.15.0 || ^16.10.0 || >=18.0.0}

  /jest-haste-map@29.7.0:
    resolution: {integrity: sha512-fP8u2pyfqx0K1rGn1R9pyE0/KTn+G7PxktWidOBTqFPLYX0b9ksaMFkhK5vrS3DVun09pckLdlx90QthlW7AmA==}
    engines: {node: ^14.15.0 || ^16.10.0 || >=18.0.0}
    dependencies:
      '@jest/types': 29.6.3
      '@types/graceful-fs': 4.1.9
      '@types/node': 20.19.11
      anymatch: 3.1.3
      fb-watchman: 2.0.2
      graceful-fs: 4.2.11
      jest-regex-util: 29.6.3
      jest-util: 29.7.0
      jest-worker: 29.7.0
      micromatch: 4.0.8
      walker: 1.0.8
    optionalDependencies:
      fsevents: 2.3.3

  /jest-leak-detector@29.7.0:
    resolution: {integrity: sha512-kYA8IJcSYtST2BY9I+SMC32nDpBT3J2NvWJx8+JCuCdl/CR1I4EKUJROiP8XtCcxqgTTBGJNdbB1A8XRKbTetw==}
    engines: {node: ^14.15.0 || ^16.10.0 || >=18.0.0}
    dependencies:
      jest-get-type: 29.6.3
      pretty-format: 29.7.0
    dev: true

  /jest-matcher-utils@29.7.0:
    resolution: {integrity: sha512-sBkD+Xi9DtcChsI3L3u0+N0opgPYnCRPtGcQYrgXmR+hmt/fYfWAL0xRXYU8eWOdfuLgBe0YCW3AFtnRLagq/g==}
    engines: {node: ^14.15.0 || ^16.10.0 || >=18.0.0}
    dependencies:
      chalk: 4.1.2
      jest-diff: 29.7.0
      jest-get-type: 29.6.3
      pretty-format: 29.7.0

  /jest-message-util@29.7.0:
    resolution: {integrity: sha512-GBEV4GRADeP+qtB2+6u61stea8mGcOT4mCtrYISZwfu9/ISHFJ/5zOMXYbpBE9RsS5+Gb63DW4FgmnKJ79Kf6w==}
    engines: {node: ^14.15.0 || ^16.10.0 || >=18.0.0}
    dependencies:
      '@babel/code-frame': 7.27.1
      '@jest/types': 29.6.3
      '@types/stack-utils': 2.0.3
      chalk: 4.1.2
      graceful-fs: 4.2.11
      micromatch: 4.0.8
      pretty-format: 29.7.0
      slash: 3.0.0
      stack-utils: 2.0.6

  /jest-mock@29.7.0:
    resolution: {integrity: sha512-ITOMZn+UkYS4ZFh83xYAOzWStloNzJFO2s8DWrE4lhtGD+AorgnbkiKERe4wQVBydIGPx059g6riW5Btp6Llnw==}
    engines: {node: ^14.15.0 || ^16.10.0 || >=18.0.0}
    dependencies:
      '@jest/types': 29.6.3
      '@types/node': 20.19.11
      jest-util: 29.7.0
    dev: true

  /jest-pnp-resolver@1.2.3(jest-resolve@29.5.0):
    resolution: {integrity: sha512-+3NpwQEnRoIBtx4fyhblQDPgJI0H1IEIkX7ShLUjPGA7TtUTvI1oiKi3SR4oBR0hQhQR80l4WAe5RrXBwWMA8w==}
    engines: {node: '>=6'}
    peerDependencies:
      jest-resolve: '*'
    peerDependenciesMeta:
      jest-resolve:
        optional: true
    dependencies:
      jest-resolve: 29.5.0
    dev: true

  /jest-pnp-resolver@1.2.3(jest-resolve@29.7.0):
    resolution: {integrity: sha512-+3NpwQEnRoIBtx4fyhblQDPgJI0H1IEIkX7ShLUjPGA7TtUTvI1oiKi3SR4oBR0hQhQR80l4WAe5RrXBwWMA8w==}
    engines: {node: '>=6'}
    peerDependencies:
      jest-resolve: '*'
    peerDependenciesMeta:
      jest-resolve:
        optional: true
    dependencies:
      jest-resolve: 29.7.0
    dev: true

  /jest-regex-util@29.6.3:
    resolution: {integrity: sha512-KJJBsRCyyLNWCNBOvZyRDnAIfUiRJ8v+hOBQYGn8gDyF3UegwiP4gwRR3/SDa42g1YbVycTidUF3rKjyLFDWbg==}
    engines: {node: ^14.15.0 || ^16.10.0 || >=18.0.0}

  /jest-resolve-dependencies@29.7.0:
    resolution: {integrity: sha512-un0zD/6qxJ+S0et7WxeI3H5XSe9lTBBR7bOHCHXkKR6luG5mwDDlIzVQ0V5cZCuoTgEdcdwzTghYkTWfubi+nA==}
    engines: {node: ^14.15.0 || ^16.10.0 || >=18.0.0}
    dependencies:
      jest-regex-util: 29.6.3
      jest-snapshot: 29.7.0
    transitivePeerDependencies:
      - supports-color
    dev: true

  /jest-resolve@29.5.0:
    resolution: {integrity: sha512-1TzxJ37FQq7J10jPtQjcc+MkCkE3GBpBecsSUWJ0qZNJpmg6m0D9/7II03yJulm3H/fvVjgqLh/k2eYg+ui52w==}
    engines: {node: ^14.15.0 || ^16.10.0 || >=18.0.0}
    dependencies:
      chalk: 4.1.2
      graceful-fs: 4.2.11
      jest-haste-map: 29.7.0
      jest-pnp-resolver: 1.2.3(jest-resolve@29.5.0)
      jest-util: 29.7.0
      jest-validate: 29.7.0
      resolve: 1.22.10
      resolve.exports: 2.0.3
      slash: 3.0.0
    dev: true

  /jest-resolve@29.7.0:
    resolution: {integrity: sha512-IOVhZSrg+UvVAshDSDtHyFCCBUl/Q3AAJv8iZ6ZjnZ74xzvwuzLXid9IIIPgTnY62SJjfuupMKZsZQRsCvxEgA==}
    engines: {node: ^14.15.0 || ^16.10.0 || >=18.0.0}
    dependencies:
      chalk: 4.1.2
      graceful-fs: 4.2.11
      jest-haste-map: 29.7.0
      jest-pnp-resolver: 1.2.3(jest-resolve@29.7.0)
      jest-util: 29.7.0
      jest-validate: 29.7.0
      resolve: 1.22.10
      resolve.exports: 2.0.3
      slash: 3.0.0
    dev: true

  /jest-runner@29.7.0:
    resolution: {integrity: sha512-fsc4N6cPCAahybGBfTRcq5wFR6fpLznMg47sY5aDpsoejOcVYFb07AHuSnR0liMcPTgBsA3ZJL6kFOjPdoNipQ==}
    engines: {node: ^14.15.0 || ^16.10.0 || >=18.0.0}
    dependencies:
      '@jest/console': 29.7.0
      '@jest/environment': 29.7.0
      '@jest/test-result': 29.7.0
      '@jest/transform': 29.7.0
      '@jest/types': 29.6.3
      '@types/node': 20.19.11
      chalk: 4.1.2
      emittery: 0.13.1
      graceful-fs: 4.2.11
      jest-docblock: 29.7.0
      jest-environment-node: 29.7.0
      jest-haste-map: 29.7.0
      jest-leak-detector: 29.7.0
      jest-message-util: 29.7.0
      jest-resolve: 29.7.0
      jest-runtime: 29.7.0
      jest-util: 29.7.0
      jest-watcher: 29.7.0
      jest-worker: 29.7.0
      p-limit: 3.1.0
      source-map-support: 0.5.13
    transitivePeerDependencies:
      - supports-color
    dev: true

  /jest-runtime@29.7.0:
    resolution: {integrity: sha512-gUnLjgwdGqW7B4LvOIkbKs9WGbn+QLqRQQ9juC6HndeDiezIwhDP+mhMwHWCEcfQ5RUXa6OPnFF8BJh5xegwwQ==}
    engines: {node: ^14.15.0 || ^16.10.0 || >=18.0.0}
    dependencies:
      '@jest/environment': 29.7.0
      '@jest/fake-timers': 29.7.0
      '@jest/globals': 29.7.0
      '@jest/source-map': 29.6.3
      '@jest/test-result': 29.7.0
      '@jest/transform': 29.7.0
      '@jest/types': 29.6.3
      '@types/node': 20.19.11
      chalk: 4.1.2
      cjs-module-lexer: 1.4.3
      collect-v8-coverage: 1.0.2
      glob: 7.2.3
      graceful-fs: 4.2.11
      jest-haste-map: 29.7.0
      jest-message-util: 29.7.0
      jest-mock: 29.7.0
      jest-regex-util: 29.6.3
      jest-resolve: 29.7.0
      jest-snapshot: 29.7.0
      jest-util: 29.7.0
      slash: 3.0.0
      strip-bom: 4.0.0
    transitivePeerDependencies:
      - supports-color
    dev: true

  /jest-snapshot@29.5.0:
    resolution: {integrity: sha512-x7Wolra5V0tt3wRs3/ts3S6ciSQVypgGQlJpz2rsdQYoUKxMxPNaoHMGJN6qAuPJqS+2iQ1ZUn5kl7HCyls84g==}
    engines: {node: ^14.15.0 || ^16.10.0 || >=18.0.0}
    dependencies:
      '@babel/core': 7.28.3
      '@babel/generator': 7.28.3
      '@babel/plugin-syntax-jsx': 7.27.1(@babel/core@7.28.3)
      '@babel/plugin-syntax-typescript': 7.27.1(@babel/core@7.28.3)
      '@babel/traverse': 7.28.3
      '@babel/types': 7.28.2
      '@jest/expect-utils': 29.7.0
      '@jest/transform': 29.7.0
      '@jest/types': 29.6.3
      '@types/babel__traverse': 7.28.0
      '@types/prettier': 2.7.3
      babel-preset-current-node-syntax: 1.2.0(@babel/core@7.28.3)
      chalk: 4.1.2
      expect: 29.7.0
      graceful-fs: 4.2.11
      jest-diff: 29.7.0
      jest-get-type: 29.6.3
      jest-matcher-utils: 29.7.0
      jest-message-util: 29.7.0
      jest-util: 29.7.0
      natural-compare: 1.4.0
      pretty-format: 29.7.0
      semver: 7.7.2
    transitivePeerDependencies:
      - supports-color
    dev: true

  /jest-snapshot@29.7.0:
    resolution: {integrity: sha512-Rm0BMWtxBcioHr1/OX5YCP8Uov4riHvKPknOGs804Zg9JGZgmIBkbtlxJC/7Z4msKYVbIJtfU+tKb8xlYNfdkw==}
    engines: {node: ^14.15.0 || ^16.10.0 || >=18.0.0}
    dependencies:
      '@babel/core': 7.28.3
      '@babel/generator': 7.28.3
      '@babel/plugin-syntax-jsx': 7.27.1(@babel/core@7.28.3)
      '@babel/plugin-syntax-typescript': 7.27.1(@babel/core@7.28.3)
      '@babel/types': 7.28.2
      '@jest/expect-utils': 29.7.0
      '@jest/transform': 29.7.0
      '@jest/types': 29.6.3
      babel-preset-current-node-syntax: 1.2.0(@babel/core@7.28.3)
      chalk: 4.1.2
      expect: 29.7.0
      graceful-fs: 4.2.11
      jest-diff: 29.7.0
      jest-get-type: 29.6.3
      jest-matcher-utils: 29.7.0
      jest-message-util: 29.7.0
      jest-util: 29.7.0
      natural-compare: 1.4.0
      pretty-format: 29.7.0
      semver: 7.7.2
    transitivePeerDependencies:
      - supports-color

  /jest-util@29.7.0:
    resolution: {integrity: sha512-z6EbKajIpqGKU56y5KBUgy1dt1ihhQJgWzUlZHArA/+X2ad7Cb5iF+AK1EWVL/Bo7Rz9uurpqw6SiBCefUbCGA==}
    engines: {node: ^14.15.0 || ^16.10.0 || >=18.0.0}
    dependencies:
      '@jest/types': 29.6.3
      '@types/node': 20.19.11
      chalk: 4.1.2
      ci-info: 3.9.0
      graceful-fs: 4.2.11
      picomatch: 2.3.1

  /jest-validate@29.7.0:
    resolution: {integrity: sha512-ZB7wHqaRGVw/9hST/OuFUReG7M8vKeq0/J2egIGLdvjHCmYqGARhzXmtgi+gVeZ5uXFF219aOc3Ls2yLg27tkw==}
    engines: {node: ^14.15.0 || ^16.10.0 || >=18.0.0}
    dependencies:
      '@jest/types': 29.6.3
      camelcase: 6.3.0
      chalk: 4.1.2
      jest-get-type: 29.6.3
      leven: 3.1.0
      pretty-format: 29.7.0
    dev: true

  /jest-watcher@29.7.0:
    resolution: {integrity: sha512-49Fg7WXkU3Vl2h6LbLtMQ/HyB6rXSIX7SqvBLQmssRBGN9I0PNvPmAmCWSOY6SOvrjhI/F7/bGAv9RtnsPA03g==}
    engines: {node: ^14.15.0 || ^16.10.0 || >=18.0.0}
    dependencies:
      '@jest/test-result': 29.7.0
      '@jest/types': 29.6.3
      '@types/node': 20.19.11
      ansi-escapes: 4.3.2
      chalk: 4.1.2
      emittery: 0.13.1
      jest-util: 29.7.0
      string-length: 4.0.2
    dev: true

  /jest-worker@27.5.1:
    resolution: {integrity: sha512-7vuh85V5cdDofPyxn58nrPjBktZo0u9x1g8WtjQol+jZDaE+fhN+cIvTj11GndBnMnyfrUOG1sZQxCdjKh+DKg==}
    engines: {node: '>= 10.13.0'}
    dependencies:
      '@types/node': 20.19.11
      merge-stream: 2.0.0
      supports-color: 8.1.1
    dev: true

  /jest-worker@29.7.0:
    resolution: {integrity: sha512-eIz2msL/EzL9UFTFFx7jBTkeZfku0yUAyZZZmJ93H2TYEiroIx2PQjEXcwYtYl8zXCxb+PAmA2hLIt/6ZEkPHw==}
    engines: {node: ^14.15.0 || ^16.10.0 || >=18.0.0}
    dependencies:
      '@types/node': 20.19.11
      jest-util: 29.7.0
      merge-stream: 2.0.0
      supports-color: 8.1.1

  /jest@29.7.0(@types/node@20.19.11)(ts-node@10.9.2):
    resolution: {integrity: sha512-NIy3oAFp9shda19hy4HK0HRTWKtPJmGdnvywu01nOqNC2vZg+Z+fvJDxpMQA88eb2I9EcafcdjYgsDthnYTvGw==}
    engines: {node: ^14.15.0 || ^16.10.0 || >=18.0.0}
    hasBin: true
    peerDependencies:
      node-notifier: ^8.0.1 || ^9.0.0 || ^10.0.0
    peerDependenciesMeta:
      node-notifier:
        optional: true
    dependencies:
      '@jest/core': 29.7.0(ts-node@10.9.2)
      '@jest/types': 29.6.3
      import-local: 3.2.0
      jest-cli: 29.7.0(@types/node@20.19.11)(ts-node@10.9.2)
    transitivePeerDependencies:
      - '@types/node'
      - babel-plugin-macros
      - supports-color
      - ts-node
    dev: true

  /jiti@1.21.7:
    resolution: {integrity: sha512-/imKNG4EbWNrVjoNC/1H5/9GFy+tqjGBHCaSsN+P2RnPqjsLmv6UD3Ej+Kj8nBWaRAwyk7kK5ZUc+OEatnTR3A==}
    hasBin: true
    dev: true

  /jju@1.4.0:
    resolution: {integrity: sha512-8wb9Yw966OSxApiCt0K3yNJL8pnNeIv+OEq2YMidz4FKP6nonSRoOXc80iXY4JaN2FC11B9qsNmDsm+ZOfMROA==}
    dev: true

  /js-tokens@4.0.0:
    resolution: {integrity: sha512-RdJUflcE3cUzKiMqQgsCu06FPu9UdIJO0beYbPhHN4k6apgJtifcoCtT9bcxOpYBtpD2kCM6Sbzg4CausW/PKQ==}

  /js-yaml@3.13.1:
    resolution: {integrity: sha512-YfbcO7jXDdyj0DGxYVSlSeQNHbD7XPWvrVWeVUujrQEoZzWJIRrCPoyk6kL6IAjAG2IolMK4T0hNUe0HOUs5Jw==}
    hasBin: true
    dependencies:
      argparse: 1.0.10
      esprima: 4.0.1
    dev: true

  /js-yaml@3.14.1:
    resolution: {integrity: sha512-okMH7OXXJ7YrN9Ok3/SXrnu4iX9yOk+25nqX4imS2npuvTYDmo/QEZoqwZkYaIDk3jVvBOTOIEgEhaLOynBS9g==}
    hasBin: true
    dependencies:
      argparse: 1.0.10
      esprima: 4.0.1

  /js-yaml@4.1.0:
    resolution: {integrity: sha512-wpxZs9NoxZaJESJGIZTyDEaYpl0FKSA+FB9aJiyemKhMwkxQg63h4T1KJgUGHpTqPDNRcmmYLugrRjJlBtWvRA==}
    hasBin: true
    dependencies:
      argparse: 2.0.1
    dev: true

  /jsdom@20.0.3:
    resolution: {integrity: sha512-SYhBvTh89tTfCD/CRdSOm13mOBa42iTaTyfyEWBdKcGdPxPtLFBXuHR8XHb33YNYaP+lLbmSvBTsnoesCNJEsQ==}
    engines: {node: '>=14'}
    peerDependencies:
      canvas: ^2.5.0
    peerDependenciesMeta:
      canvas:
        optional: true
    dependencies:
      abab: 2.0.6
      acorn: 8.15.0
      acorn-globals: 7.0.1
      cssom: 0.5.0
      cssstyle: 2.3.0
      data-urls: 3.0.2
      decimal.js: 10.6.0
      domexception: 4.0.0
      escodegen: 2.1.0
      form-data: 4.0.4
      html-encoding-sniffer: 3.0.0
      http-proxy-agent: 5.0.0
      https-proxy-agent: 5.0.1
      is-potential-custom-element-name: 1.0.1
      nwsapi: 2.2.21
      parse5: 7.3.0
      saxes: 6.0.0
      symbol-tree: 3.2.4
      tough-cookie: 4.1.4
      w3c-xmlserializer: 4.0.0
      webidl-conversions: 7.0.0
      whatwg-encoding: 2.0.0
      whatwg-mimetype: 3.0.0
      whatwg-url: 11.0.0
      ws: 8.18.3
      xml-name-validator: 4.0.0
    transitivePeerDependencies:
      - bufferutil
      - supports-color
      - utf-8-validate
    dev: true

  /jsep@1.4.0:
    resolution: {integrity: sha512-B7qPcEVE3NVkmSJbaYxvv4cHkVW7DQsZz13pUMrfS8z8Q/BuShN+gcTXrUlPiGqM2/t/EEaI030bpxMqY8gMlw==}
    engines: {node: '>= 10.16.0'}
    dev: true

  /jsesc@3.0.2:
    resolution: {integrity: sha512-xKqzzWXDttJuOcawBt4KnKHHIf5oQ/Cxax+0PWFG+DFDgHNAdi+TXECADI+RYiFUMmx8792xsMbbgXj4CwnP4g==}
    engines: {node: '>=6'}
    hasBin: true
    dev: true

  /jsesc@3.1.0:
    resolution: {integrity: sha512-/sM3dO2FOzXjKQhJuo0Q173wf2KOo8t4I8vHy6lF9poUp7bKT0/NHE8fPX23PwfhnykfqnC2xRxOnVw5XuGIaA==}
    engines: {node: '>=6'}
    hasBin: true

  /json-buffer@3.0.1:
    resolution: {integrity: sha512-4bV5BfR2mqfQTJm+V5tPPdf+ZpuhiIvTuAB5g8kcrXOZpTT/QwwVRWBywX1ozr6lEuPdbHxwaJlm9G6mI2sfSQ==}
    dev: true

  /json-edit-react@1.28.2(react@19.1.1):
    resolution: {integrity: sha512-+ZsVXwnuOvuyqeQBDOxMS63JmF3VwHDrA0TtjSEBSBtR+lteHN/QjQohqFzsam7AHPu75AabGXciVf0H6ne+/g==}
    peerDependencies:
      react: '>=16.0.0'
    dependencies:
      object-property-assigner: 1.3.5
      object-property-extractor: 1.0.13
      react: 19.1.1
    dev: false

  /json-parse-even-better-errors@2.3.1:
    resolution: {integrity: sha512-xyFwyhro/JEof6Ghe2iz2NcXoj2sloNsWr/XsERDK/oiPCfaNhl5ONfp+jQdAZRQQ0IJWNzH9zIZF7li91kh2w==}
    dev: true

  /json-schema-traverse@0.4.1:
    resolution: {integrity: sha512-xbbCH5dCYU5T8LcEhhuh7HJ88HXuW3qsI3Y0zOZFKfZEHcpWiHU/Jxzk629Brsab/mMiHQti9wMP+845RPe3Vg==}
    dev: true

  /json-schema-traverse@1.0.0:
    resolution: {integrity: sha512-NM8/P9n3XjXhIZn1lLhkFaACTOURQXjWhV4BA/RnOv8xvgqtqpAX9IO4mRQxSx1Rlo4tqzeqb0sOlruaOy3dug==}
    dev: true

  /json-stable-stringify-without-jsonify@1.0.1:
    resolution: {integrity: sha512-Bdboy+l7tA3OGW6FjyFHWkP5LuByj1Tk33Ljyq0axyzdk9//JSi2u3fP1QSmd1KNwq6VOKYGlAu87CisVir6Pw==}
    dev: true

  /json5@1.0.2:
    resolution: {integrity: sha512-g1MWMLBiz8FKi1e4w0UyVL3w+iJceWAFBAaBnnGKOpNa5f8TLktkbre1+s6oICydWAm+HRUGTmI+//xv2hvXYA==}
    hasBin: true
    dependencies:
      minimist: 1.2.8
    dev: true

  /json5@2.2.3:
    resolution: {integrity: sha512-XmOWe7eyHYH14cLdVPoyg+GOH3rYX++KpzrylJwSW98t3Nk+U8XOl8FWKOgwtzdb8lXGf6zYwDUzeHMWfxasyg==}
    engines: {node: '>=6'}
    hasBin: true

  /jsonfile@6.2.0:
    resolution: {integrity: sha512-FGuPw30AdOIUTRMC2OMRtQV+jkVj2cfPqSeWXv1NEAJ1qZ5zb1X6z1mFhbfOB/iy3ssJCD+3KuZ8r8C3uVFlAg==}
    dependencies:
      universalify: 2.0.1
    optionalDependencies:
      graceful-fs: 4.2.11
    dev: true

  /jsonpath-plus@10.3.0:
    resolution: {integrity: sha512-8TNmfeTCk2Le33A3vRRwtuworG/L5RrgMvdjhKZxvyShO+mBu2fP50OWUjRLNtvw344DdDarFh9buFAZs5ujeA==}
    engines: {node: '>=18.0.0'}
    hasBin: true
    dependencies:
      '@jsep-plugin/assignment': 1.3.0(jsep@1.4.0)
      '@jsep-plugin/regex': 1.0.4(jsep@1.4.0)
      jsep: 1.4.0
    dev: true

  /jsx-ast-utils@3.3.5:
    resolution: {integrity: sha512-ZZow9HBI5O6EPgSJLUb8n2NKgmVWTwCvHGwFuJlMjvLFqlGG6pjirPhtdsseaLZjSibD8eegzmYpUZwoIlj2cQ==}
    engines: {node: '>=4.0'}
    dependencies:
      array-includes: 3.1.9
      array.prototype.flat: 1.3.3
      object.assign: 4.1.7
      object.values: 1.2.1
    dev: true

  /keyv@4.5.4:
    resolution: {integrity: sha512-oxVHkHR/EJf2CNXnWxRLW6mg7JyCCUcG0DtEGmL2ctUo1PNTin1PUil+r/+4r5MpVgC/fn1kjsx7mjSujKqIpw==}
    dependencies:
      json-buffer: 3.0.1
    dev: true

  /kind-of@6.0.3:
    resolution: {integrity: sha512-dcS1ul+9tmeD95T+x28/ehLgd9mENa3LsvDTtzm3vyBEO7RPptvAD+t44WVXaUjTBRcrpFeFlC8WCruUR456hw==}
    engines: {node: '>=0.10.0'}
    dev: true

  /kleur@3.0.3:
    resolution: {integrity: sha512-eTIzlVOSUR+JxdDFepEYcBMtZ9Qqdef+rnzWdRZuMbOywu5tO2w2N7rqjoANZ5k9vywhL6Br1VRjUIgTQx4E8w==}
    engines: {node: '>=6'}
    dev: true

  /klona@2.0.6:
    resolution: {integrity: sha512-dhG34DXATL5hSxJbIexCft8FChFXtmskoZYnoPWjXQuebWYCNkVeV3KkGegCK9CP1oswI/vQibS2GY7Em/sJJA==}
    engines: {node: '>= 8'}
    dev: true

  /launch-editor@2.11.1:
    resolution: {integrity: sha512-SEET7oNfgSaB6Ym0jufAdCeo3meJVeCaaDyzRygy0xsp2BFKCprcfHljTq4QkzTLUxEKkFK6OK4811YM2oSrRg==}
    dependencies:
      picocolors: 1.1.1
      shell-quote: 1.8.3
    dev: true

  /leven@3.1.0:
    resolution: {integrity: sha512-qsda+H8jTaUaN/x5vzW2rzc+8Rw4TAQ/4KjB46IwK5VH+IlVeeeje/EoZRpiXvIqjFgK84QffqPztGI3VBLG1A==}
    engines: {node: '>=6'}
    dev: true

  /levn@0.4.1:
    resolution: {integrity: sha512-+bT2uH4E5LGE7h/n3evcS/sQlJXCpIp6ym8OWJ5eV6+67Dsql/LaaT7qJBAt2rzfoa/5QBGBhxDix1dMt2kQKQ==}
    engines: {node: '>= 0.8.0'}
    dependencies:
      prelude-ls: 1.2.1
      type-check: 0.4.0
    dev: true

  /lilconfig@2.1.0:
    resolution: {integrity: sha512-utWOt/GHzuUxnLKxB6dk81RoOeoNeHgbrXiuGk4yyF5qlRz+iIVWu56E2fqGHFrXz0QNUhLB/8nKqvRH66JKGQ==}
    engines: {node: '>=10'}
    dev: true

  /lilconfig@3.1.3:
    resolution: {integrity: sha512-/vlFKAoH5Cgt3Ie+JLhRbwOsCQePABiU3tJ1egGvyQ+33R/vcwM2Zl2QR/LzjsBeItPt3oSVXapn+m4nQDvpzw==}
    engines: {node: '>=14'}
    dev: true

  /lines-and-columns@1.2.4:
    resolution: {integrity: sha512-7ylylesZQ/PV29jhEDl3Ufjo6ZX7gCqJr5F7PKrqc93v7fzSymt1BpwEU8nAUXs8qzzvqhbjhK5QZg6Mt/HkBg==}
    dev: true

  /loader-runner@4.3.0:
    resolution: {integrity: sha512-3R/1M+yS3j5ou80Me59j7F9IMs4PXs3VqRrm0TU3AbKPxlmpoY1TNscJV/oGJXo8qCatFGTfDbY6W6ipGOYXfg==}
    engines: {node: '>=6.11.5'}
    dev: true

  /loader-utils@2.0.4:
    resolution: {integrity: sha512-xXqpXoINfFhgua9xiqD8fPFHgkoq1mmmpE92WlDbm9rNRd/EbRb+Gqf908T2DMfuHjjJlksiK2RbHVOdD/MqSw==}
    engines: {node: '>=8.9.0'}
    dependencies:
      big.js: 5.2.2
      emojis-list: 3.0.0
      json5: 2.2.3
    dev: true

  /loader-utils@3.3.1:
    resolution: {integrity: sha512-FMJTLMXfCLMLfJxcX9PFqX5qD88Z5MRGaZCVzfuqeZSPsyiBzs+pahDQjbIWz2QIzPZz0NX9Zy4FX3lmK6YHIg==}
    engines: {node: '>= 12.13.0'}
    dev: true

  /locate-path@5.0.0:
    resolution: {integrity: sha512-t7hw9pI+WvuwNJXwk5zVHpyhIqzg2qTlklJOf0mVxGSbe3Fp2VieZcduNYjaLDoy6p9uGpQEGWG87WpMKlNq8g==}
    engines: {node: '>=8'}
    dependencies:
      p-locate: 4.1.0

  /locate-path@6.0.0:
    resolution: {integrity: sha512-iPZK6eYjbxRu3uB4/WZ3EsEIMJFMqAoopl3R+zuq0UjcAm/MO6KCweDgPfP3elTztoKP3KtnVHxTn2NHBSDVUw==}
    engines: {node: '>=10'}
    dependencies:
      p-locate: 5.0.0
    dev: true

  /lodash.camelcase@4.3.0:
    resolution: {integrity: sha512-TwuEnCnxbc3rAvhf/LbG7tJUDzhqXyFnv3dtzLOPgCG/hODL7WFnsbwktkD7yUV0RrreP/l1PALq/YSg6VvjlA==}
    dev: true

  /lodash.debounce@4.0.8:
    resolution: {integrity: sha512-FT1yDzDYEoYWhnSGnpE/4Kj1fLZkDFyqRb7fNt6FdYOSxlUWAtp42Eh6Wb0rGIv/m9Bgo7x4GhQbm5Ys4SG5ow==}
    dev: true

  /lodash.memoize@4.1.2:
    resolution: {integrity: sha512-t7j+NzmgnQzTAYXcsHYLgimltOV1MXHtlOWf6GjL9Kj8GK5FInw5JotxvbOs+IvV1/Dzo04/fCGfLVs7aXb4Ag==}
    dev: true

  /lodash.merge@4.6.2:
    resolution: {integrity: sha512-0KpjqXRVvrYyCsX1swR/XTK0va6VQkQM6MNo7PqW77ByjAhoARA8EfrP1N4+KlKj8YS0ZUCtRT/YUuhyYDujIQ==}
    dev: true

  /lodash.uniq@4.5.0:
    resolution: {integrity: sha512-xfBaXQd9ryd9dlSDvnvI0lvxfLJlYAZzXomUYzLKtUeOQvOP5piqAWuGtrhWeqaXK9hhoM/iyJc5AV+XfsX3HQ==}
    dev: true

  /lodash@4.17.21:
    resolution: {integrity: sha512-v2kDEe57lecTulaDIuNTPy3Ry4gLGJ6Z1O3vE1krgXZNrsQ+LFTGHVxVjcXPs17LhbZVGedAJv8XZ1tvj5FvSg==}
    dev: true

  /loose-envify@1.4.0:
    resolution: {integrity: sha512-lyuxPGr/Wfhrlem2CL/UcnUc1zcqKAImBDzukY7Y5F/yQiNdko6+fRLevlw1HgMySw7f611UIY408EtxRSoK3Q==}
    hasBin: true
    dependencies:
      js-tokens: 4.0.0
    dev: true

  /lower-case@2.0.2:
    resolution: {integrity: sha512-7fm3l3NAF9WfN6W3JOmf5drwpVqX78JtoGJ3A6W0a6ZnldM41w2fV5D490psKFTpMds8TJse/eHLFFsNHHjHgg==}
    dependencies:
      tslib: 2.8.1
    dev: true

  /lru-cache@10.4.3:
    resolution: {integrity: sha512-JNAzZcXrCt42VGLuYz0zfAzDfAvJWW6AfYlDBQyDV5DClI2m5sAmK+OIO7s59XfsRsWHp02jAJrRadPRGTt6SQ==}
    dev: true

  /lru-cache@5.1.1:
    resolution: {integrity: sha512-KpNARQA3Iwv+jTA0utUVVbrh+Jlrr1Fv0e56GGzAFOXN7dk/FviaDW8LHmK52DlcH4WP2n6gI8vN1aesBFgo9w==}
    dependencies:
      yallist: 3.1.1

  /lru-cache@6.0.0:
    resolution: {integrity: sha512-Jo6dJ04CmSjuznwJSS3pUeWmd/H0ffTlkXXgwZi+eq1UCmqQwCh+eLsYOYCwY991i2Fah4h1BEMCx4qThGbsiA==}
    engines: {node: '>=10'}
    dependencies:
      yallist: 4.0.0
    dev: true

  /luxon@3.7.1:
    resolution: {integrity: sha512-RkRWjA926cTvz5rAb1BqyWkKbbjzCGchDUIKMCUvNi17j6f6j8uHGDV82Aqcqtzd+icoYpELmG3ksgGiFNNcNg==}
    engines: {node: '>=12'}
    dev: false

  /lz-string@1.5.0:
    resolution: {integrity: sha512-h5bgJWpxJNswbU7qCrV0tIKQCaS3blPDrqKWx+QxzuzL1zGUzij9XCWLrSLsJPu5t+eWA/ycetzYAO5IOMcWAQ==}
    hasBin: true
    dev: true

  /make-dir@4.0.0:
    resolution: {integrity: sha512-hXdUTZYIVOt1Ex//jAQi+wTZZpUpwBj/0QsOzqegb3rGMMeJiSEu5xLHnYfBrRV4RH2+OCSOO95Is/7x1WJ4bw==}
    engines: {node: '>=10'}
    dependencies:
      semver: 7.7.2
    dev: true

  /make-error@1.3.6:
    resolution: {integrity: sha512-s8UhlNe7vPKomQhC1qFelMokr/Sc3AgNbso3n74mVPA5LTZwkB9NlXf4XPamLxJE8h0gh73rM94xvwRT2CVInw==}
    dev: true

  /makeerror@1.0.12:
    resolution: {integrity: sha512-JmqCvUhmt43madlpFzG4BQzG2Z3m6tvQDNKdClZnO3VbIudJYmxsT0FNJMeiB2+JTSlTQTSbU8QdesVmwJcmLg==}
    dependencies:
      tmpl: 1.0.5

  /math-intrinsics@1.1.0:
    resolution: {integrity: sha512-/IXtbwEk5HTPyEwyKX6hGkYXxM9nbj64B+ilVJnC/R6B0pH5G4V3b0pVbL7DBj4tkhBAppbQUlf6F6Xl9LHu1g==}
    engines: {node: '>= 0.4'}

  /md5.js@1.3.5:
    resolution: {integrity: sha512-xitP+WxNPcTTOgnTJcrhM0xvdPepipPSf3I8EIpGKeFLjt3PlJLIDG3u8EX53ZIubkb+5U2+3rELYpEhHhzdkg==}
    dependencies:
      hash-base: 3.0.5
      inherits: 2.0.4
      safe-buffer: 5.2.1
    dev: false

  /mdn-data@2.0.14:
    resolution: {integrity: sha512-dn6wd0uw5GsdswPFfsgMp5NSB0/aDe6fK94YJV/AJDYXL6HVLWBsxeq7js7Ad+mU2K9LAlwpk6kN2D5mwCPVow==}
    dev: true

  /media-typer@0.3.0:
    resolution: {integrity: sha512-dq+qelQ9akHpcOl/gUVRTxVIOkAJ1wR3QAvb4RsVjS8oVoFjDGTc679wJYmUmknUF5HwMLOgb5O+a3KxfWapPQ==}
    engines: {node: '>= 0.6'}
    dev: true

  /memfs@4.36.0:
    resolution: {integrity: sha512-mfBfzGUdoEw5AZwG8E965ej3BbvW2F9LxEWj4uLxF6BEh1dO2N9eS3AGu9S6vfenuQYrVjsbUOOZK7y3vz4vyQ==}
    engines: {node: '>= 4.0.0'}
    dependencies:
      '@jsonjoy.com/json-pack': 1.11.0(tslib@2.8.1)
      '@jsonjoy.com/util': 1.9.0(tslib@2.8.1)
      tree-dump: 1.0.3(tslib@2.8.1)
      tslib: 2.8.1
    dev: true

  /merge-descriptors@1.0.3:
    resolution: {integrity: sha512-gaNvAS7TZ897/rVaZ0nMtAyxNyi/pdbjbAwUpFQpN70GqnVfOiXpeUUMKRBmzXaSQ8DdTX4/0ms62r2K+hE6mQ==}
    dev: true

  /merge-stream@2.0.0:
    resolution: {integrity: sha512-abv/qOcuPfk3URPfDzmZU1LKmuw8kT+0nIHvKrKgFrwifol/doWcdA4ZqsWQ8ENrFKkd67Mfpo/LovbIUsbt3w==}

  /merge2@1.4.1:
    resolution: {integrity: sha512-8q7VEgMJW4J8tcfVPy8g09NcQwZdbwFEqhe/WZkoIzjn/3TGDwtOCYtXGxA3O8tPzpczCCDgv+P2P5y00ZJOOg==}
    engines: {node: '>= 8'}
    dev: true

  /methods@1.1.2:
    resolution: {integrity: sha512-iclAHeNqNm68zFtnZ0e+1L2yUIdvzNoauKU4WBA3VvH/vPFieF7qfRlwUZU+DA9P9bPXIS90ulxoUoCH23sV2w==}
    engines: {node: '>= 0.6'}
    dev: true

  /micromatch@4.0.8:
    resolution: {integrity: sha512-PXwfBhYu0hBCPw8Dn0E+WDYb7af3dSLVWKi3HGv84IdF4TyFoC0ysxFd0Goxw7nSv4T/PzEJQxsYsEiFCKo2BA==}
    engines: {node: '>=8.6'}
    dependencies:
      braces: 3.0.3
      picomatch: 2.3.1

  /miller-rabin@4.0.1:
    resolution: {integrity: sha512-115fLhvZVqWwHPbClyntxEVfVDfl9DLLTuJvq3g2O/Oxi8AiNouAHvDSzHS0viUJc+V5vm3eq91Xwqn9dp4jRA==}
    hasBin: true
    dependencies:
      bn.js: 4.12.2
      brorand: 1.1.0
    dev: false

  /mime-db@1.33.0:
    resolution: {integrity: sha512-BHJ/EKruNIqJf/QahvxwQZXKygOQ256myeN/Ew+THcAa5q+PjyTTMMeNQC4DZw5AwfvelsUrA6B67NKMqXDbzQ==}
    engines: {node: '>= 0.6'}
    dev: false

  /mime-db@1.52.0:
    resolution: {integrity: sha512-sPU4uV7dYlvtWJxwwxHD0PuihVNiE7TyAbQ5SWxDCB9mUYvOgroQOwYQQOKPJ8CIbE+1ETVlOoK1UC2nU3gYvg==}
    engines: {node: '>= 0.6'}
    dev: true

  /mime-db@1.54.0:
    resolution: {integrity: sha512-aU5EJuIN2WDemCcAp2vFBfp/m4EAhWJnUNSSw0ixs7/kXbd6Pg64EmwJkNdFhB8aWt1sH2CTXrLxo/iAGV3oPQ==}
    engines: {node: '>= 0.6'}
    dev: true

  /mime-types@2.1.18:
    resolution: {integrity: sha512-lc/aahn+t4/SWV/qcmumYjymLsWfN3ELhpmVuUFjgsORruuZPVSwAQryq+HHGvO/SI2KVX26bx+En+zhM8g8hQ==}
    engines: {node: '>= 0.6'}
    dependencies:
      mime-db: 1.33.0
    dev: false

  /mime-types@2.1.35:
    resolution: {integrity: sha512-ZDY+bPm5zTTF+YpCrAU9nK0UgICYPT0QtT1NZWFv4s++TNkcgVaT0g6+4R2uI4MjQjzysHB1zxuWL50hzaeXiw==}
    engines: {node: '>= 0.6'}
    dependencies:
      mime-db: 1.52.0
    dev: true

  /mime@1.6.0:
    resolution: {integrity: sha512-x0Vn8spI+wuJ1O6S7gnbaQg8Pxh4NNHb7KSINmEWKiPE4RKOplvijn+NkmYmmRgP68mc70j2EbeTFRsrswaQeg==}
    engines: {node: '>=4'}
    hasBin: true
    dev: true

  /mimic-fn@2.1.0:
    resolution: {integrity: sha512-OqbOk5oEQeAZ8WXWydlu9HJjz9WVdEIvamMCcXmuqUYjTknH/sqsWvhQ3vgwKFRR1HpjvNBKQ37nbJgYzGqGcg==}
    engines: {node: '>=6'}
    dev: true

  /min-indent@1.0.1:
    resolution: {integrity: sha512-I9jwMn07Sy/IwOj3zVkVik2JTvgpaykDZEigL6Rx6N9LbMywwUSMtxET+7lVoDLLd3O3IXwJwvuuns8UB/HeAg==}
    engines: {node: '>=4'}
    dev: true

  /mini-css-extract-plugin@2.5.3(webpack@5.98.0):
    resolution: {integrity: sha512-YseMB8cs8U/KCaAGQoqYmfUuhhGW0a9p9XvWXrxVOkE3/IiISTLw4ALNt7JR5B2eYauFM+PQGSbXMDmVbR7Tfw==}
    engines: {node: '>= 12.13.0'}
    peerDependencies:
      webpack: ^5.0.0
    dependencies:
      schema-utils: 4.3.2
      webpack: 5.98.0(webpack-cli@6.0.1)
    dev: true

  /minimalistic-assert@1.0.1:
    resolution: {integrity: sha512-UtJcAD4yEaGtjPezWuO9wC4nwUnVH/8/Im3yEHQP4b67cXlD/Qr9hdITCU1xDbSEXg2XKNaP8jsReV7vQd00/A==}

  /minimalistic-crypto-utils@1.0.1:
    resolution: {integrity: sha512-JIYlbt6g8i5jKfJ3xz7rF0LXmv2TkDxBLUkiBeZ7bAx4GnnNMr8xFpGnOxn6GhTEHx3SjRrZEoU+j04prX1ktg==}
    dev: false

  /minimatch@10.0.3:
    resolution: {integrity: sha512-IPZ167aShDZZUMdRk66cyQAW3qr0WzbHkPdMYa8bzZhlHhO3jALbKdxcaak7W9FfT2rZNpQuUu4Od7ILEpXSaw==}
    engines: {node: 20 || >=22}
    dependencies:
      '@isaacs/brace-expansion': 5.0.0
    dev: true

  /minimatch@3.1.2:
    resolution: {integrity: sha512-J7p63hRiAjw1NDEww1W7i37+ByIrOWO5XQQAzZ3VOcL0PNybwpfmV/N05zFAzwQ9USyEcX6t3UO+K5aqBQOIHw==}
    dependencies:
      brace-expansion: 1.1.12

  /minimatch@9.0.5:
    resolution: {integrity: sha512-G6T0ZX48xgozx7587koeX9Ys2NYy6Gmv//P89sEte9V9whIapMNF4idKxnW2QtCcLiTWlb/wfCabAtAFWhhBow==}
    engines: {node: '>=16 || 14 >=14.17'}
    dependencies:
      brace-expansion: 2.0.2
    dev: true

  /minimist@1.2.8:
    resolution: {integrity: sha512-2yyAR8qBkN3YuheJanUpWC5U3bb5osDywNB8RzDVlDwDHbocAJveqqj1u8+SVD7jkWT4yvsHCpWqqWqAxb0zCA==}
    dev: true

  /minipass@7.1.2:
    resolution: {integrity: sha512-qOOzS1cBTWYF4BH8fVePDBOO9iptMnGUEZwNc/cMWnTV2nVLZ7VoNWEPHkYczZA0pdoA7dl6e7FL659nX9S2aw==}
    engines: {node: '>=16 || 14 >=14.17'}
    dev: true

  /mrmime@1.0.1:
    resolution: {integrity: sha512-hzzEagAgDyoU1Q6yg5uI+AorQgdvMCur3FcKf7NhMKWsaYg+RnbTyHRa/9IlLF9rf455MOCtcqqrQQ83pPP7Uw==}
    engines: {node: '>=10'}
    dev: true

  /ms@2.0.0:
    resolution: {integrity: sha512-Tpp60P6IUJDTuOq/5Z8cdskzJujfwqfOTkrwIwj7IRISpnkJnT6SyJ4PCPnGMoFjC9ddhal5KVIYtAt97ix05A==}
    dev: true

  /ms@2.1.3:
    resolution: {integrity: sha512-6FlzubTLZG3J2a/NVCAleEhjzq5oxgHyaCU9yYXvcLsvoVaHJq/s5xXI6/XXP6tz7R9xAOtHnSO/tXtF3WRTlA==}

  /multicast-dns@7.2.5:
    resolution: {integrity: sha512-2eznPJP8z2BFLX50tf0LuODrpINqP1RVIm/CObbTcBRITQgmC/TjcREF1NeTBzIcR5XO/ukWo+YHOjBbFwIupg==}
    hasBin: true
    dependencies:
      dns-packet: 5.6.1
      thunky: 1.1.0
    dev: true

  /mustache@4.2.0:
    resolution: {integrity: sha512-71ippSywq5Yb7/tVYyGbkBggbU8H3u5Rz56fH60jGFgr8uHwxs+aSKeqmluIVzM0m0kB7xQjKS6qPfd0b2ZoqQ==}
    hasBin: true

  /mz@2.7.0:
    resolution: {integrity: sha512-z81GNO7nnYMEhrGh9LeymoE4+Yr0Wn5McHIZMK5cfQCl+NDX08sCZgUc9/6MHni9IWuFLm1Z3HTCXu2z9fN62Q==}
    dependencies:
      any-promise: 1.3.0
      object-assign: 4.1.1
      thenify-all: 1.6.0
    dev: true

  /nanoid@3.3.11:
    resolution: {integrity: sha512-N8SpfPUnUp1bK+PMYW8qSWdl9U+wwNWI4QKxOYDy9JAro3WMX7p2OeVRF9v+347pnakNevPmiHhNmZ2HbFA76w==}
    engines: {node: ^10 || ^12 || ^13.7 || ^14 || >=15.0.1}
    hasBin: true
    dev: true

  /natural-compare@1.4.0:
    resolution: {integrity: sha512-OWND8ei3VtNC9h7V60qff3SVobHr996CTwgxubgyQYEpg290h9J0buyECNNJexkFm5sOajh5G116RYA1c8ZMSw==}

  /negotiator@0.6.3:
    resolution: {integrity: sha512-+EUsqGPLsM+j/zdChZjsnX51g4XrHFOIXwfnCVPGlQk/k5giakcKsuxCObBRu6DSm9opw/O6slWbJdghQM4bBg==}
    engines: {node: '>= 0.6'}
    dev: true

  /negotiator@0.6.4:
    resolution: {integrity: sha512-myRT3DiWPHqho5PrJaIRyaMv2kgYf0mUVgBNOYMuCH5Ki1yEiQaf/ZJuQ62nvpc44wL5WDbTX7yGJi1Neevw8w==}
    engines: {node: '>= 0.6'}
    dev: true

  /neo-async@2.6.2:
    resolution: {integrity: sha512-Yd3UES5mWCSqR+qNT93S3UoYUkqAZ9lLg8a7g9rimsWmYGK8cVToA4/sF3RrshdyV3sAGMXVUmpMYOw+dLpOuw==}
    dev: true

  /no-case@3.0.4:
    resolution: {integrity: sha512-fgAN3jGAh+RoxUGZHTSOLJIqUc2wmoBwGR4tbpNAKmmovFoWq0OdRkb0VkldReO2a2iBT/OEulG9XSUc10r3zg==}
    dependencies:
      lower-case: 2.0.2
      tslib: 2.8.1
    dev: true

  /node-forge@1.3.1:
    resolution: {integrity: sha512-dPEtOeMvF9VMcYV/1Wb8CPoVAXtp6MKMlcbAt4ddqmGqUJ6fQZFXkNZNkNlfevtNkGtaSoXf/vNNNSvgrdXwtA==}
    engines: {node: '>= 6.13.0'}
    dev: true

  /node-int64@0.4.0:
    resolution: {integrity: sha512-O5lz91xSOeoXP6DulyHfllpq+Eg00MWitZIbtPfoSEvqIHdl5gfcY6hYzDWnj0qD5tz52PI08u9qUvSVeUBeHw==}

  /node-releases@2.0.19:
    resolution: {integrity: sha512-xxOWJsBKtzAq7DY0J+DTzuz58K8e7sJbdgwkbMWQe8UYB6ekmsQ45q0M/tJDsGaZmbC+l7n57UV8Hl5tHxO9uw==}

  /normalize-path@3.0.0:
    resolution: {integrity: sha512-6eZs5Ls3WtCisHWp9S2GUy8dqkpGi4BVSz3GaqiE6ezub0512ESztXUwUB6C6IKbQkY2Pnb/mD4WYojCRwcwLA==}
    engines: {node: '>=0.10.0'}

  /normalize-range@0.1.2:
    resolution: {integrity: sha512-bdok/XvKII3nUpklnV6P2hxtMNrCboOjAcyBuQnWEhO665FwrSNRxU+AqpsyvO6LgGYPspN+lu5CLtw4jPRKNA==}
    engines: {node: '>=0.10.0'}
    dev: true

  /normalize-url@6.1.0:
    resolution: {integrity: sha512-DlL+XwOy3NxAQ8xuC0okPgK46iuVNAK01YN7RueYBqqFeGsBjV9XmCAzAdgt+667bCl5kPh9EqKKDwnaPG1I7A==}
    engines: {node: '>=10'}
    dev: true

  /npm-run-path@4.0.1:
    resolution: {integrity: sha512-S48WzZW777zhNIrn7gxOlISNAqi9ZC/uQFnRdbeIHhZhCA6UqpkOT8T1G7BvfdgP4Er8gF4sUbaS0i7QvIfCWw==}
    engines: {node: '>=8'}
    dependencies:
      path-key: 3.1.1
    dev: true

  /nth-check@2.1.1:
    resolution: {integrity: sha512-lqjrjmaOoAnWfMmBPL+XNnynZh2+swxiX3WUE0s4yEHI6m+AwrK2UZOimIRl3X/4QctVqS8AiZjFqyOGrMXb/w==}
    dependencies:
      boolbase: 1.0.0
    dev: true

  /nwsapi@2.2.21:
    resolution: {integrity: sha512-o6nIY3qwiSXl7/LuOU0Dmuctd34Yay0yeuZRLFmDPrrdHpXKFndPj3hM+YEPVHYC5fx2otBx4Ilc/gyYSAUaIA==}
    dev: true

  /object-assign@4.1.1:
    resolution: {integrity: sha512-rJgTQnkUnH1sFw8yT6VSU3zD3sWmu6sZhIseY8VX+GRu3P6F7Fu+JNDoXfklElbLJSnc3FUQHVe4cU5hj+BcUg==}
    engines: {node: '>=0.10.0'}
    dev: true

  /object-hash@3.0.0:
    resolution: {integrity: sha512-RSn9F68PjH9HqtltsSnqYC1XXoWe9Bju5+213R98cNGttag9q9yAOTzdbsqvIa7aNm5WffBZFpWYr2aWrklWAw==}
    engines: {node: '>= 6'}
    dev: true

  /object-inspect@1.13.4:
    resolution: {integrity: sha512-W67iLl4J2EXEGTbfeHCffrjDfitvLANg0UlX3wFUUSTx92KXRFegMHUVgSqE+wvhAbi4WqjGg9czysTV2Epbew==}
    engines: {node: '>= 0.4'}
    dev: true

  /object-is@1.1.6:
    resolution: {integrity: sha512-F8cZ+KfGlSGi09lJT7/Nd6KJZ9ygtvYC0/UYYLI9nmQKLMnydpB9yvbv9K1uSkEu7FU9vYPmVwLg328tX+ot3Q==}
    engines: {node: '>= 0.4'}
    dependencies:
      call-bind: 1.0.8
      define-properties: 1.2.1
    dev: false

  /object-keys@1.1.1:
    resolution: {integrity: sha512-NuAESUOUMrlIXOfHKzD6bpPu3tYt3xvjNdRIQ+FeT0lNb4K8WR70CaDxhuNguS2XG+GjkyMwOzsN5ZktImfhLA==}
    engines: {node: '>= 0.4'}

  /object-property-assigner@1.3.5:
    resolution: {integrity: sha512-DIzHzNSTnpoG8QPQCDNrHa6O3vLMhktK3Igirqpk523UYIVe8JNCKcn5C9WyLQxJc58EGsAIiiEu10gqPrud8w==}
    dev: false

  /object-property-extractor@1.0.13:
    resolution: {integrity: sha512-9kgEjTWDhTPuPn7nyof+5mLmCKBPKdU0c7IVpTbOvYKYSdXQ5skH4Pa/8MPbZXeyXBGrqS82JyWecsh6tMxiLw==}
    dev: false

  /object.assign@4.1.7:
    resolution: {integrity: sha512-nK28WOo+QIjBkDduTINE4JkF/UJJKyf2EJxvJKfblDpyg0Q+pkOHNTL0Qwy6NP6FhE/EnzV73BxxqcJaXY9anw==}
    engines: {node: '>= 0.4'}
    dependencies:
      call-bind: 1.0.8
      call-bound: 1.0.4
      define-properties: 1.2.1
      es-object-atoms: 1.1.1
      has-symbols: 1.1.0
      object-keys: 1.1.1

  /object.entries@1.1.9:
    resolution: {integrity: sha512-8u/hfXFRBD1O0hPUjioLhoWFHRmt6tKA4/vZPyckBr18l1KE9uHrFaFaUi8MDRTpi4uak2goyPTSNJLXX2k2Hw==}
    engines: {node: '>= 0.4'}
    dependencies:
      call-bind: 1.0.8
      call-bound: 1.0.4
      define-properties: 1.2.1
      es-object-atoms: 1.1.1
    dev: true

  /object.fromentries@2.0.8:
    resolution: {integrity: sha512-k6E21FzySsSK5a21KRADBd/NGneRegFO5pLHfdQLpRDETUNJueLXs3WCzyQ3tFRDYgbq3KHGXfTbi2bs8WQ6rQ==}
    engines: {node: '>= 0.4'}
    dependencies:
      call-bind: 1.0.8
      define-properties: 1.2.1
      es-abstract: 1.24.0
      es-object-atoms: 1.1.1
    dev: true

  /object.groupby@1.0.3:
    resolution: {integrity: sha512-+Lhy3TQTuzXI5hevh8sBGqbmurHbbIjAi0Z4S63nthVLmLxfbj4T54a4CfZrXIrt9iP4mVAPYMo/v99taj3wjQ==}
    engines: {node: '>= 0.4'}
    dependencies:
      call-bind: 1.0.8
      define-properties: 1.2.1
      es-abstract: 1.24.0
    dev: true

  /object.values@1.2.1:
    resolution: {integrity: sha512-gXah6aZrcUxjWg2zR2MwouP2eHlCBzdV4pygudehaKXSGW4v2AsRQUK+lwwXhii6KFZcunEnmSUoYp5CXibxtA==}
    engines: {node: '>= 0.4'}
    dependencies:
      call-bind: 1.0.8
      call-bound: 1.0.4
      define-properties: 1.2.1
      es-object-atoms: 1.1.1
    dev: true

  /obuf@1.1.2:
    resolution: {integrity: sha512-PX1wu0AmAdPqOL1mWhqmlOd8kOIZQwGZw6rh7uby9fTc5lhaOWFLX3I6R1hrF9k3zUY40e6igsLGkDXK92LJNg==}
    dev: true

  /on-finished@2.4.1:
    resolution: {integrity: sha512-oVlzkg3ENAhCk2zdv7IJwd/QUD4z2RxRwpkcGY8psCVcCYZNq4wYnVWALHM+brtuJjePWiYF/ClmuDr8Ch5+kg==}
    engines: {node: '>= 0.8'}
    dependencies:
      ee-first: 1.1.1
    dev: true

  /on-headers@1.1.0:
    resolution: {integrity: sha512-737ZY3yNnXy37FHkQxPzt4UZ2UWPWiCZWLvFZ4fu5cueciegX0zGPnrlY6bwRg4FdQOe9YU8MkmJwGhoMybl8A==}
    engines: {node: '>= 0.8'}
    dev: true

  /once@1.4.0:
    resolution: {integrity: sha512-lNaJgI+2Q5URQBkccEKHTQOPaXdUxnZZElQTZY0MFUAuaEqe1E+Nyvgdz/aIyNi6Z9MzO5dv1H8n58/GELp3+w==}
    dependencies:
      wrappy: 1.0.2

  /onetime@5.1.2:
    resolution: {integrity: sha512-kbpaSSGJTWdAY5KPVeMOKXSrPtr8C8C7wodJbcsd51jRnmD+GZu8Y0VoU6Dm5Z4vWr0Ig/1NKuWRKf7j5aaYSg==}
    engines: {node: '>=6'}
    dependencies:
      mimic-fn: 2.1.0
    dev: true

  /open@10.2.0:
    resolution: {integrity: sha512-YgBpdJHPyQ2UE5x+hlSXcnejzAvD0b22U2OuAP+8OnlJT+PjWPxtgmGqKKc+RgTM63U9gN0YzrYc71R2WT/hTA==}
    engines: {node: '>=18'}
    dependencies:
      default-browser: 5.2.1
      define-lazy-prop: 3.0.0
      is-inside-container: 1.0.0
      wsl-utils: 0.1.0
    dev: true

  /opener@1.5.2:
    resolution: {integrity: sha512-ur5UIdyw5Y7yEj9wLzhqXiy6GZ3Mwx0yGI+5sMn2r0N0v3cKJvUmFH5yPP+WXh9e0xfyzyJX95D8l088DNFj7A==}
    hasBin: true
    dev: true

  /optionator@0.9.4:
    resolution: {integrity: sha512-6IpQ7mKUxRcZNLIObR0hz7lxsapSSIYNZJwXPGeF0mTVqGKFIXj1DQcMoT22S3ROcLyY/rz0PWaWZ9ayWmad9g==}
    engines: {node: '>= 0.8.0'}
    dependencies:
      deep-is: 0.1.4
      fast-levenshtein: 2.0.6
      levn: 0.4.1
      prelude-ls: 1.2.1
      type-check: 0.4.0
      word-wrap: 1.2.5
    dev: true

  /own-keys@1.0.1:
    resolution: {integrity: sha512-qFOyK5PjiWZd+QQIh+1jhdb9LpxTF0qs7Pm8o5QHYZ0M3vKqSqzsZaEB6oWlxZ+q2sJBMI/Ktgd2N5ZwQoRHfg==}
    engines: {node: '>= 0.4'}
    dependencies:
      get-intrinsic: 1.3.0
      object-keys: 1.1.1
      safe-push-apply: 1.0.0
    dev: true

  /p-limit@2.3.0:
    resolution: {integrity: sha512-//88mFWSJx8lxCzwdAABTJL2MyWB12+eIY7MDL2SqLmAkeKU9qxRvWuSyTjm3FUmpBEMuFfckAIqEaVGUDxb6w==}
    engines: {node: '>=6'}
    dependencies:
      p-try: 2.2.0

  /p-limit@3.1.0:
    resolution: {integrity: sha512-TYOanM3wGwNGsZN2cVTYPArw454xnXj5qmWF1bEoAc4+cU/ol7GVh7odevjp1FNHduHc3KZMcFduxU5Xc6uJRQ==}
    engines: {node: '>=10'}
    dependencies:
      yocto-queue: 0.1.0
    dev: true

  /p-locate@4.1.0:
    resolution: {integrity: sha512-R79ZZ/0wAxKGu3oYMlz8jy/kbhsNrS7SKZ7PxEHBgJ5+F2mtFW2fK2cOtBh1cHYkQsbzFV7I+EoRKe6Yt0oK7A==}
    engines: {node: '>=8'}
    dependencies:
      p-limit: 2.3.0

  /p-locate@5.0.0:
    resolution: {integrity: sha512-LaNjtRWUBY++zB5nE/NwcaoMylSPk+S+ZHNB1TzdbMJMny6dynpAGt7X/tl/QYq3TIeE6nxHppbo2LGymrG5Pw==}
    engines: {node: '>=10'}
    dependencies:
      p-limit: 3.1.0
    dev: true

  /p-retry@6.2.1:
    resolution: {integrity: sha512-hEt02O4hUct5wtwg4H4KcWgDdm+l1bOaEy/hWzd8xtXB9BqxTWBBhb+2ImAtH4Cv4rPjV76xN3Zumqk3k3AhhQ==}
    engines: {node: '>=16.17'}
    dependencies:
      '@types/retry': 0.12.2
      is-network-error: 1.1.0
      retry: 0.13.1
    dev: true

  /p-try@2.2.0:
    resolution: {integrity: sha512-R4nPAVTAU0B9D35/Gk3uJf/7XYbQcyohSKdvAxIRSNghFl4e71hVoGnBNQz9cWaXxO2I10KTC+3jMdvvoKw6dQ==}
    engines: {node: '>=6'}

  /package-json-from-dist@1.0.1:
    resolution: {integrity: sha512-UEZIS3/by4OC8vL3P2dTXRETpebLI2NiI5vIrjaD/5UtrkFX/tNbwjTSRAGC/+7CAo2pIcBaRgWmcBBHcsaCIw==}
    dev: true

  /pako@1.0.11:
    resolution: {integrity: sha512-4hLB8Py4zZce5s4yd9XzopqwVv/yGNhV1Bl8NTmCq1763HeK2+EwVTv+leGeL13Dnh2wfbqowVPXCIO0z4taYw==}
    dev: false

  /papaparse@5.5.3:
    resolution: {integrity: sha512-5QvjGxYVjxO59MGU2lHVYpRWBBtKHnlIAcSe1uNFCkkptUh63NFRj0FJQm7nR67puEruUci/ZkjmEFrjCAyP4A==}
    dev: false

  /param-case@3.0.4:
    resolution: {integrity: sha512-RXlj7zCYokReqWpOPH9oYivUzLYZ5vAPIfEmCTNViosC78F8F0H9y7T7gG2M39ymgutxF5gcFEsyZQSph9Bp3A==}
    dependencies:
      dot-case: 3.0.4
      tslib: 2.8.1
    dev: true

  /parent-module@1.0.1:
    resolution: {integrity: sha512-GQ2EWRpQV8/o+Aw8YqtfZZPfNRWZYkbidE9k5rpl/hC3vtHHBfGm2Ifi6qWV+coDGkrUKZAxE3Lot5kcsRlh+g==}
    engines: {node: '>=6'}
    dependencies:
      callsites: 3.1.0
    dev: true

  /parent-module@2.0.0:
    resolution: {integrity: sha512-uo0Z9JJeWzv8BG+tRcapBKNJ0dro9cLyczGzulS6EfeyAdeC9sbojtW6XwvYxJkEne9En+J2XEl4zyglVeIwFg==}
    engines: {node: '>=8'}
    dependencies:
      callsites: 3.1.0
    dev: true

  /parse-asn1@5.1.7:
    resolution: {integrity: sha512-CTM5kuWR3sx9IFamcl5ErfPl6ea/N8IYwiJ+vpeB2g+1iknv7zBl5uPwbMbRVznRVbrNY6lGuDoE5b30grmbqg==}
    engines: {node: '>= 0.10'}
    dependencies:
      asn1.js: 4.10.1
      browserify-aes: 1.2.0
      evp_bytestokey: 1.0.3
      hash-base: 3.0.5
      pbkdf2: 3.1.3
      safe-buffer: 5.2.1
    dev: false

  /parse-json@5.2.0:
    resolution: {integrity: sha512-ayCKvm/phCGxOkYRSCM82iDwct8/EonSEgCSxWxD7ve6jHggsFl4fZVQBPRNgQoKiuV/odhFrGzQXZwbifC8Rg==}
    engines: {node: '>=8'}
    dependencies:
      '@babel/code-frame': 7.27.1
      error-ex: 1.3.2
      json-parse-even-better-errors: 2.3.1
      lines-and-columns: 1.2.4
    dev: true

  /parse5@7.3.0:
    resolution: {integrity: sha512-IInvU7fabl34qmi9gY8XOVxhYyMyuH2xUNpb2q8/Y+7552KlejkRvqvD19nMoUW/uQGGbqNpA6Tufu5FL5BZgw==}
    dependencies:
      entities: 6.0.1
    dev: true

  /parseurl@1.3.3:
    resolution: {integrity: sha512-CiyeOxFT/JZyN5m0z9PfXw4SCBJ6Sygz1Dpl0wqjlhDEGGBP1GnsUVEL0p63hoG1fcj3fHynXi9NYO4nWOL+qQ==}
    engines: {node: '>= 0.8'}
    dev: true

  /pascal-case@3.1.2:
    resolution: {integrity: sha512-uWlGT3YSnK9x3BQJaOdcZwrnV6hPpd8jFH1/ucpiLRPh/2zCVJKS19E4GvYHvaCcACn3foXZ0cLB9Wrx1KGe5g==}
    dependencies:
      no-case: 3.0.4
      tslib: 2.8.1
    dev: true

  /path-browserify@1.0.1:
    resolution: {integrity: sha512-b7uo2UCUOYZcnF/3ID0lulOJi/bafxa1xPe7ZPsammBSpjSWQkjNxlt635YGS2MiR9GjvuXCtz2emr3jbsz98g==}
    dev: false

  /path-exists@4.0.0:
    resolution: {integrity: sha512-ak9Qy5Q7jYb2Wwcey5Fpvg2KoAc/ZIhLSLOSBmRmygPsGwkVVt0fZa0qrtMz+m6tJTAHfZQ8FnmB4MG4LWy7/w==}
    engines: {node: '>=8'}

  /path-is-absolute@1.0.1:
    resolution: {integrity: sha512-AVbw3UJ2e9bq64vSaS9Am0fje1Pa8pbGqTTsmXfaIiMpnr5DlDhfJOuLj9Sf95ZPVDAUerDfEk88MPmPe7UCQg==}
    engines: {node: '>=0.10.0'}

  /path-is-inside@1.0.2:
    resolution: {integrity: sha512-DUWJr3+ULp4zXmol/SZkFf3JGsS9/SIv+Y3Rt93/UjPpDpklB5f1er4O3POIbUuUJ3FXgqte2Q7SrU6zAqwk8w==}
    dev: false

  /path-key@3.1.1:
    resolution: {integrity: sha512-ojmeN0qd+y0jszEtoY48r0Peq5dwMEkIlCOu6Q5f41lfkswXuKtYrhgoTpLnyIcHm24Uhqx+5Tqm2InSwLhE6Q==}
    engines: {node: '>=8'}
    dev: true

  /path-parse@1.0.7:
    resolution: {integrity: sha512-LDJzPVEEEPR+y48z93A0Ed0yXb8pAByGWo/k5YYdYgpY2/2EsOsksJrq7lOHxryrVOn1ejG6oAp8ahvOIQD8sw==}
    dev: true

  /path-scurry@1.11.1:
    resolution: {integrity: sha512-Xa4Nw17FS9ApQFJ9umLiJS4orGjm7ZzwUrwamcGQuHSzDyth9boKDaycYdDcZDuqYATXw4HFXgaqWTctW/v1HA==}
    engines: {node: '>=16 || 14 >=14.18'}
    dependencies:
      lru-cache: 10.4.3
      minipass: 7.1.2
    dev: true

  /path-to-regexp@0.1.12:
    resolution: {integrity: sha512-RA1GjUVMnvYFxuqovrEqZoxxW5NUZqbwKtYz/Tt7nXerk0LbLblQmrsgdeOxV5SFHf0UDggjS/bSeOZwt1pmEQ==}
    dev: true

  /path-to-regexp@3.3.0:
    resolution: {integrity: sha512-qyCH421YQPS2WFDxDjftfc1ZR5WKQzVzqsp4n9M2kQhVOo/ByahFoUNJfl58kOcEGfQ//7weFTDhm+ss8Ecxgw==}
    dev: false

  /path-type@4.0.0:
    resolution: {integrity: sha512-gDKb8aZMDeD/tZWs9P6+q0J9Mwkdl6xMV8TjnGP3qJVJ06bdMgkbBlLU8IdfOsIsFz2BW1rNVT3XuNEl8zPAvw==}
    engines: {node: '>=8'}
    dev: true

  /pbkdf2@3.1.3:
    resolution: {integrity: sha512-wfRLBZ0feWRhCIkoMB6ete7czJcnNnqRpcoWQBLqatqXXmelSRqfdDK4F3u9T2s2cXas/hQJcryI/4lAL+XTlA==}
    engines: {node: '>=0.12'}
    dependencies:
      create-hash: 1.1.3
      create-hmac: 1.1.7
      ripemd160: 2.0.1
      safe-buffer: 5.2.1
      sha.js: 2.4.12
      to-buffer: 1.2.1
    dev: false

  /picocolors@1.1.1:
    resolution: {integrity: sha512-xceH2snhtb5M9liqDsmEw56le376mTZkEX/jEb/RxNFyegNul7eNslCXP9FDj/Lcu0X8KEyMceP2ntpaHrDEVA==}

  /picomatch@2.3.1:
    resolution: {integrity: sha512-JU3teHTNjmE2VCGFzuY8EXzCDVwEqB2a8fsIvwaStHhAWJEeVd1o1QD80CU6+ZdEXXSLbSsuLwJjkCBWqRQUVA==}
    engines: {node: '>=8.6'}

  /picomatch@4.0.3:
    resolution: {integrity: sha512-5gTmgEY/sqK6gFXLIsQNH19lWb4ebPDLA4SdLP7dsWkIXHWlG66oPuVvXSGFPppYZz8ZDZq0dYYrbHfBCVUb1Q==}
    engines: {node: '>=12'}
    dev: true

  /pify@2.3.0:
    resolution: {integrity: sha512-udgsAY+fTnvv7kI7aaxbqwWNb0AHiB0qBO89PZKPkoTmGOgdbrHDKD+0B2X4uTfJ/FT1R09r9gTsjUjNJotuog==}
    engines: {node: '>=0.10.0'}
    dev: true

  /pirates@4.0.7:
    resolution: {integrity: sha512-TfySrs/5nm8fQJDcBDuUng3VOUKsd7S+zqvbOTiGXHfxX4wK31ard+hoNuvkicM/2YFzlpDgABOevKSsB4G/FA==}
    engines: {node: '>= 6'}

  /pkg-dir@4.2.0:
    resolution: {integrity: sha512-HRDzbaKjC+AOWVXxAU/x54COGeIv9eb+6CkDSQoNTt4XyWoIJvuPsXizxu/Fr23EiekbtZwmh1IcIG/l/a10GQ==}
    engines: {node: '>=8'}
    dependencies:
      find-up: 4.1.0
    dev: true

  /possible-typed-array-names@1.1.0:
    resolution: {integrity: sha512-/+5VFTchJDoVj3bhoqi6UeymcD00DAwb1nJwamzPvHEszJ4FpF6SNNbUbOS8yI56qHzdV8eK0qEfOSiodkTdxg==}
    engines: {node: '>= 0.4'}

  /postcss-calc@8.2.4(postcss@8.5.6):
    resolution: {integrity: sha512-SmWMSJmB8MRnnULldx0lQIyhSNvuDl9HfrZkaqqE/WHAhToYsAvDq+yAsA/kIyINDszOp3Rh0GFoNuH5Ypsm3Q==}
    peerDependencies:
      postcss: ^8.2.2
    dependencies:
      postcss: 8.5.6
      postcss-selector-parser: 6.1.2
      postcss-value-parser: 4.2.0
    dev: true

  /postcss-colormin@5.3.1(postcss@8.5.6):
    resolution: {integrity: sha512-UsWQG0AqTFQmpBegeLLc1+c3jIqBNB0zlDGRWR+dQ3pRKJL1oeMzyqmH3o2PIfn9MBdNrVPWhDbT769LxCTLJQ==}
    engines: {node: ^10 || ^12 || >=14.0}
    peerDependencies:
      postcss: ^8.2.15
    dependencies:
      browserslist: 4.25.2
      caniuse-api: 3.0.0
      colord: 2.9.3
      postcss: 8.5.6
      postcss-value-parser: 4.2.0
    dev: true

  /postcss-convert-values@5.1.3(postcss@8.5.6):
    resolution: {integrity: sha512-82pC1xkJZtcJEfiLw6UXnXVXScgtBrjlO5CBmuDQc+dlb88ZYheFsjTn40+zBVi3DkfF7iezO0nJUPLcJK3pvA==}
    engines: {node: ^10 || ^12 || >=14.0}
    peerDependencies:
      postcss: ^8.2.15
    dependencies:
      browserslist: 4.25.2
      postcss: 8.5.6
      postcss-value-parser: 4.2.0
    dev: true

  /postcss-discard-comments@5.1.2(postcss@8.5.6):
    resolution: {integrity: sha512-+L8208OVbHVF2UQf1iDmRcbdjJkuBF6IS29yBDSiWUIzpYaAhtNl6JYnYm12FnkeCwQqF5LeklOu6rAqgfBZqQ==}
    engines: {node: ^10 || ^12 || >=14.0}
    peerDependencies:
      postcss: ^8.2.15
    dependencies:
      postcss: 8.5.6
    dev: true

  /postcss-discard-duplicates@5.1.0(postcss@8.5.6):
    resolution: {integrity: sha512-zmX3IoSI2aoenxHV6C7plngHWWhUOV3sP1T8y2ifzxzbtnuhk1EdPwm0S1bIUNaJ2eNbWeGLEwzw8huPD67aQw==}
    engines: {node: ^10 || ^12 || >=14.0}
    peerDependencies:
      postcss: ^8.2.15
    dependencies:
      postcss: 8.5.6
    dev: true

  /postcss-discard-empty@5.1.1(postcss@8.5.6):
    resolution: {integrity: sha512-zPz4WljiSuLWsI0ir4Mcnr4qQQ5e1Ukc3i7UfE2XcrwKK2LIPIqE5jxMRxO6GbI3cv//ztXDsXwEWT3BHOGh3A==}
    engines: {node: ^10 || ^12 || >=14.0}
    peerDependencies:
      postcss: ^8.2.15
    dependencies:
      postcss: 8.5.6
    dev: true

  /postcss-discard-overridden@5.1.0(postcss@8.5.6):
    resolution: {integrity: sha512-21nOL7RqWR1kasIVdKs8HNqQJhFxLsyRfAnUDm4Fe4t4mCWL9OJiHvlHPjcd8zc5Myu89b/7wZDnOSjFgeWRtw==}
    engines: {node: ^10 || ^12 || >=14.0}
    peerDependencies:
      postcss: ^8.2.15
    dependencies:
      postcss: 8.5.6
    dev: true

  /postcss-import@15.1.0(postcss@8.5.6):
    resolution: {integrity: sha512-hpr+J05B2FVYUAXHeK1YyI267J/dDDhMU6B6civm8hSY1jYJnBXxzKDKDswzJmtLHryrjhnDjqqp/49t8FALew==}
    engines: {node: '>=14.0.0'}
    peerDependencies:
      postcss: ^8.0.0
    dependencies:
      postcss: 8.5.6
      postcss-value-parser: 4.2.0
      read-cache: 1.0.0
      resolve: 1.22.10
    dev: true

  /postcss-js@4.0.1(postcss@8.5.6):
    resolution: {integrity: sha512-dDLF8pEO191hJMtlHFPRa8xsizHaM82MLfNkUHdUtVEV3tgTp5oj+8qbEqYM57SLfc74KSbw//4SeJma2LRVIw==}
    engines: {node: ^12 || ^14 || >= 16}
    peerDependencies:
      postcss: ^8.4.21
    dependencies:
      camelcase-css: 2.0.1
      postcss: 8.5.6
    dev: true

  /postcss-load-config@4.0.2(postcss@8.5.6):
    resolution: {integrity: sha512-bSVhyJGL00wMVoPUzAVAnbEoWyqRxkjv64tUl427SKnPrENtq6hJwUojroMz2VB+Q1edmi4IfrAPpami5VVgMQ==}
    engines: {node: '>= 14'}
    peerDependencies:
      postcss: '>=8.0.9'
      ts-node: '>=9.0.0'
    peerDependenciesMeta:
      postcss:
        optional: true
      ts-node:
        optional: true
    dependencies:
      lilconfig: 3.1.3
      postcss: 8.5.6
      yaml: 2.8.1
    dev: true

  /postcss-loader@6.2.1(postcss@8.4.49)(webpack@5.98.0):
    resolution: {integrity: sha512-WbbYpmAaKcux/P66bZ40bpWsBucjx/TTgVVzRZ9yUO8yQfVBlameJ0ZGVaPfH64hNSBh63a+ICP5nqOpBA0w+Q==}
    engines: {node: '>= 12.13.0'}
    peerDependencies:
      postcss: ^7.0.0 || ^8.0.1
      webpack: ^5.0.0
    dependencies:
      cosmiconfig: 7.1.0
      klona: 2.0.6
      postcss: 8.4.49
      semver: 7.7.2
      webpack: 5.98.0(webpack-cli@6.0.1)
    dev: true

  /postcss-loader@8.1.1(postcss@8.5.6)(typescript@5.8.3)(webpack@5.101.2):
    resolution: {integrity: sha512-0IeqyAsG6tYiDRCYKQJLAmgQr47DX6N7sFSWvQxt6AcupX8DIdmykuk/o/tx0Lze3ErGHJEp5OSRxrelC6+NdQ==}
    engines: {node: '>= 18.12.0'}
    peerDependencies:
      '@rspack/core': 0.x || 1.x
      postcss: ^7.0.0 || ^8.0.1
      webpack: ^5.0.0
    peerDependenciesMeta:
      '@rspack/core':
        optional: true
      webpack:
        optional: true
    dependencies:
      cosmiconfig: 9.0.0(typescript@5.8.3)
      jiti: 1.21.7
      postcss: 8.5.6
      semver: 7.7.2
      webpack: 5.101.2(webpack-cli@6.0.1)
    transitivePeerDependencies:
      - typescript
    dev: true

  /postcss-merge-longhand@5.1.7(postcss@8.5.6):
    resolution: {integrity: sha512-YCI9gZB+PLNskrK0BB3/2OzPnGhPkBEwmwhfYk1ilBHYVAZB7/tkTHFBAnCrvBBOmeYyMYw3DMjT55SyxMBzjQ==}
    engines: {node: ^10 || ^12 || >=14.0}
    peerDependencies:
      postcss: ^8.2.15
    dependencies:
      postcss: 8.5.6
      postcss-value-parser: 4.2.0
      stylehacks: 5.1.1(postcss@8.5.6)
    dev: true

  /postcss-merge-rules@5.1.4(postcss@8.5.6):
    resolution: {integrity: sha512-0R2IuYpgU93y9lhVbO/OylTtKMVcHb67zjWIfCiKR9rWL3GUk1677LAqD/BcHizukdZEjT8Ru3oHRoAYoJy44g==}
    engines: {node: ^10 || ^12 || >=14.0}
    peerDependencies:
      postcss: ^8.2.15
    dependencies:
      browserslist: 4.25.2
      caniuse-api: 3.0.0
      cssnano-utils: 3.1.0(postcss@8.5.6)
      postcss: 8.5.6
      postcss-selector-parser: 6.1.2
    dev: true

  /postcss-minify-font-values@5.1.0(postcss@8.5.6):
    resolution: {integrity: sha512-el3mYTgx13ZAPPirSVsHqFzl+BBBDrXvbySvPGFnQcTI4iNslrPaFq4muTkLZmKlGk4gyFAYUBMH30+HurREyA==}
    engines: {node: ^10 || ^12 || >=14.0}
    peerDependencies:
      postcss: ^8.2.15
    dependencies:
      postcss: 8.5.6
      postcss-value-parser: 4.2.0
    dev: true

  /postcss-minify-gradients@5.1.1(postcss@8.5.6):
    resolution: {integrity: sha512-VGvXMTpCEo4qHTNSa9A0a3D+dxGFZCYwR6Jokk+/3oB6flu2/PnPXAh2x7x52EkY5xlIHLm+Le8tJxe/7TNhzw==}
    engines: {node: ^10 || ^12 || >=14.0}
    peerDependencies:
      postcss: ^8.2.15
    dependencies:
      colord: 2.9.3
      cssnano-utils: 3.1.0(postcss@8.5.6)
      postcss: 8.5.6
      postcss-value-parser: 4.2.0
    dev: true

  /postcss-minify-params@5.1.4(postcss@8.5.6):
    resolution: {integrity: sha512-+mePA3MgdmVmv6g+30rn57USjOGSAyuxUmkfiWpzalZ8aiBkdPYjXWtHuwJGm1v5Ojy0Z0LaSYhHaLJQB0P8Jw==}
    engines: {node: ^10 || ^12 || >=14.0}
    peerDependencies:
      postcss: ^8.2.15
    dependencies:
      browserslist: 4.25.2
      cssnano-utils: 3.1.0(postcss@8.5.6)
      postcss: 8.5.6
      postcss-value-parser: 4.2.0
    dev: true

  /postcss-minify-selectors@5.2.1(postcss@8.5.6):
    resolution: {integrity: sha512-nPJu7OjZJTsVUmPdm2TcaiohIwxP+v8ha9NehQ2ye9szv4orirRU3SDdtUmKH+10nzn0bAyOXZ0UEr7OpvLehg==}
    engines: {node: ^10 || ^12 || >=14.0}
    peerDependencies:
      postcss: ^8.2.15
    dependencies:
      postcss: 8.5.6
      postcss-selector-parser: 6.1.2
    dev: true

  /postcss-modules-extract-imports@3.1.0(postcss@8.4.49):
    resolution: {integrity: sha512-k3kNe0aNFQDAZGbin48pL2VNidTF0w4/eASDsxlyspobzU3wZQLOGj7L9gfRe0Jo9/4uud09DsjFNH7winGv8Q==}
    engines: {node: ^10 || ^12 || >= 14}
    peerDependencies:
      postcss: ^8.1.0
    dependencies:
      postcss: 8.4.49
    dev: true

  /postcss-modules-extract-imports@3.1.0(postcss@8.5.6):
    resolution: {integrity: sha512-k3kNe0aNFQDAZGbin48pL2VNidTF0w4/eASDsxlyspobzU3wZQLOGj7L9gfRe0Jo9/4uud09DsjFNH7winGv8Q==}
    engines: {node: ^10 || ^12 || >= 14}
    peerDependencies:
      postcss: ^8.1.0
    dependencies:
      postcss: 8.5.6
    dev: true

  /postcss-modules-local-by-default@4.2.0(postcss@8.4.49):
    resolution: {integrity: sha512-5kcJm/zk+GJDSfw+V/42fJ5fhjL5YbFDl8nVdXkJPLLW+Vf9mTD5Xe0wqIaDnLuL2U6cDNpTr+UQ+v2HWIBhzw==}
    engines: {node: ^10 || ^12 || >= 14}
    peerDependencies:
      postcss: ^8.1.0
    dependencies:
      icss-utils: 5.1.0(postcss@8.4.49)
      postcss: 8.4.49
      postcss-selector-parser: 7.1.0
      postcss-value-parser: 4.2.0
    dev: true

  /postcss-modules-local-by-default@4.2.0(postcss@8.5.6):
    resolution: {integrity: sha512-5kcJm/zk+GJDSfw+V/42fJ5fhjL5YbFDl8nVdXkJPLLW+Vf9mTD5Xe0wqIaDnLuL2U6cDNpTr+UQ+v2HWIBhzw==}
    engines: {node: ^10 || ^12 || >= 14}
    peerDependencies:
      postcss: ^8.1.0
    dependencies:
      icss-utils: 5.1.0(postcss@8.5.6)
      postcss: 8.5.6
      postcss-selector-parser: 7.1.0
      postcss-value-parser: 4.2.0
    dev: true

  /postcss-modules-scope@3.2.1(postcss@8.4.49):
    resolution: {integrity: sha512-m9jZstCVaqGjTAuny8MdgE88scJnCiQSlSrOWcTQgM2t32UBe+MUmFSO5t7VMSfAf/FJKImAxBav8ooCHJXCJA==}
    engines: {node: ^10 || ^12 || >= 14}
    peerDependencies:
      postcss: ^8.1.0
    dependencies:
      postcss: 8.4.49
      postcss-selector-parser: 7.1.0
    dev: true

  /postcss-modules-scope@3.2.1(postcss@8.5.6):
    resolution: {integrity: sha512-m9jZstCVaqGjTAuny8MdgE88scJnCiQSlSrOWcTQgM2t32UBe+MUmFSO5t7VMSfAf/FJKImAxBav8ooCHJXCJA==}
    engines: {node: ^10 || ^12 || >= 14}
    peerDependencies:
      postcss: ^8.1.0
    dependencies:
      postcss: 8.5.6
      postcss-selector-parser: 7.1.0
    dev: true

  /postcss-modules-values@4.0.0(postcss@8.4.49):
    resolution: {integrity: sha512-RDxHkAiEGI78gS2ofyvCsu7iycRv7oqw5xMWn9iMoR0N/7mf9D50ecQqUo5BZ9Zh2vH4bCUR/ktCqbB9m8vJjQ==}
    engines: {node: ^10 || ^12 || >= 14}
    peerDependencies:
      postcss: ^8.1.0
    dependencies:
      icss-utils: 5.1.0(postcss@8.4.49)
      postcss: 8.4.49
    dev: true

  /postcss-modules-values@4.0.0(postcss@8.5.6):
    resolution: {integrity: sha512-RDxHkAiEGI78gS2ofyvCsu7iycRv7oqw5xMWn9iMoR0N/7mf9D50ecQqUo5BZ9Zh2vH4bCUR/ktCqbB9m8vJjQ==}
    engines: {node: ^10 || ^12 || >= 14}
    peerDependencies:
      postcss: ^8.1.0
    dependencies:
      icss-utils: 5.1.0(postcss@8.5.6)
      postcss: 8.5.6
    dev: true

  /postcss-modules@6.0.1(postcss@8.4.49):
    resolution: {integrity: sha512-zyo2sAkVvuZFFy0gc2+4O+xar5dYlaVy/ebO24KT0ftk/iJevSNyPyQellsBLlnccwh7f6V6Y4GvuKRYToNgpQ==}
    peerDependencies:
      postcss: ^8.0.0
    dependencies:
      generic-names: 4.0.0
      icss-utils: 5.1.0(postcss@8.4.49)
      lodash.camelcase: 4.3.0
      postcss: 8.4.49
      postcss-modules-extract-imports: 3.1.0(postcss@8.4.49)
      postcss-modules-local-by-default: 4.2.0(postcss@8.4.49)
      postcss-modules-scope: 3.2.1(postcss@8.4.49)
      postcss-modules-values: 4.0.0(postcss@8.4.49)
      string-hash: 1.1.3
    dev: true

  /postcss-nested@6.2.0(postcss@8.5.6):
    resolution: {integrity: sha512-HQbt28KulC5AJzG+cZtj9kvKB93CFCdLvog1WFLf1D+xmMvPGlBstkpTEZfK5+AN9hfJocyBFCNiqyS48bpgzQ==}
    engines: {node: '>=12.0'}
    peerDependencies:
      postcss: ^8.2.14
    dependencies:
      postcss: 8.5.6
      postcss-selector-parser: 6.1.2
    dev: true

  /postcss-normalize-charset@5.1.0(postcss@8.5.6):
    resolution: {integrity: sha512-mSgUJ+pd/ldRGVx26p2wz9dNZ7ji6Pn8VWBajMXFf8jk7vUoSrZ2lt/wZR7DtlZYKesmZI680qjr2CeFF2fbUg==}
    engines: {node: ^10 || ^12 || >=14.0}
    peerDependencies:
      postcss: ^8.2.15
    dependencies:
      postcss: 8.5.6
    dev: true

  /postcss-normalize-display-values@5.1.0(postcss@8.5.6):
    resolution: {integrity: sha512-WP4KIM4o2dazQXWmFaqMmcvsKmhdINFblgSeRgn8BJ6vxaMyaJkwAzpPpuvSIoG/rmX3M+IrRZEz2H0glrQNEA==}
    engines: {node: ^10 || ^12 || >=14.0}
    peerDependencies:
      postcss: ^8.2.15
    dependencies:
      postcss: 8.5.6
      postcss-value-parser: 4.2.0
    dev: true

  /postcss-normalize-positions@5.1.1(postcss@8.5.6):
    resolution: {integrity: sha512-6UpCb0G4eofTCQLFVuI3EVNZzBNPiIKcA1AKVka+31fTVySphr3VUgAIULBhxZkKgwLImhzMR2Bw1ORK+37INg==}
    engines: {node: ^10 || ^12 || >=14.0}
    peerDependencies:
      postcss: ^8.2.15
    dependencies:
      postcss: 8.5.6
      postcss-value-parser: 4.2.0
    dev: true

  /postcss-normalize-repeat-style@5.1.1(postcss@8.5.6):
    resolution: {integrity: sha512-mFpLspGWkQtBcWIRFLmewo8aC3ImN2i/J3v8YCFUwDnPu3Xz4rLohDO26lGjwNsQxB3YF0KKRwspGzE2JEuS0g==}
    engines: {node: ^10 || ^12 || >=14.0}
    peerDependencies:
      postcss: ^8.2.15
    dependencies:
      postcss: 8.5.6
      postcss-value-parser: 4.2.0
    dev: true

  /postcss-normalize-string@5.1.0(postcss@8.5.6):
    resolution: {integrity: sha512-oYiIJOf4T9T1N4i+abeIc7Vgm/xPCGih4bZz5Nm0/ARVJ7K6xrDlLwvwqOydvyL3RHNf8qZk6vo3aatiw/go3w==}
    engines: {node: ^10 || ^12 || >=14.0}
    peerDependencies:
      postcss: ^8.2.15
    dependencies:
      postcss: 8.5.6
      postcss-value-parser: 4.2.0
    dev: true

  /postcss-normalize-timing-functions@5.1.0(postcss@8.5.6):
    resolution: {integrity: sha512-DOEkzJ4SAXv5xkHl0Wa9cZLF3WCBhF3o1SKVxKQAa+0pYKlueTpCgvkFAHfk+Y64ezX9+nITGrDZeVGgITJXjg==}
    engines: {node: ^10 || ^12 || >=14.0}
    peerDependencies:
      postcss: ^8.2.15
    dependencies:
      postcss: 8.5.6
      postcss-value-parser: 4.2.0
    dev: true

  /postcss-normalize-unicode@5.1.1(postcss@8.5.6):
    resolution: {integrity: sha512-qnCL5jzkNUmKVhZoENp1mJiGNPcsJCs1aaRmURmeJGES23Z/ajaln+EPTD+rBeNkSryI+2WTdW+lwcVdOikrpA==}
    engines: {node: ^10 || ^12 || >=14.0}
    peerDependencies:
      postcss: ^8.2.15
    dependencies:
      browserslist: 4.25.2
      postcss: 8.5.6
      postcss-value-parser: 4.2.0
    dev: true

  /postcss-normalize-url@5.1.0(postcss@8.5.6):
    resolution: {integrity: sha512-5upGeDO+PVthOxSmds43ZeMeZfKH+/DKgGRD7TElkkyS46JXAUhMzIKiCa7BabPeIy3AQcTkXwVVN7DbqsiCew==}
    engines: {node: ^10 || ^12 || >=14.0}
    peerDependencies:
      postcss: ^8.2.15
    dependencies:
      normalize-url: 6.1.0
      postcss: 8.5.6
      postcss-value-parser: 4.2.0
    dev: true

  /postcss-normalize-whitespace@5.1.1(postcss@8.5.6):
    resolution: {integrity: sha512-83ZJ4t3NUDETIHTa3uEg6asWjSBYL5EdkVB0sDncx9ERzOKBVJIUeDO9RyA9Zwtig8El1d79HBp0JEi8wvGQnA==}
    engines: {node: ^10 || ^12 || >=14.0}
    peerDependencies:
      postcss: ^8.2.15
    dependencies:
      postcss: 8.5.6
      postcss-value-parser: 4.2.0
    dev: true

  /postcss-ordered-values@5.1.3(postcss@8.5.6):
    resolution: {integrity: sha512-9UO79VUhPwEkzbb3RNpqqghc6lcYej1aveQteWY+4POIwlqkYE21HKWaLDF6lWNuqCobEAyTovVhtI32Rbv2RQ==}
    engines: {node: ^10 || ^12 || >=14.0}
    peerDependencies:
      postcss: ^8.2.15
    dependencies:
      cssnano-utils: 3.1.0(postcss@8.5.6)
      postcss: 8.5.6
      postcss-value-parser: 4.2.0
    dev: true

  /postcss-reduce-initial@5.1.2(postcss@8.5.6):
    resolution: {integrity: sha512-dE/y2XRaqAi6OvjzD22pjTUQ8eOfc6m/natGHgKFBK9DxFmIm69YmaRVQrGgFlEfc1HePIurY0TmDeROK05rIg==}
    engines: {node: ^10 || ^12 || >=14.0}
    peerDependencies:
      postcss: ^8.2.15
    dependencies:
      browserslist: 4.25.2
      caniuse-api: 3.0.0
      postcss: 8.5.6
    dev: true

  /postcss-reduce-transforms@5.1.0(postcss@8.5.6):
    resolution: {integrity: sha512-2fbdbmgir5AvpW9RLtdONx1QoYG2/EtqpNQbFASDlixBbAYuTcJ0dECwlqNqH7VbaUnEnh8SrxOe2sRIn24XyQ==}
    engines: {node: ^10 || ^12 || >=14.0}
    peerDependencies:
      postcss: ^8.2.15
    dependencies:
      postcss: 8.5.6
      postcss-value-parser: 4.2.0
    dev: true

  /postcss-selector-parser@6.1.2:
    resolution: {integrity: sha512-Q8qQfPiZ+THO/3ZrOrO0cJJKfpYCagtMUkXbnEfmgUjwXg6z/WBeOyS9APBBPCTSiDV+s4SwQGu8yFsiMRIudg==}
    engines: {node: '>=4'}
    dependencies:
      cssesc: 3.0.0
      util-deprecate: 1.0.2
    dev: true

  /postcss-selector-parser@7.1.0:
    resolution: {integrity: sha512-8sLjZwK0R+JlxlYcTuVnyT2v+htpdrjDOKuMcOVdYjt52Lh8hWRYpxBPoKx/Zg+bcjc3wx6fmQevMmUztS/ccA==}
    engines: {node: '>=4'}
    dependencies:
      cssesc: 3.0.0
      util-deprecate: 1.0.2
    dev: true

  /postcss-svgo@5.1.0(postcss@8.5.6):
    resolution: {integrity: sha512-D75KsH1zm5ZrHyxPakAxJWtkyXew5qwS70v56exwvw542d9CRtTo78K0WeFxZB4G7JXKKMbEZtZayTGdIky/eA==}
    engines: {node: ^10 || ^12 || >=14.0}
    peerDependencies:
      postcss: ^8.2.15
    dependencies:
      postcss: 8.5.6
      postcss-value-parser: 4.2.0
      svgo: 2.8.0
    dev: true

  /postcss-unique-selectors@5.1.1(postcss@8.5.6):
    resolution: {integrity: sha512-5JiODlELrz8L2HwxfPnhOWZYWDxVHWL83ufOv84NrcgipI7TaeRsatAhK4Tr2/ZiYldpK/wBvw5BD3qfaK96GA==}
    engines: {node: ^10 || ^12 || >=14.0}
    peerDependencies:
      postcss: ^8.2.15
    dependencies:
      postcss: 8.5.6
      postcss-selector-parser: 6.1.2
    dev: true

  /postcss-value-parser@4.2.0:
    resolution: {integrity: sha512-1NNCs6uurfkVbeXG4S8JFT9t19m45ICnif8zWLd5oPSZ50QnwMfK+H3jv408d4jw/7Bttv5axS5IiHoLaVNHeQ==}
    dev: true

  /postcss@8.4.49:
    resolution: {integrity: sha512-OCVPnIObs4N29kxTjzLfUryOkvZEq+pf8jTF0lg8E7uETuWHA+v7j3c/xJmiqpX450191LlmZfUKkXxkTry7nA==}
    engines: {node: ^10 || ^12 || >=14}
    dependencies:
      nanoid: 3.3.11
      picocolors: 1.1.1
      source-map-js: 1.2.1
    dev: true

  /postcss@8.5.6:
    resolution: {integrity: sha512-3Ybi1tAuwAP9s0r1UQ2J4n5Y0G05bJkpUIO0/bI9MhwmD70S5aTWbXGBwxHrelT+XM1k6dM0pk+SwNkpTRN7Pg==}
    engines: {node: ^10 || ^12 || >=14}
    dependencies:
      nanoid: 3.3.11
      picocolors: 1.1.1
      source-map-js: 1.2.1
    dev: true

  /prelude-ls@1.2.1:
    resolution: {integrity: sha512-vkcDPrRZo1QZLbn5RLGPpg/WmIQ65qoWWhcGKf/b5eplkkarX0m9z8ppCat4mlOqUsWpyNuYgO3VRyrYHSzX5g==}
    engines: {node: '>= 0.8.0'}
    dev: true

  /prettier-linter-helpers@1.0.0:
    resolution: {integrity: sha512-GbK2cP9nraSSUF9N2XwUwqfzlAFlMNYYl+ShE/V+H8a9uNl/oUqB1w2EL54Jh0OlyRSd8RfWYJ3coVS4TROP2w==}
    engines: {node: '>=6.0.0'}
    dependencies:
      fast-diff: 1.3.0
    dev: true

  /prettier@3.6.2:
    resolution: {integrity: sha512-I7AIg5boAr5R0FFtJ6rCfD+LFsWHp81dolrFD8S79U9tb8Az2nGrJncnMSnys+bpQJfRUzqs9hnA81OAA3hCuQ==}
    engines: {node: '>=14'}
    hasBin: true
    dev: true

  /pretty-error@4.0.0:
    resolution: {integrity: sha512-AoJ5YMAcXKYxKhuJGdcvse+Voc6v1RgnsR3nWcYU7q4t6z0Q6T86sv5Zq8VIRbOWWFpvdGE83LtdSMNd+6Y0xw==}
    dependencies:
      lodash: 4.17.21
      renderkid: 3.0.0
    dev: true

  /pretty-format@27.5.1:
    resolution: {integrity: sha512-Qb1gy5OrP5+zDf2Bvnzdl3jsTf1qXVMazbvCoKhtKqVs4/YK4ozX4gKQJJVyNe+cajNPn0KoC0MC3FUmaHWEmQ==}
    engines: {node: ^10.13.0 || ^12.13.0 || ^14.15.0 || >=15.0.0}
    dependencies:
      ansi-regex: 5.0.1
      ansi-styles: 5.2.0
      react-is: 17.0.2
    dev: true

  /pretty-format@29.7.0:
    resolution: {integrity: sha512-Pdlw/oPxN+aXdmM9R00JVC9WVFoCLTKJvDVLgmJ+qAffBMxsV85l/Lu7sNx4zSzPyoL2euImuEwHhOXdEgNFZQ==}
    engines: {node: ^14.15.0 || ^16.10.0 || >=18.0.0}
    dependencies:
      '@jest/schemas': 29.6.3
      ansi-styles: 5.2.0
      react-is: 18.3.1

  /process-nextick-args@2.0.1:
    resolution: {integrity: sha512-3ouUOpQhtgrbOa17J7+uxOTpITYWaGP7/AhoR3+A+/1e9skrzelGi/dXzEYyvbxubEF6Wn2ypscTKiKJFFn1ag==}

  /process@0.11.10:
    resolution: {integrity: sha512-cdGef/drWFoydD1JsMzuFf8100nZl+GT+yacc2bEced5f9Rjk4z+WtFUTBu9PhOi9j/jfmBPu0mMEY4wIdAF8A==}
    engines: {node: '>= 0.6.0'}
    dev: false

  /prompts@2.4.2:
    resolution: {integrity: sha512-NxNv/kLguCA7p3jE8oL2aEBsrJWgAakBpgmgK6lpPWV+WuOmY6r2/zbAVnP+T8bQlA0nzHXSJSJW0Hq7ylaD2Q==}
    engines: {node: '>= 6'}
    dependencies:
      kleur: 3.0.3
      sisteransi: 1.0.5
    dev: true

  /prop-types@15.8.1:
    resolution: {integrity: sha512-oj87CgZICdulUohogVAR7AjlC0327U4el4L6eAvOqCeudMDVU0NThNaV+b9Df4dXgSP1gXMTnPdhfe/2qDH5cg==}
    dependencies:
      loose-envify: 1.4.0
      object-assign: 4.1.1
      react-is: 16.13.1
    dev: true

  /proxy-addr@2.0.7:
    resolution: {integrity: sha512-llQsMLSUDUPT44jdrU/O37qlnifitDP+ZwrmmZcoSKyLKvtZxpyV0n2/bD/N4tBAAZ/gJEdZU7KMraoK1+XYAg==}
    engines: {node: '>= 0.10'}
    dependencies:
      forwarded: 0.2.0
      ipaddr.js: 1.9.1
    dev: true

  /proxy-from-env@1.1.0:
    resolution: {integrity: sha512-D+zkORCbA9f1tdWRK0RaCR3GPv50cMxcrz4X8k5LTSUD1Dkw47mKJEZQNunItRTkWwgtaUSo1RVFRIG9ZXiFYg==}
    dev: true

  /psl@1.15.0:
    resolution: {integrity: sha512-JZd3gMVBAVQkSs6HdNZo9Sdo0LNcQeMNP3CozBJb3JYC/QUYZTnKxP+f8oWRX4rHP5EurWxqAHTSwUCjlNKa1w==}
    dependencies:
      punycode: 2.3.1
    dev: true

  /public-encrypt@4.0.3:
    resolution: {integrity: sha512-zVpa8oKZSz5bTMTFClc1fQOnyyEzpl5ozpi1B5YcvBrdohMjH2rfsBtyXcuNuwjsDIXmBYlF2N5FlJYhR29t8Q==}
    dependencies:
      bn.js: 4.12.2
      browserify-rsa: 4.1.1
      create-hash: 1.2.0
      parse-asn1: 5.1.7
      randombytes: 2.1.0
      safe-buffer: 5.2.1
    dev: false

  /punycode@2.3.1:
    resolution: {integrity: sha512-vYt7UD1U9Wg6138shLtLOvdAu+8DsC/ilFtEVHcH+wydcSpNE20AfSOduf6MkRFahL5FY7X1oU7nKVZFtfq8Fg==}
    engines: {node: '>=6'}
    dev: true

  /pure-rand@6.1.0:
    resolution: {integrity: sha512-bVWawvoZoBYpp6yIoQtQXHZjmz35RSVHnUOTefl8Vcjr8snTPY1wnpSPMWekcFwbxI6gtmT7rSYPFvz71ldiOA==}
    dev: true

  /qs@6.13.0:
    resolution: {integrity: sha512-+38qI9SOr8tfZ4QmJNplMUxqjbe7LKvvZgWdExBOmd+egZTtjLB67Gu0HRX3u/XOq7UU2Nx6nsjvS16Z9uwfpg==}
    engines: {node: '>=0.6'}
    dependencies:
      side-channel: 1.1.0
    dev: true

  /querystringify@2.2.0:
    resolution: {integrity: sha512-FIqgj2EUvTa7R50u0rGsyTftzjYmv/a3hO345bZNrqabNqjtgiDMgmo4mkUjd+nzU5oF3dClKqFIPUKybUyqoQ==}
    dev: true

  /queue-microtask@1.2.3:
    resolution: {integrity: sha512-NuaNSa6flKT5JaSYQzJok04JzTL1CA6aGhv5rfLW3PgqA+M2ChpZQnAC8h8i4ZFkBS8X5RqkDBHA7r4hej3K9A==}
    dev: true

  /randombytes@2.1.0:
    resolution: {integrity: sha512-vYl3iOX+4CKUWuxGi9Ukhie6fsqXqS9FE2Zaic4tNFD2N2QQaXOMFbuKK4QmDHC0JO6B1Zp41J0LpT0oR68amQ==}
    dependencies:
      safe-buffer: 5.2.1

  /randomfill@1.0.4:
    resolution: {integrity: sha512-87lcbR8+MhcWcUiQ+9e+Rwx8MyR2P7qnt15ynUlbm3TU/fjbgz4GsvfSUDTemtCCtVCqb4ZcEFlyPNTh9bBTLw==}
    dependencies:
      randombytes: 2.1.0
      safe-buffer: 5.2.1
    dev: false

  /range-parser@1.2.0:
    resolution: {integrity: sha512-kA5WQoNVo4t9lNx2kQNFCxKeBl5IbbSNBl1M/tLkw9WCn+hxNBAW5Qh8gdhs63CJnhjJ2zQWFoqPJP2sK1AV5A==}
    engines: {node: '>= 0.6'}
    dev: false

  /range-parser@1.2.1:
    resolution: {integrity: sha512-Hrgsx+orqoygnmhFbKaHE6c296J+HTAQXoxEF6gNupROmmGJRoyzfG3ccAveqCBrwr/2yxQ5BVd/GTl5agOwSg==}
    engines: {node: '>= 0.6'}
    dev: true

  /raw-body@2.5.2:
    resolution: {integrity: sha512-8zGqypfENjCIqGhgXToC8aB2r7YrBX+AQAfIPs/Mlk+BtPTztOvTS01NRW/3Eh60J+a48lt8qsCzirQ6loCVfA==}
    engines: {node: '>= 0.8'}
    dependencies:
      bytes: 3.1.2
      http-errors: 2.0.0
      iconv-lite: 0.4.24
      unpipe: 1.0.0
    dev: true

  /react-dom@19.1.1(react@19.1.1):
    resolution: {integrity: sha512-Dlq/5LAZgF0Gaz6yiqZCf6VCcZs1ghAJyrsu84Q/GT0gV+mCxbfmKNoGRKBYMJ8IEdGPqu49YWXD02GCknEDkw==}
    peerDependencies:
      react: ^19.1.1
    dependencies:
      react: 19.1.1
      scheduler: 0.26.0

  /react-is@16.13.1:
    resolution: {integrity: sha512-24e6ynE2H+OKt4kqsOvNd8kBpV65zoxbA4BVsEOB3ARVWQki/DHzaUoC5KuON/BiccDaCCTZBuOcfZs70kR8bQ==}
    dev: true

  /react-is@17.0.2:
    resolution: {integrity: sha512-w2GsyukL62IJnlaff/nRegPQR94C/XXamvMWmSHRJ4y7Ts/4ocGRmTHvOs8PSE6pB3dWOrD/nueuU5sduBsQ4w==}
    dev: true

  /react-is@18.3.1:
    resolution: {integrity: sha512-/LLMVyas0ljjAtoYiPqYiL8VWXzUUdThrmU5+n20DZv+a+ClRoevUzw5JxU+Ieh5/c87ytoTBV9G1FiKfNJdmg==}

  /react@19.1.1:
    resolution: {integrity: sha512-w8nqGImo45dmMIfljjMwOGtbmC/mk4CMYhWIicdSflH91J9TyCyczcPFXJzrZ/ZXcgGRFeP6BU0BEJTw6tZdfQ==}
    engines: {node: '>=0.10.0'}

  /read-cache@1.0.0:
    resolution: {integrity: sha512-Owdv/Ft7IjOgm/i0xvNDZ1LrRANRfew4b2prF3OWMQLxLfu3bS8FVhCsrSCMK4lR56Y9ya+AThoTpDCTxCmpRA==}
    dependencies:
      pify: 2.3.0
    dev: true

  /readable-stream@2.3.8:
    resolution: {integrity: sha512-8p0AUk4XODgIewSi0l8Epjs+EVnWiK7NoDIEGU0HhE7+ZyY8D1IMY7odu5lRrFXGg71L15KG8QrPmum45RTtdA==}
    dependencies:
      core-util-is: 1.0.3
      inherits: 2.0.4
      isarray: 1.0.0
      process-nextick-args: 2.0.1
      safe-buffer: 5.1.2
      string_decoder: 1.1.1
      util-deprecate: 1.0.2

  /readable-stream@3.6.2:
    resolution: {integrity: sha512-9u/sniCrY3D5WdsERHzHE4G2YCXqoG5FTHUiCC4SIbr6XcLZBY05ya9EKjYek9O5xOAwjGq+1JdGBAS7Q9ScoA==}
    engines: {node: '>= 6'}
    dependencies:
      inherits: 2.0.4
      string_decoder: 1.3.0
      util-deprecate: 1.0.2

  /readdirp@3.6.0:
    resolution: {integrity: sha512-hOS089on8RduqdbhvQ5Z37A0ESjsqz6qnRcffsMU3495FuTdqSm+7bhJ29JvIOsBDEEnan5DPu9t3To9VRlMzA==}
    engines: {node: '>=8.10.0'}
    dependencies:
      picomatch: 2.3.1
    dev: true

  /rechoir@0.8.0:
    resolution: {integrity: sha512-/vxpCXddiX8NGfGO/mTafwjq4aFa/71pvamip0++IQk3zG8cbCj0fifNPrjjF1XMXUne91jL9OoxmdykoEtifQ==}
    engines: {node: '>= 10.13.0'}
    dependencies:
      resolve: 1.22.10
    dev: true

  /redent@3.0.0:
    resolution: {integrity: sha512-6tDA8g98We0zd0GvVeMT9arEOnTw9qM03L9cJXaCjrip1OO764RDBLBfrB4cwzNGDj5OA5ioymC9GkizgWJDUg==}
    engines: {node: '>=8'}
    dependencies:
      indent-string: 4.0.0
      strip-indent: 3.0.0
    dev: true

  /reflect.getprototypeof@1.0.10:
    resolution: {integrity: sha512-00o4I+DVrefhv+nX0ulyi3biSHCPDe+yLv5o/p6d/UVlirijB8E16FtfwSAi4g3tcqrQ4lRAqQSoFEZJehYEcw==}
    engines: {node: '>= 0.4'}
    dependencies:
      call-bind: 1.0.8
      define-properties: 1.2.1
      es-abstract: 1.24.0
      es-errors: 1.3.0
      es-object-atoms: 1.1.1
      get-intrinsic: 1.3.0
      get-proto: 1.0.1
      which-builtin-type: 1.2.1
    dev: true

  /regenerate-unicode-properties@10.2.0:
    resolution: {integrity: sha512-DqHn3DwbmmPVzeKj9woBadqmXxLvQoQIwu7nopMc72ztvxVmVk2SBhSnx67zuye5TP+lJsb/TBQsjLKhnDf3MA==}
    engines: {node: '>=4'}
    dependencies:
      regenerate: 1.4.2
    dev: true

  /regenerate@1.4.2:
    resolution: {integrity: sha512-zrceR/XhGYU/d/opr2EKO7aRHUeiBI8qjtfHqADTwZd6Szfy16la6kqD0MIUs5z5hx6AaKa+PixpPrR289+I0A==}
    dev: true

  /regexp.prototype.flags@1.5.4:
    resolution: {integrity: sha512-dYqgNSZbDwkaJ2ceRd9ojCGjBq+mOm9LmtXnAnEGyHhN/5R7iDW2TRw3h+o/jCFxus3P2LfWIIiwowAjANm7IA==}
    engines: {node: '>= 0.4'}
    dependencies:
      call-bind: 1.0.8
      define-properties: 1.2.1
      es-errors: 1.3.0
      get-proto: 1.0.1
      gopd: 1.2.0
      set-function-name: 2.0.2
    dev: true

  /regexpp@3.2.0:
    resolution: {integrity: sha512-pq2bWo9mVD43nbts2wGv17XLiNLya+GklZ8kaDLV2Z08gDCsGpnKn9BFMepvWuHCbyVvY7J5o5+BVvoQbmlJLg==}
    engines: {node: '>=8'}
    dev: true

  /regexpu-core@6.2.0:
    resolution: {integrity: sha512-H66BPQMrv+V16t8xtmq+UC0CBpiTBA60V8ibS1QVReIp8T1z8hwFxqcGzm9K6lgsN7sB5edVH8a+ze6Fqm4weA==}
    engines: {node: '>=4'}
    dependencies:
      regenerate: 1.4.2
      regenerate-unicode-properties: 10.2.0
      regjsgen: 0.8.0
      regjsparser: 0.12.0
      unicode-match-property-ecmascript: 2.0.0
      unicode-match-property-value-ecmascript: 2.2.0
    dev: true

  /regjsgen@0.8.0:
    resolution: {integrity: sha512-RvwtGe3d7LvWiDQXeQw8p5asZUmfU1G/l6WbUXeHta7Y2PEIvBTwH6E2EfmYUK8pxcxEdEmaomqyp0vZZ7C+3Q==}
    dev: true

  /regjsparser@0.12.0:
    resolution: {integrity: sha512-cnE+y8bz4NhMjISKbgeVJtqNbtf5QpjZP+Bslo+UqkIt9QPnX9q095eiRRASJG1/tz6dlNr6Z5NsBiWYokp6EQ==}
    hasBin: true
    dependencies:
      jsesc: 3.0.2
    dev: true

  /relateurl@0.2.7:
    resolution: {integrity: sha512-G08Dxvm4iDN3MLM0EsP62EDV9IuhXPR6blNz6Utcp7zyV3tr4HVNINt6MpaRWbxoOHT3Q7YN2P+jaHX8vUbgog==}
    engines: {node: '>= 0.10'}
    dev: true

  /renderkid@3.0.0:
    resolution: {integrity: sha512-q/7VIQA8lmM1hF+jn+sFSPWGlMkSAeNYcPLmDQx2zzuiDfaLrOmumR8iaUKlenFgh0XRPIUeSPlH3A+AW3Z5pg==}
    dependencies:
      css-select: 4.3.0
      dom-converter: 0.2.0
      htmlparser2: 6.1.0
      lodash: 4.17.21
      strip-ansi: 6.0.1
    dev: true

  /repeat-string@1.6.1:
    resolution: {integrity: sha512-PV0dzCYDNfRi1jCDbJzpW7jNNDRuCOG/jI5ctQcGKt/clZD+YcPS3yIlWuTJMmESC8aevCFmWJy5wjAFgNqN6w==}
    engines: {node: '>=0.10'}
    dev: true

  /require-directory@2.1.1:
    resolution: {integrity: sha512-fGxEI7+wsG9xrvdjsrlmL22OMTTiHRwAMroiEeMgq8gzoLC/PQr7RsRDSTLUg/bZAZtF+TVIkHc6/4RIKrui+Q==}
    engines: {node: '>=0.10.0'}
    dev: true

  /require-from-string@2.0.2:
    resolution: {integrity: sha512-Xf0nWe6RseziFMu+Ap9biiUbmplq6S9/p+7w7YXP/JBHhrUDDUhwa+vANyubuqfZWTveU//DYVGsDG7RKL/vEw==}
    engines: {node: '>=0.10.0'}
    dev: true

  /requires-port@1.0.0:
    resolution: {integrity: sha512-KigOCHcocU3XODJxsu8i/j8T9tzT4adHiecwORRQ0ZZFcp7ahwXuRU1m+yuO90C5ZUyGeGfocHDI14M3L3yDAQ==}
    dev: true

  /resolve-cwd@3.0.0:
    resolution: {integrity: sha512-OrZaX2Mb+rJCpH/6CpSqt9xFVpN++x01XnN2ie9g6P5/3xelLAkXWVADpdz1IHD/KFfEXyE6V0U01OQ3UO2rEg==}
    engines: {node: '>=8'}
    dependencies:
      resolve-from: 5.0.0
    dev: true

  /resolve-from@4.0.0:
    resolution: {integrity: sha512-pb/MYmXstAkysRFx8piNI1tGFNQIFA3vkE3Gq4EuA1dF6gHp/+vgZqsCGJapvy8N3Q+4o7FwvquPJcnZ7RYy4g==}
    engines: {node: '>=4'}
    dev: true

  /resolve-from@5.0.0:
    resolution: {integrity: sha512-qYg9KP24dD5qka9J47d0aVky0N+b4fTU89LN9iDnjB5waksiC49rvMB0PrUJQGoTmH50XPiqOvAjDfaijGxYZw==}
    engines: {node: '>=8'}

  /resolve-pkg-maps@1.0.0:
    resolution: {integrity: sha512-seS2Tj26TBVOC2NIc2rOe2y2ZO7efxITtLZcGSOnHHNOQ7CkiUBfw0Iw2ck6xkIhPwLhKNLS8BO+hEpngQlqzw==}
    dev: true

  /resolve.exports@2.0.3:
    resolution: {integrity: sha512-OcXjMsGdhL4XnbShKpAcSqPMzQoYkYyhbEaeSko47MjRP9NfEQMhZkXL1DoFlt9LWQn4YttrdnV6X2OiyzBi+A==}
    engines: {node: '>=10'}
    dev: true

  /resolve@1.22.10:
    resolution: {integrity: sha512-NPRy+/ncIMeDlTAsuqwKIiferiawhefFJtkNSW0qZJEqMEb+qBt/77B/jGeeek+F0uOeN05CDa6HXbbIgtVX4w==}
    engines: {node: '>= 0.4'}
    hasBin: true
    dependencies:
      is-core-module: 2.16.1
      path-parse: 1.0.7
      supports-preserve-symlinks-flag: 1.0.0
    dev: true

  /resolve@2.0.0-next.5:
    resolution: {integrity: sha512-U7WjGVG9sH8tvjW5SmGbQuui75FiyjAX72HX15DwBBwF9dNiQZRQAg9nnPhYy+TUnE0+VcrttuvNI8oSxZcocA==}
    hasBin: true
    dependencies:
      is-core-module: 2.16.1
      path-parse: 1.0.7
      supports-preserve-symlinks-flag: 1.0.0
    dev: true

  /retry@0.13.1:
    resolution: {integrity: sha512-XQBQ3I8W1Cge0Seh+6gjj03LbmRFWuoszgK9ooCpwYIrhhoO80pfq4cUkU5DkknwfOfFteRwlZ56PYOGYyFWdg==}
    engines: {node: '>= 4'}
    dev: true

  /reusify@1.1.0:
    resolution: {integrity: sha512-g6QUff04oZpHs0eG5p83rFLhHeV00ug/Yf9nZM6fLeUrPguBTkTQOdpAWWspMh55TZfVQDPaN3NQJfbVRAxdIw==}
    engines: {iojs: '>=1.0.0', node: '>=0.10.0'}
    dev: true

  /rimraf@3.0.2:
    resolution: {integrity: sha512-JZkJMZkAGFFPP2YqXZXPbMlMBgsxzE8ILs4lMIX/2o0L9UBw9O/Y3o6wFw/i9YLapcUJWwqbi3kdxIPdC62TIA==}
    deprecated: Rimraf versions prior to v4 are no longer supported
    hasBin: true
    dependencies:
      glob: 7.2.3
    dev: true

  /rimraf@5.0.10:
    resolution: {integrity: sha512-l0OE8wL34P4nJH/H2ffoaniAokM2qSmrtXHmlpvYr5AVVX8msAyW0l8NVJFDxlSK4u3Uh/f41cQheDVdnYijwQ==}
    hasBin: true
    dependencies:
      glob: 10.4.5
    dev: true

  /ripemd160@2.0.1:
    resolution: {integrity: sha512-J7f4wutN8mdbV08MJnXibYpCOPHR+yzy+iQ/AsjMv2j8cLavQ8VGagDFUwwTAdF8FmRKVeNpbTTEwNHCW1g94w==}
    dependencies:
      hash-base: 2.0.2
      inherits: 2.0.4
    dev: false

  /ripemd160@2.0.2:
    resolution: {integrity: sha512-ii4iagi25WusVoiC4B4lq7pbXfAp3D9v5CwfkY33vffw2+pkDjY1D8GaN7spsxvCSx8dkPqOZCEZyfxcmJG2IA==}
    dependencies:
      hash-base: 3.0.5
      inherits: 2.0.4
    dev: false

  /run-applescript@7.0.0:
    resolution: {integrity: sha512-9by4Ij99JUr/MCFBUkDKLWK3G9HVXmabKz9U5MlIAIuvuzkiOicRYs8XJLxX+xahD+mLiiCYDqF9dKAgtzKP1A==}
    engines: {node: '>=18'}
    dev: true

  /run-parallel@1.2.0:
    resolution: {integrity: sha512-5l4VyZR86LZ/lDxZTR6jqL8AFE2S0IFLMP26AbjsLVADxHdhB/c0GUsH+y39UfCi3dzz8OlQuPmnaJOMoDHQBA==}
    dependencies:
      queue-microtask: 1.2.3
    dev: true

  /rxjs@7.8.2:
    resolution: {integrity: sha512-dhKf903U/PQZY6boNNtAGdWbG85WAbjT/1xYoZIC7FAY0yWapOBQVsVrDl58W86//e1VpMNBtRV4MaXfdMySFA==}
    dependencies:
      tslib: 2.8.1
    dev: true

  /safe-array-concat@1.1.3:
    resolution: {integrity: sha512-AURm5f0jYEOydBj7VQlVvDrjeFgthDdEF5H1dP+6mNpoXOMo1quQqJ4wvJDyRZ9+pO3kGWoOdmV08cSv2aJV6Q==}
    engines: {node: '>=0.4'}
    dependencies:
      call-bind: 1.0.8
      call-bound: 1.0.4
      get-intrinsic: 1.3.0
      has-symbols: 1.1.0
      isarray: 2.0.5
    dev: true

  /safe-buffer@5.1.2:
    resolution: {integrity: sha512-Gd2UZBJDkXlY7GbJxfsE8/nvKkUEU1G38c1siN6QP6a9PT9MmHB8GnpscSmMJSoF8LOIrt8ud/wPtojys4G6+g==}

  /safe-buffer@5.2.1:
    resolution: {integrity: sha512-rp3So07KcdmmKbGvgaNxQSJr7bGVSVk5S9Eq1F+ppbRo70+YeaDxkw5Dd8NPN+GD6bjnYm2VuPuCXmpuYvmCXQ==}

  /safe-push-apply@1.0.0:
    resolution: {integrity: sha512-iKE9w/Z7xCzUMIZqdBsp6pEQvwuEebH4vdpjcDWnyzaI6yl6O9FHvVpmGelvEHNsoY6wGblkxR6Zty/h00WiSA==}
    engines: {node: '>= 0.4'}
    dependencies:
      es-errors: 1.3.0
      isarray: 2.0.5
    dev: true

  /safe-regex-test@1.1.0:
    resolution: {integrity: sha512-x/+Cz4YrimQxQccJf5mKEbIa1NzeCRNI5Ecl/ekmlYaampdNLPalVyIcCZNNH3MvmqBugV5TMYZXv0ljslUlaw==}
    engines: {node: '>= 0.4'}
    dependencies:
      call-bound: 1.0.4
      es-errors: 1.3.0
      is-regex: 1.2.1

  /safer-buffer@2.1.2:
    resolution: {integrity: sha512-YZo3K82SD7Riyi0E1EQPojLz7kpepnSQI9IyPbHHg1XXXevb5dJI7tpyN2ADxGcQbHG7vcyRHk0cbwqcQriUtg==}
    dev: true

  /sass-embedded-android-arm64@1.85.1:
    resolution: {integrity: sha512-27oRheqNA3SJM2hAxpVbs7mCKUwKPWmEEhyiNFpBINb5ELVLg+Ck5RsGg+SJmo130ul5YX0vinmVB5uPWc8X5w==}
    engines: {node: '>=14.0.0'}
    cpu: [arm64]
    os: [android]
    requiresBuild: true
    dev: true
    optional: true

  /sass-embedded-android-arm@1.85.1:
    resolution: {integrity: sha512-GkcgUGMZtEF9gheuE1dxCU0ZSAifuaFXi/aX7ZXvjtdwmTl9Zc/OHR9oiUJkc8IW9UI7H8TuwlTAA8+SwgwIeQ==}
    engines: {node: '>=14.0.0'}
    cpu: [arm]
    os: [android]
    requiresBuild: true
    dev: true
    optional: true

  /sass-embedded-android-ia32@1.85.1:
    resolution: {integrity: sha512-f3x16NyRgtXFksIaO/xXKrUhttUBv8V0XsAR2Dhdb/yz4yrDrhzw9Wh8fmw7PlQqECcQvFaoDr3XIIM6lKzasw==}
    engines: {node: '>=14.0.0'}
    cpu: [ia32]
    os: [android]
    requiresBuild: true
    dev: true
    optional: true

  /sass-embedded-android-riscv64@1.85.1:
    resolution: {integrity: sha512-IP6OijpJ8Mqo7XqCe0LsuZVbAxEFVboa0kXqqR5K55LebEplsTIA2GnmRyMay3Yr/2FVGsZbCb6Wlgkw23eCiA==}
    engines: {node: '>=14.0.0'}
    cpu: [riscv64]
    os: [android]
    requiresBuild: true
    dev: true
    optional: true

  /sass-embedded-android-x64@1.85.1:
    resolution: {integrity: sha512-Mh7CA53wR3ADvXAYipFc/R3vV4PVOzoKwWzPxmq+7i8UZrtsVjKONxGtqWe9JG1mna0C9CRZAx0sv/BzbOJxWg==}
    engines: {node: '>=14.0.0'}
    cpu: [x64]
    os: [android]
    requiresBuild: true
    dev: true
    optional: true

  /sass-embedded-darwin-arm64@1.85.1:
    resolution: {integrity: sha512-msWxzhvcP9hqGVegxVePVEfv9mVNTlUgGr6k7O7Ihji702mbtrH/lKwF4aRkkt4g1j7tv10+JtQXmTNi/pi9kA==}
    engines: {node: '>=14.0.0'}
    cpu: [arm64]
    os: [darwin]
    requiresBuild: true
    dev: true
    optional: true

  /sass-embedded-darwin-x64@1.85.1:
    resolution: {integrity: sha512-J4UFHUiyI9Z+mwYMwz11Ky9TYr3hY1fCxeQddjNGL/+ovldtb0yAIHvoVM0BGprQDm5JqhtUk8KyJ3RMJqpaAA==}
    engines: {node: '>=14.0.0'}
    cpu: [x64]
    os: [darwin]
    requiresBuild: true
    dev: true
    optional: true

  /sass-embedded-linux-arm64@1.85.1:
    resolution: {integrity: sha512-jGadetB03BMFG2rq3OXub/uvC/lGpbQOiLGEz3NLb2nRZWyauRhzDtvZqkr6BEhxgIWtMtz2020yD8ZJSw/r2w==}
    engines: {node: '>=14.0.0'}
    cpu: [arm64]
    os: [linux]
    requiresBuild: true
    dev: true
    optional: true

  /sass-embedded-linux-arm@1.85.1:
    resolution: {integrity: sha512-X0fDh95nNSw1wfRlnkE4oscoEA5Au4nnk785s9jghPFkTBg+A+5uB6trCjf0fM22+Iw6kiP4YYmDdw3BqxAKLQ==}
    engines: {node: '>=14.0.0'}
    cpu: [arm]
    os: [linux]
    requiresBuild: true
    dev: true
    optional: true

  /sass-embedded-linux-ia32@1.85.1:
    resolution: {integrity: sha512-7HlYY90d9mitDtNi5s+S+5wYZrTVbkBH2/kf7ixrzh2BFfT0YM81UHLJRnGX93y9aOMBL6DSZAIfkt1RsV9bkQ==}
    engines: {node: '>=14.0.0'}
    cpu: [ia32]
    os: [linux]
    requiresBuild: true
    dev: true
    optional: true

  /sass-embedded-linux-musl-arm64@1.85.1:
    resolution: {integrity: sha512-FLkIT0p18XOkR6wryJ13LqGBDsrYev2dRk9dtiU18NCpNXruKsdBQ1ZnWHVKB3h1dA9lFyEEisC0sooKdNfeOQ==}
    engines: {node: '>=14.0.0'}
    cpu: [arm64]
    os: [linux]
    requiresBuild: true
    dev: true
    optional: true

  /sass-embedded-linux-musl-arm@1.85.1:
    resolution: {integrity: sha512-5vcdEqE8QZnu6i6shZo7x2N36V7YUoFotWj2rGekII5ty7Nkaj+VtZhUEOp9tAzEOlaFuDp5CyO1kUCvweT64A==}
    engines: {node: '>=14.0.0'}
    cpu: [arm]
    os: [linux]
    requiresBuild: true
    dev: true
    optional: true

  /sass-embedded-linux-musl-ia32@1.85.1:
    resolution: {integrity: sha512-N1093T84zQJor1yyIAdYScB5eAuQarGK1tKgZ4uTnxVlgA7Xi1lXV8Eh7ox9sDqKCaWkVQ3MjqU26vYRBeRWyw==}
    engines: {node: '>=14.0.0'}
    cpu: [ia32]
    os: [linux]
    requiresBuild: true
    dev: true
    optional: true

  /sass-embedded-linux-musl-riscv64@1.85.1:
    resolution: {integrity: sha512-WRsZS/7qlfYXsa93FBpSruieuURIu7ySfFhzYfF1IbKrNAGwmbduutkHZh2ddm5/vQMvQ0Rdosgv+CslaQHMcw==}
    engines: {node: '>=14.0.0'}
    cpu: [riscv64]
    os: [linux]
    requiresBuild: true
    dev: true
    optional: true

  /sass-embedded-linux-musl-x64@1.85.1:
    resolution: {integrity: sha512-+OlLIilA5TnP0YEqTQ8yZtkW+bJIQYvzoGoNLUEskeyeGuOiIyn2CwL6G4JQB4xZQFaxPHb7JD3EueFkQbH0Pw==}
    engines: {node: '>=14.0.0'}
    cpu: [x64]
    os: [linux]
    requiresBuild: true
    dev: true
    optional: true

  /sass-embedded-linux-riscv64@1.85.1:
    resolution: {integrity: sha512-mKKlOwMGLN7yP1p0gB5yG/HX4fYLnpWaqstNuOOXH+fOzTaNg0+1hALg0H0CDIqypPO74M5MS9T6FAJZGdT6dQ==}
    engines: {node: '>=14.0.0'}
    cpu: [riscv64]
    os: [linux]
    requiresBuild: true
    dev: true
    optional: true

  /sass-embedded-linux-x64@1.85.1:
    resolution: {integrity: sha512-uKRTv0z8NgtHV7xSren78+yoWB79sNi7TMqI7Bxd8fcRNIgHQSA8QBdF8led2ETC004hr8h71BrY60RPO+SSvA==}
    engines: {node: '>=14.0.0'}
    cpu: [x64]
    os: [linux]
    requiresBuild: true
    dev: true
    optional: true

  /sass-embedded-win32-arm64@1.85.1:
    resolution: {integrity: sha512-/GMiZXBOc6AEMBC3g25Rp+x8fq9Z6Ql7037l5rajBPhZ+DdFwtdHY0Ou3oIU6XuWUwD06U3ii4XufXVFhsP6PA==}
    engines: {node: '>=14.0.0'}
    cpu: [arm64]
    os: [win32]
    requiresBuild: true
    dev: true
    optional: true

  /sass-embedded-win32-ia32@1.85.1:
    resolution: {integrity: sha512-L+4BWkKKBGFOKVQ2PQ5HwFfkM5FvTf1Xx2VSRvEWt9HxPXp6SPDho6zC8fqNQ3hSjoaoASEIJcSvgfdQYO0gdg==}
    engines: {node: '>=14.0.0'}
    cpu: [ia32]
    os: [win32]
    requiresBuild: true
    dev: true
    optional: true

  /sass-embedded-win32-x64@1.85.1:
    resolution: {integrity: sha512-/FO0AGKWxVfCk4GKsC0yXWBpUZdySe3YAAbQQL0lL6xUd1OiUY8Kow6g4Kc1TB/+z0iuQKKTqI/acJMEYl4iTQ==}
    engines: {node: '>=14.0.0'}
    cpu: [x64]
    os: [win32]
    requiresBuild: true
    dev: true
    optional: true

  /sass-embedded@1.85.1:
    resolution: {integrity: sha512-0i+3h2Df/c71afluxC1SXqyyMmJlnKWfu9ZGdzwuKRM1OftEa2XM2myt5tR36CF3PanYrMjFKtRIj8PfSf838w==}
    engines: {node: '>=16.0.0'}
    hasBin: true
    dependencies:
      '@bufbuild/protobuf': 2.6.3
      buffer-builder: 0.2.0
      colorjs.io: 0.5.2
      immutable: 5.1.3
      rxjs: 7.8.2
      supports-color: 8.1.1
      sync-child-process: 1.0.2
      varint: 6.0.0
    optionalDependencies:
      sass-embedded-android-arm: 1.85.1
      sass-embedded-android-arm64: 1.85.1
      sass-embedded-android-ia32: 1.85.1
      sass-embedded-android-riscv64: 1.85.1
      sass-embedded-android-x64: 1.85.1
      sass-embedded-darwin-arm64: 1.85.1
      sass-embedded-darwin-x64: 1.85.1
      sass-embedded-linux-arm: 1.85.1
      sass-embedded-linux-arm64: 1.85.1
      sass-embedded-linux-ia32: 1.85.1
      sass-embedded-linux-musl-arm: 1.85.1
      sass-embedded-linux-musl-arm64: 1.85.1
      sass-embedded-linux-musl-ia32: 1.85.1
      sass-embedded-linux-musl-riscv64: 1.85.1
      sass-embedded-linux-musl-x64: 1.85.1
      sass-embedded-linux-riscv64: 1.85.1
      sass-embedded-linux-x64: 1.85.1
      sass-embedded-win32-arm64: 1.85.1
      sass-embedded-win32-ia32: 1.85.1
      sass-embedded-win32-x64: 1.85.1
    dev: true

  /sass-loader@12.4.0(sass@1.49.11)(webpack@5.98.0):
    resolution: {integrity: sha512-7xN+8khDIzym1oL9XyS6zP6Ges+Bo2B2xbPrjdMHEYyV3AQYhd/wXeru++3ODHF0zMjYmVadblSKrPrjEkL8mg==}
    engines: {node: '>= 12.13.0'}
    peerDependencies:
      fibers: '>= 3.1.0'
      node-sass: ^4.0.0 || ^5.0.0 || ^6.0.0 || ^7.0.0
      sass: ^1.3.0
      webpack: ^5.0.0
    peerDependenciesMeta:
      fibers:
        optional: true
      node-sass:
        optional: true
      sass:
        optional: true
    dependencies:
      klona: 2.0.6
      neo-async: 2.6.2
      sass: 1.49.11
      webpack: 5.98.0(webpack-cli@6.0.1)
    dev: true

  /sass@1.49.11:
    resolution: {integrity: sha512-wvS/geXgHUGs6A/4ud5BFIWKO1nKd7wYIGimDk4q4GFkJicILActpv9ueMT4eRGSsp1BdKHuw1WwAHXbhsJELQ==}
    engines: {node: '>=12.0.0'}
    hasBin: true
    dependencies:
      chokidar: 3.6.0
      immutable: 4.3.7
      source-map-js: 1.2.1
    dev: true

  /saxes@6.0.0:
    resolution: {integrity: sha512-xAg7SOnEhrm5zI3puOOKyy1OMcMlIJZYNJY7xLBwSze0UjhPLnWfj2GF2EpT0jmzaJKIWKHLsaSSajf35bcYnA==}
    engines: {node: '>=v12.22.7'}
    dependencies:
      xmlchars: 2.2.0
    dev: true

  /scheduler@0.26.0:
    resolution: {integrity: sha512-NlHwttCI/l5gCPR3D1nNXtWABUmBwvZpEQiD4IXSbIDq8BzLIK/7Ir5gTFSGZDUu37K5cMNp0hFtzO38sC7gWA==}

  /schema-utils@3.3.0:
    resolution: {integrity: sha512-pN/yOAvcC+5rQ5nERGuwrjLlYvLTbCibnZ1I7B1LaiAz9BRBlE9GMgE/eqV30P7aJQUf7Ddimy/RsbYO/GrVGg==}
    engines: {node: '>= 10.13.0'}
    dependencies:
      '@types/json-schema': 7.0.15
      ajv: 6.12.6
      ajv-keywords: 3.5.2(ajv@6.12.6)
    dev: true

  /schema-utils@4.3.2:
    resolution: {integrity: sha512-Gn/JaSk/Mt9gYubxTtSn/QCV4em9mpAPiR1rqy/Ocu19u/G9J5WWdNoUT4SiV6mFC3y6cxyFcFwdzPM3FgxGAQ==}
    engines: {node: '>= 10.13.0'}
    dependencies:
      '@types/json-schema': 7.0.15
      ajv: 8.17.1
      ajv-formats: 2.1.1
      ajv-keywords: 5.1.0(ajv@8.17.1)
    dev: true

  /select-hose@2.0.0:
    resolution: {integrity: sha512-mEugaLK+YfkijB4fx0e6kImuJdCIt2LxCRcbEYPqRGCs4F2ogyfZU5IAZRdjCP8JPq2AtdNoC/Dux63d9Kiryg==}
    dev: true

  /selfsigned@2.4.1:
    resolution: {integrity: sha512-th5B4L2U+eGLq1TVh7zNRGBapioSORUeymIydxgFpwww9d2qyKvtuPU2jJuHvYAwwqi2Y596QBL3eEqcPEYL8Q==}
    engines: {node: '>=10'}
    dependencies:
      '@types/node-forge': 1.3.13
      node-forge: 1.3.1
    dev: true

  /semver@6.3.1:
    resolution: {integrity: sha512-BR7VvDCVHO+q2xBEWskxS6DJE1qRnb7DxzUrogb71CWoSficBxYsiAGd+Kl0mmq/MprG9yArRkyrQxTO6XjMzA==}
    hasBin: true

  /semver@7.5.4:
    resolution: {integrity: sha512-1bCSESV6Pv+i21Hvpxp3Dx+pSD8lIPt8uVjRrxAUt/nbswYc+tK6Y2btiULjd4+fnq15PX+nqQDC7Oft7WkwcA==}
    engines: {node: '>=10'}
    hasBin: true
    dependencies:
      lru-cache: 6.0.0
    dev: true

  /semver@7.7.2:
    resolution: {integrity: sha512-RF0Fw+rO5AMf9MAyaRXI4AV0Ulj5lMHqVxxdSgiVbixSCXoEmmX/jk0CuJw4+3SqroYO9VoUh+HcuJivvtJemA==}
    engines: {node: '>=10'}
    hasBin: true

  /send@0.19.0:
    resolution: {integrity: sha512-dW41u5VfLXu8SJh5bwRmyYUbAoSB3c9uQh6L8h/KtsFREPWpbX1lrljJo186Jc4nmci/sGUZ9a0a0J2zgfq2hw==}
    engines: {node: '>= 0.8.0'}
    dependencies:
      debug: 2.6.9
      depd: 2.0.0
      destroy: 1.2.0
      encodeurl: 1.0.2
      escape-html: 1.0.3
      etag: 1.8.1
      fresh: 0.5.2
      http-errors: 2.0.0
      mime: 1.6.0
      ms: 2.1.3
      on-finished: 2.4.1
      range-parser: 1.2.1
      statuses: 2.0.1
    dev: true

  /serialize-javascript@6.0.2:
    resolution: {integrity: sha512-Saa1xPByTTq2gdeFZYLLo+RFE35NHZkAbqZeWNd3BpzppeVisAqpDjcp8dyf6uIvEqJRd46jemmyA4iFIeVk8g==}
    dependencies:
      randombytes: 2.1.0
    dev: true

  /serve-handler@6.1.6:
    resolution: {integrity: sha512-x5RL9Y2p5+Sh3D38Fh9i/iQ5ZK+e4xuXRd/pGbM4D13tgo/MGwbttUk8emytcr1YYzBYs+apnUngBDFYfpjPuQ==}
    dependencies:
      bytes: 3.0.0
      content-disposition: 0.5.2
      mime-types: 2.1.18
      minimatch: 3.1.2
      path-is-inside: 1.0.2
      path-to-regexp: 3.3.0
      range-parser: 1.2.0
    dev: false

  /serve-index@1.9.1:
    resolution: {integrity: sha512-pXHfKNP4qujrtteMrSBb0rc8HJ9Ms/GrXwcUtUtD5s4ewDJI8bT3Cz2zTVRMKtri49pLx2e0Ya8ziP5Ya2pZZw==}
    engines: {node: '>= 0.8.0'}
    dependencies:
      accepts: 1.3.8
      batch: 0.6.1
      debug: 2.6.9
      escape-html: 1.0.3
      http-errors: 1.6.3
      mime-types: 2.1.35
      parseurl: 1.3.3
    dev: true

  /serve-static@1.16.2:
    resolution: {integrity: sha512-VqpjJZKadQB/PEbEwvFdO43Ax5dFBZ2UECszz8bQ7pi7wt//PWe1P6MN7eCnjsatYtBT6EuiClbjSWP2WrIoTw==}
    engines: {node: '>= 0.8.0'}
    dependencies:
      encodeurl: 2.0.0
      escape-html: 1.0.3
      parseurl: 1.3.3
      send: 0.19.0
    dev: true

  /set-function-length@1.2.2:
    resolution: {integrity: sha512-pgRc4hJ4/sNjWCSS9AmnS40x3bNMDTknHgL5UaMBTMyJnU90EgWh1Rz+MC9eFu4BuN/UwZjKQuY/1v3rM7HMfg==}
    engines: {node: '>= 0.4'}
    dependencies:
      define-data-property: 1.1.4
      es-errors: 1.3.0
      function-bind: 1.1.2
      get-intrinsic: 1.3.0
      gopd: 1.2.0
      has-property-descriptors: 1.0.2

  /set-function-name@2.0.2:
    resolution: {integrity: sha512-7PGFlmtwsEADb0WYyvCMa1t+yke6daIG4Wirafur5kcf+MhUnPms1UeR0CKQdTZD81yESwMHbtn+TR+dMviakQ==}
    engines: {node: '>= 0.4'}
    dependencies:
      define-data-property: 1.1.4
      es-errors: 1.3.0
      functions-have-names: 1.2.3
      has-property-descriptors: 1.0.2
    dev: true

  /set-proto@1.0.0:
    resolution: {integrity: sha512-RJRdvCo6IAnPdsvP/7m6bsQqNnn1FCBX5ZNtFL98MmFF/4xAIJTIg1YbHW5DC2W5SKZanrC6i4HsJqlajw/dZw==}
    engines: {node: '>= 0.4'}
    dependencies:
      dunder-proto: 1.0.1
      es-errors: 1.3.0
      es-object-atoms: 1.1.1
    dev: true

  /setprototypeof@1.1.0:
    resolution: {integrity: sha512-BvE/TwpZX4FXExxOxZyRGQQv651MSwmWKZGqvmPcRIjDqWub67kTKuIMx43cZZrS/cBBzwBcNDWoFxt2XEFIpQ==}
    dev: true

  /setprototypeof@1.2.0:
    resolution: {integrity: sha512-E5LDX7Wrp85Kil5bhZv46j8jOeboKq5JMmYM3gVGdGH8xFpPWXUMsNrlODCrkoxMEeNi/XZIwuRvY4XNwYMJpw==}
    dev: true

  /sha.js@2.4.12:
    resolution: {integrity: sha512-8LzC5+bvI45BjpfXU8V5fdU2mfeKiQe1D1gIMn7XUlF3OTUrpdJpPPH4EMAnF0DsHHdSZqCdSss5qCmJKuiO3w==}
    engines: {node: '>= 0.10'}
    hasBin: true
    dependencies:
      inherits: 2.0.4
      safe-buffer: 5.2.1
      to-buffer: 1.2.1
    dev: false

  /shallow-clone@3.0.1:
    resolution: {integrity: sha512-/6KqX+GVUdqPuPPd2LxDDxzX6CAbjJehAAOKlNpqqUpAqPM6HeL8f+o3a+JsyGjn2lv0WY8UsTgUJjU9Ok55NA==}
    engines: {node: '>=8'}
    dependencies:
      kind-of: 6.0.3
    dev: true

  /shebang-command@2.0.0:
    resolution: {integrity: sha512-kHxr2zZpYtdmrN1qDjrrX/Z1rR1kG8Dx+gkpK1G4eXmvXswmcE1hTWBWYUzlraYw1/yZp6YuDY77YtvbN0dmDA==}
    engines: {node: '>=8'}
    dependencies:
      shebang-regex: 3.0.0
    dev: true

  /shebang-regex@3.0.0:
    resolution: {integrity: sha512-7++dFhtcx3353uBaq8DDR4NuxBetBzC7ZQOhmTQInHEd6bSrXdiEyzCvG07Z44UYdLShWUyXt5M/yhz8ekcb1A==}
    engines: {node: '>=8'}
    dev: true

  /shell-quote@1.8.3:
    resolution: {integrity: sha512-ObmnIF4hXNg1BqhnHmgbDETF8dLPCggZWBjkQfhZpbszZnYur5DUljTcCHii5LC3J5E0yeO/1LIMyH+UvHQgyw==}
    engines: {node: '>= 0.4'}
    dev: true

  /side-channel-list@1.0.0:
    resolution: {integrity: sha512-FCLHtRD/gnpCiCHEiJLOwdmFP+wzCmDEkc9y7NsYxeF4u7Btsn1ZuwgwJGxImImHicJArLP4R0yX4c2KCrMrTA==}
    engines: {node: '>= 0.4'}
    dependencies:
      es-errors: 1.3.0
      object-inspect: 1.13.4
    dev: true

  /side-channel-map@1.0.1:
    resolution: {integrity: sha512-VCjCNfgMsby3tTdo02nbjtM/ewra6jPHmpThenkTYh8pG9ucZ/1P8So4u4FGBek/BjpOVsDCMoLA/iuBKIFXRA==}
    engines: {node: '>= 0.4'}
    dependencies:
      call-bound: 1.0.4
      es-errors: 1.3.0
      get-intrinsic: 1.3.0
      object-inspect: 1.13.4
    dev: true

  /side-channel-weakmap@1.0.2:
    resolution: {integrity: sha512-WPS/HvHQTYnHisLo9McqBHOJk2FkHO/tlpvldyrnem4aeQp4hai3gythswg6p01oSoTl58rcpiFAjF2br2Ak2A==}
    engines: {node: '>= 0.4'}
    dependencies:
      call-bound: 1.0.4
      es-errors: 1.3.0
      get-intrinsic: 1.3.0
      object-inspect: 1.13.4
      side-channel-map: 1.0.1
    dev: true

  /side-channel@1.1.0:
    resolution: {integrity: sha512-ZX99e6tRweoUXqR+VBrslhda51Nh5MTQwou5tnUDgbtyM0dBgmhEDtWGP/xbKn6hqfPRHujUNwz5fy/wbbhnpw==}
    engines: {node: '>= 0.4'}
    dependencies:
      es-errors: 1.3.0
      object-inspect: 1.13.4
      side-channel-list: 1.0.0
      side-channel-map: 1.0.1
      side-channel-weakmap: 1.0.2
    dev: true

  /signal-exit@3.0.7:
    resolution: {integrity: sha512-wnD2ZE+l+SPC/uoS0vXeE9L1+0wuaMqKlfz9AMUo38JsyLSBWSFcHR1Rri62LZc12vLr1gb3jl7iwQhgwpAbGQ==}

  /signal-exit@4.1.0:
    resolution: {integrity: sha512-bzyZ1e88w9O1iNJbKnOlvYTrWPDl46O1bG0D3XInv+9tkPrxrN8jUUTiFlDkkmKWgn1M6CfIA13SuGqOa9Korw==}
    engines: {node: '>=14'}
    dev: true

  /sirv@1.0.19:
    resolution: {integrity: sha512-JuLThK3TnZG1TAKDwNIqNq6QA2afLOCcm+iE8D1Kj3GA40pSPsxQjjJl0J8X3tsR7T+CP1GavpzLwYkgVLWrZQ==}
    engines: {node: '>= 10'}
    dependencies:
      '@polka/url': 1.0.0-next.29
      mrmime: 1.0.1
      totalist: 1.1.0
    dev: true

  /sisteransi@1.0.5:
    resolution: {integrity: sha512-bLGGlR1QxBcynn2d5YmDX4MGjlZvy2MRBDRNHLJ8VI6l6+9FUiyTFNJ0IveOSP0bcXgVDPRcfGqA0pjaqUpfVg==}
    dev: true

  /slash@3.0.0:
    resolution: {integrity: sha512-g9Q1haeby36OSStwb4ntCGGGaKsaVSjQ68fBxoQcutl5fS1vuY18H3wSt3jFyFtrkx+Kz0V1G85A4MyAdDMi2Q==}
    engines: {node: '>=8'}

  /sockjs@0.3.24:
    resolution: {integrity: sha512-GJgLTZ7vYb/JtPSSZ10hsOYIvEYsjbNU+zPdIHcUaWVNUEPivzxku31865sSSud0Da0W4lEeOPlmw93zLQchuQ==}
    dependencies:
      faye-websocket: 0.11.4
      uuid: 8.3.2
      websocket-driver: 0.7.4
    dev: true

  /source-map-js@1.2.1:
    resolution: {integrity: sha512-UXWMKhLOwVKb728IUtQPXxfYU+usdybtUrK/8uGE8CQMvrhOpwvzDBwj0QhSL7MQc7vIsISBG8VQ8+IDQxpfQA==}
    engines: {node: '>=0.10.0'}
    dev: true

  /source-map-loader@3.0.2(webpack@5.98.0):
    resolution: {integrity: sha512-BokxPoLjyl3iOrgkWaakaxqnelAJSS+0V+De0kKIq6lyWrXuiPgYTGp6z3iHmqljKAaLXwZa+ctD8GccRJeVvg==}
    engines: {node: '>= 12.13.0'}
    peerDependencies:
      webpack: ^5.0.0
    dependencies:
      abab: 2.0.6
      iconv-lite: 0.6.3
      source-map-js: 1.2.1
      webpack: 5.98.0(webpack-cli@6.0.1)
    dev: true

  /source-map-support@0.5.13:
    resolution: {integrity: sha512-SHSKFHadjVA5oR4PPqhtAVdcBWwRYVd6g6cAXnIbRiIwc2EhPrTuKUBdSLvlEKyIP3GCf89fltvcZiP9MMFA1w==}
    dependencies:
      buffer-from: 1.1.2
      source-map: 0.6.1
    dev: true

  /source-map-support@0.5.21:
    resolution: {integrity: sha512-uBHU3L3czsIyYXKX88fdrGovxdSCoTGDRZ6SYXtSRxLZUzHg5P/66Ht6uoUlHu9EZod+inXhKo3qQgwXUT/y1w==}
    dependencies:
      buffer-from: 1.1.2
      source-map: 0.6.1
    dev: true

  /source-map@0.6.1:
    resolution: {integrity: sha512-UjgapumWlbMhkBgzT7Ykc5YXUT46F0iKu8SGXq0bcwP5dz/h0Plj6enJqjz1Zbq2l5WaqYnrVbwWOWMyF3F47g==}
    engines: {node: '>=0.10.0'}
    dev: true

  /spdy-transport@3.0.0:
    resolution: {integrity: sha512-hsLVFE5SjA6TCisWeJXFKniGGOpBgMLmerfO2aCyCU5s7nJ/rpAepqmFifv/GCbSbueEeAJJnmSQ2rKC/g8Fcw==}
    dependencies:
      debug: 4.4.1
      detect-node: 2.1.0
      hpack.js: 2.1.6
      obuf: 1.1.2
      readable-stream: 3.6.2
      wbuf: 1.7.3
    transitivePeerDependencies:
      - supports-color
    dev: true

  /spdy@4.0.2:
    resolution: {integrity: sha512-r46gZQZQV+Kl9oItvl1JZZqJKGr+oEkB08A6BzkiR7593/7IbtuncXHd2YoYeTsG4157ZssMu9KYvUHLcjcDoA==}
    engines: {node: '>=6.0.0'}
    dependencies:
      debug: 4.4.1
      handle-thing: 2.0.1
      http-deceiver: 1.2.7
      select-hose: 2.0.0
      spdy-transport: 3.0.0
    transitivePeerDependencies:
      - supports-color
    dev: true

  /sprintf-js@1.0.3:
    resolution: {integrity: sha512-D9cPgkvLlV3t3IzL0D0YLvGA9Ahk4PcvVwUbN0dSGr1aP0Nrt4AEnTUbuGvquEC0mA64Gqt1fzirlRs5ibXx8g==}

  /stable@0.1.8:
    resolution: {integrity: sha512-ji9qxRnOVfcuLDySj9qzhGSEFVobyt1kIOSkj1qZzYLzq7Tos/oUUWvotUPQLlrsidqsK6tBH89Bc9kL5zHA6w==}
    deprecated: 'Modern JS already guarantees Array#sort() is a stable sort, so this library is deprecated. See the compatibility table on MDN: https://developer.mozilla.org/en-US/docs/Web/JavaScript/Reference/Global_Objects/Array/sort#browser_compatibility'
    dev: true

  /stack-utils@2.0.6:
    resolution: {integrity: sha512-XlkWvfIm6RmsWtNJx+uqtKLS8eqFbxUg0ZzLXqY0caEy9l7hruX8IpiDnjsLavoBgqCCR71TqWO8MaXYheJ3RQ==}
    engines: {node: '>=10'}
    dependencies:
      escape-string-regexp: 2.0.0

  /statuses@1.5.0:
    resolution: {integrity: sha512-OpZ3zP+jT1PI7I8nemJX4AKmAX070ZkYPVWV/AaKTJl+tXCTGyVdC1a4SL8RUQYEwk/f34ZX8UTykN68FwrqAA==}
    engines: {node: '>= 0.6'}
    dev: true

  /statuses@2.0.1:
    resolution: {integrity: sha512-RwNA9Z/7PrK06rYLIzFMlaF+l73iwpzsqRIFgbMLbTcLD6cOao82TaWefPXQvB2fOC4AjuYSEndS7N/mTCbkdQ==}
    engines: {node: '>= 0.8'}
    dev: true

  /stop-iteration-iterator@1.1.0:
    resolution: {integrity: sha512-eLoXW/DHyl62zxY4SCaIgnRhuMr6ri4juEYARS8E6sCEqzKpOiE521Ucofdx+KnDZl5xmvGYaaKCk5FEOxJCoQ==}
    engines: {node: '>= 0.4'}
    dependencies:
      es-errors: 1.3.0
      internal-slot: 1.1.0
    dev: true

  /stream-browserify@3.0.0:
    resolution: {integrity: sha512-H73RAHsVBapbim0tU2JwwOiXUj+fikfiaoYAKHF3VJfA0pe2BCzkhAHBlLG6REzE+2WNZcxOXjK7lkso+9euLA==}
    dependencies:
      inherits: 2.0.4
      readable-stream: 3.6.2
    dev: false

  /string-argv@0.3.2:
    resolution: {integrity: sha512-aqD2Q0144Z+/RqG52NeHEkZauTAUWJO8c6yTftGJKO3Tja5tUgIfmIl6kExvhtxSDP7fXB6DvzkfMpCd/F3G+Q==}
    engines: {node: '>=0.6.19'}
    dev: true

  /string-hash@1.1.3:
    resolution: {integrity: sha512-kJUvRUFK49aub+a7T1nNE66EJbZBMnBgoC1UbCZ5n6bsZKBRga4KgBRTMn/pFkeCZSYtNeSyMxPDM0AXWELk2A==}
    dev: true

  /string-length@4.0.2:
    resolution: {integrity: sha512-+l6rNN5fYHNhZZy41RXsYptCjA2Igmq4EG7kZAYFQI1E1VTXarr6ZPXBg6eq7Y6eK4FEhY6AJlyuFIb/v/S0VQ==}
    engines: {node: '>=10'}
    dependencies:
      char-regex: 1.0.2
      strip-ansi: 6.0.1
    dev: true

  /string-width@4.2.3:
    resolution: {integrity: sha512-wKyQRQpjJ0sIp62ErSZdGsjMJWsap5oRNihHhu6G7JVO/9jIB6UyevL+tXuOqrng8j/cxKTWyWUwvSTriiZz/g==}
    engines: {node: '>=8'}
    dependencies:
      emoji-regex: 8.0.0
      is-fullwidth-code-point: 3.0.0
      strip-ansi: 6.0.1
    dev: true

  /string-width@5.1.2:
    resolution: {integrity: sha512-HnLOCR3vjcY8beoNLtcjZ5/nxn2afmME6lhrDrebokqMap+XbeW8n9TXpPDOqdGK5qcI3oT0GKTW6wC7EMiVqA==}
    engines: {node: '>=12'}
    dependencies:
      eastasianwidth: 0.2.0
      emoji-regex: 9.2.2
      strip-ansi: 7.1.0
    dev: true

  /string.prototype.matchall@4.0.12:
    resolution: {integrity: sha512-6CC9uyBL+/48dYizRf7H7VAYCMCNTBeM78x/VTUe9bFEaxBepPJDa1Ow99LqI/1yF7kuy7Q3cQsYMrcjGUcskA==}
    engines: {node: '>= 0.4'}
    dependencies:
      call-bind: 1.0.8
      call-bound: 1.0.4
      define-properties: 1.2.1
      es-abstract: 1.24.0
      es-errors: 1.3.0
      es-object-atoms: 1.1.1
      get-intrinsic: 1.3.0
      gopd: 1.2.0
      has-symbols: 1.1.0
      internal-slot: 1.1.0
      regexp.prototype.flags: 1.5.4
      set-function-name: 2.0.2
      side-channel: 1.1.0
    dev: true

  /string.prototype.repeat@1.0.0:
    resolution: {integrity: sha512-0u/TldDbKD8bFCQ/4f5+mNRrXwZ8hg2w7ZR8wa16e8z9XpePWl3eGEcUD0OXpEH/VJH/2G3gjUtR3ZOiBe2S/w==}
    dependencies:
      define-properties: 1.2.1
      es-abstract: 1.24.0
    dev: true

  /string.prototype.trim@1.2.10:
    resolution: {integrity: sha512-Rs66F0P/1kedk5lyYyH9uBzuiI/kNRmwJAR9quK6VOtIpZ2G+hMZd+HQbbv25MgCA6gEffoMZYxlTod4WcdrKA==}
    engines: {node: '>= 0.4'}
    dependencies:
      call-bind: 1.0.8
      call-bound: 1.0.4
      define-data-property: 1.1.4
      define-properties: 1.2.1
      es-abstract: 1.24.0
      es-object-atoms: 1.1.1
      has-property-descriptors: 1.0.2
    dev: true

  /string.prototype.trimend@1.0.9:
    resolution: {integrity: sha512-G7Ok5C6E/j4SGfyLCloXTrngQIQU3PWtXGst3yM7Bea9FRURf1S42ZHlZZtsNque2FN2PoUhfZXYLNWwEr4dLQ==}
    engines: {node: '>= 0.4'}
    dependencies:
      call-bind: 1.0.8
      call-bound: 1.0.4
      define-properties: 1.2.1
      es-object-atoms: 1.1.1
    dev: true

  /string.prototype.trimstart@1.0.8:
    resolution: {integrity: sha512-UXSH262CSZY1tfu3G3Secr6uGLCFVPMhIqHjlgCUtCCcgihYc/xKs9djMTMUOb2j1mVSeU8EU6NWc/iQKU6Gfg==}
    engines: {node: '>= 0.4'}
    dependencies:
      call-bind: 1.0.8
      define-properties: 1.2.1
      es-object-atoms: 1.1.1
    dev: true

  /string_decoder@1.1.1:
    resolution: {integrity: sha512-n/ShnvDi6FHbbVfviro+WojiFzv+s8MPMHBczVePfUpDJLwoLT0ht1l4YwBCbi8pJAveEEdnkHyPyTP/mzRfwg==}
    dependencies:
      safe-buffer: 5.1.2

  /string_decoder@1.3.0:
    resolution: {integrity: sha512-hkRX8U1WjJFd8LsDJ2yQ/wWWxaopEsABU1XfkM8A+j0+85JAGppt16cr1Whg6KIbb4okU6Mql6BOj+uup/wKeA==}
    dependencies:
      safe-buffer: 5.2.1

  /strip-ansi@6.0.1:
    resolution: {integrity: sha512-Y38VPSHcqkFrCpFnQ9vuSXmquuv5oXOKpGeT6aGrr3o3Gc9AlVa6JBfUSOCnbxGGZF+/0ooI7KrPuUSztUdU5A==}
    engines: {node: '>=8'}
    dependencies:
      ansi-regex: 5.0.1
    dev: true

  /strip-ansi@7.1.0:
    resolution: {integrity: sha512-iq6eVVI64nQQTRYq2KtEg2d2uU7LElhTJwsH4YzIHZshxlgZms/wIc4VoDQTlG/IvVIrBKG06CrZnp0qv7hkcQ==}
    engines: {node: '>=12'}
    dependencies:
      ansi-regex: 6.1.0
    dev: true

  /strip-bom@3.0.0:
    resolution: {integrity: sha512-vavAMRXOgBVNF6nyEEmL3DBK19iRpDcoIwW+swQ+CbGiu7lju6t+JklA1MHweoWtadgt4ISVUsXLyDq34ddcwA==}
    engines: {node: '>=4'}
    dev: true

  /strip-bom@4.0.0:
    resolution: {integrity: sha512-3xurFv5tEgii33Zi8Jtp55wEIILR9eh34FAW00PZf+JnSsTmV/ioewSgQl97JHvgjoRGwPShsWm+IdrxB35d0w==}
    engines: {node: '>=8'}
    dev: true

  /strip-final-newline@2.0.0:
    resolution: {integrity: sha512-BrpvfNAE3dcvq7ll3xVumzjKjZQ5tI1sEUIKr3Uoks0XUl45St3FlatVqef9prk4jRDzhW6WZg+3bk93y6pLjA==}
    engines: {node: '>=6'}
    dev: true

  /strip-indent@3.0.0:
    resolution: {integrity: sha512-laJTa3Jb+VQpaC6DseHhF7dXVqHTfJPCRDaEbid/drOhgitgYku/letMUqOXFoWV0zIIUbjpdH2t+tYj4bQMRQ==}
    engines: {node: '>=8'}
    dependencies:
      min-indent: 1.0.1
    dev: true

  /strip-json-comments@3.1.1:
    resolution: {integrity: sha512-6fPc+R4ihwqP6N/aIv2f1gMH8lOVtWQHoqC4yK6oSDVVocumAsfCqjkXnqiYMhmMwS/mEHLp7Vehlt3ql6lEig==}
    engines: {node: '>=8'}
    dev: true

  /style-loader@3.3.4(webpack@5.98.0):
    resolution: {integrity: sha512-0WqXzrsMTyb8yjZJHDqwmnwRJvhALK9LfRtRc6B4UTWe8AijYLZYZ9thuJTZc2VfQWINADW/j+LiJnfy2RoC1w==}
    engines: {node: '>= 12.13.0'}
    peerDependencies:
      webpack: ^5.0.0
    dependencies:
      webpack: 5.98.0(webpack-cli@6.0.1)
    dev: true

  /style-loader@4.0.0(webpack@5.101.2):
    resolution: {integrity: sha512-1V4WqhhZZgjVAVJyt7TdDPZoPBPNHbekX4fWnCJL1yQukhCeZhJySUL+gL9y6sNdN95uEOS83Y55SqHcP7MzLA==}
    engines: {node: '>= 18.12.0'}
    peerDependencies:
      webpack: ^5.27.0
    dependencies:
      webpack: 5.101.2(webpack-cli@6.0.1)
    dev: true

  /stylehacks@5.1.1(postcss@8.5.6):
    resolution: {integrity: sha512-sBpcd5Hx7G6seo7b1LkpttvTz7ikD0LlH5RmdcBNb6fFR0Fl7LQwHDFr300q4cwUqi+IYrFGmsIHieMBfnN/Bw==}
    engines: {node: ^10 || ^12 || >=14.0}
    peerDependencies:
      postcss: ^8.2.15
    dependencies:
      browserslist: 4.25.2
      postcss: 8.5.6
      postcss-selector-parser: 6.1.2
    dev: true

  /sucrase@3.35.0:
    resolution: {integrity: sha512-8EbVDiu9iN/nESwxeSxDKe0dunta1GOlHufmSSXxMD2z2/tMZpDMpvXQGsc+ajGo8y2uYUmixaSRUc/QPoQ0GA==}
    engines: {node: '>=16 || 14 >=14.17'}
    hasBin: true
    dependencies:
      '@jridgewell/gen-mapping': 0.3.13
      commander: 4.1.1
      glob: 10.4.5
      lines-and-columns: 1.2.4
      mz: 2.7.0
      pirates: 4.0.7
      ts-interface-checker: 0.1.13
    dev: true

  /supports-color@7.2.0:
    resolution: {integrity: sha512-qpCAvRl9stuOHveKsn7HncJRvv501qIacKzQlO/+Lwxc9+0q2wLyv4Dfvt80/DPn2pqOBsJdDiogXGR9+OvwRw==}
    engines: {node: '>=8'}
    dependencies:
      has-flag: 4.0.0

  /supports-color@8.1.1:
    resolution: {integrity: sha512-MpUEN2OodtUzxvKQl72cUF7RQ5EiHsGvSsVG0ia9c5RbWGL2CI4C7EpPS8UTBIplnlzZiNuV56w+FuNxy3ty2Q==}
    engines: {node: '>=10'}
    dependencies:
      has-flag: 4.0.0

  /supports-preserve-symlinks-flag@1.0.0:
    resolution: {integrity: sha512-ot0WnXS9fgdkgIcePe6RHNk1WA8+muPa6cSjeR3V8K27q9BB1rTE3R1p7Hv0z1ZyAc8s6Vvv8DIyWf681MAt0w==}
    engines: {node: '>= 0.4'}
    dev: true

  /svgo@2.8.0:
    resolution: {integrity: sha512-+N/Q9kV1+F+UeWYoSiULYo4xYSDQlTgb+ayMobAXPwMnLvop7oxKMo9OzIrX5x3eS4L4f2UHhc9axXwY8DpChg==}
    engines: {node: '>=10.13.0'}
    hasBin: true
    dependencies:
      '@trysound/sax': 0.2.0
      commander: 7.2.0
      css-select: 4.3.0
      css-tree: 1.1.3
      csso: 4.2.0
      picocolors: 1.1.1
      stable: 0.1.8
    dev: true

  /symbol-tree@3.2.4:
    resolution: {integrity: sha512-9QNk5KwDF+Bvz+PyObkmSYjI5ksVUYtjW7AU22r2NKcfLJcXp96hkDWU3+XndOsUb+AQ9QhfzfCT2O+CNWT5Tw==}
    dev: true

  /sync-child-process@1.0.2:
    resolution: {integrity: sha512-8lD+t2KrrScJ/7KXCSyfhT3/hRq78rC0wBFqNJXv3mZyn6hW2ypM05JmlSvtqRbeq6jqA94oHbxAr2vYsJ8vDA==}
    engines: {node: '>=16.0.0'}
    dependencies:
      sync-message-port: 1.1.3
    dev: true

  /sync-message-port@1.1.3:
    resolution: {integrity: sha512-GTt8rSKje5FilG+wEdfCkOcLL7LWqpMlr2c3LRuKt/YXxcJ52aGSbGBAdI4L3aaqfrBt6y711El53ItyH1NWzg==}
    engines: {node: '>=16.0.0'}
    dev: true

  /synckit@0.11.11:
    resolution: {integrity: sha512-MeQTA1r0litLUf0Rp/iisCaL8761lKAZHaimlbGK4j0HysC4PLfqygQj9srcs0m2RdtDYnF8UuYyKpbjHYp7Jw==}
    engines: {node: ^14.18.0 || >=16.0.0}
    dependencies:
      '@pkgr/core': 0.2.9
    dev: true

  /tailwindcss@3.4.17:
    resolution: {integrity: sha512-w33E2aCvSDP0tW9RZuNXadXlkHXqFzSkQew/aIa2i/Sj8fThxwovwlXHSPXTbAHwEIhBFXAedUhP2tueAKP8Og==}
    engines: {node: '>=14.0.0'}
    hasBin: true
    dependencies:
      '@alloc/quick-lru': 5.2.0
      arg: 5.0.2
      chokidar: 3.6.0
      didyoumean: 1.2.2
      dlv: 1.1.3
      fast-glob: 3.3.3
      glob-parent: 6.0.2
      is-glob: 4.0.3
      jiti: 1.21.7
      lilconfig: 3.1.3
      micromatch: 4.0.8
      normalize-path: 3.0.0
      object-hash: 3.0.0
      picocolors: 1.1.1
      postcss: 8.5.6
      postcss-import: 15.1.0(postcss@8.5.6)
      postcss-js: 4.0.1(postcss@8.5.6)
      postcss-load-config: 4.0.2(postcss@8.5.6)
      postcss-nested: 6.2.0(postcss@8.5.6)
      postcss-selector-parser: 6.1.2
      resolve: 1.22.10
      sucrase: 3.35.0
    transitivePeerDependencies:
      - ts-node
    dev: true

  /tapable@1.1.3:
    resolution: {integrity: sha512-4WK/bYZmj8xLr+HUCODHGF1ZFzsYffasLUgEiMBY4fgtltdO6B4WJtlSbPaDTLpYTcGVwM2qLnFTICEcNxs3kA==}
    engines: {node: '>=6'}
    dev: true

  /tapable@2.2.2:
    resolution: {integrity: sha512-Re10+NauLTMCudc7T5WLFLAwDhQ0JWdrMK+9B2M8zR5hRExKmsRDCBA7/aV/pNJFltmBFO5BAMlQFi/vq3nKOg==}
    engines: {node: '>=6'}
    dev: true

  /terser-webpack-plugin@5.3.14(webpack@5.101.2):
    resolution: {integrity: sha512-vkZjpUjb6OMS7dhV+tILUW6BhpDR7P2L/aQSAv+Uwk+m8KATX9EccViHTJR2qDtACKPIYndLGCyl3FMo+r2LMw==}
    engines: {node: '>= 10.13.0'}
    peerDependencies:
      '@swc/core': '*'
      esbuild: '*'
      uglify-js: '*'
      webpack: ^5.1.0
    peerDependenciesMeta:
      '@swc/core':
        optional: true
      esbuild:
        optional: true
      uglify-js:
        optional: true
    dependencies:
      '@jridgewell/trace-mapping': 0.3.30
      jest-worker: 27.5.1
      schema-utils: 4.3.2
      serialize-javascript: 6.0.2
      terser: 5.43.1
      webpack: 5.101.2(webpack-cli@6.0.1)
    dev: true

  /terser-webpack-plugin@5.3.14(webpack@5.98.0):
    resolution: {integrity: sha512-vkZjpUjb6OMS7dhV+tILUW6BhpDR7P2L/aQSAv+Uwk+m8KATX9EccViHTJR2qDtACKPIYndLGCyl3FMo+r2LMw==}
    engines: {node: '>= 10.13.0'}
    peerDependencies:
      '@swc/core': '*'
      esbuild: '*'
      uglify-js: '*'
      webpack: ^5.1.0
    peerDependenciesMeta:
      '@swc/core':
        optional: true
      esbuild:
        optional: true
      uglify-js:
        optional: true
    dependencies:
      '@jridgewell/trace-mapping': 0.3.30
      jest-worker: 27.5.1
      schema-utils: 4.3.2
      serialize-javascript: 6.0.2
      terser: 5.43.1
      webpack: 5.98.0(webpack-cli@6.0.1)
    dev: true

  /terser@5.43.1:
    resolution: {integrity: sha512-+6erLbBm0+LROX2sPXlUYx/ux5PyE9K/a92Wrt6oA+WDAoFTdpHE5tCYCI5PNzq2y8df4rA+QgHLJuR4jNymsg==}
    engines: {node: '>=10'}
    hasBin: true
    dependencies:
      '@jridgewell/source-map': 0.3.11
      acorn: 8.15.0
      commander: 2.20.3
      source-map-support: 0.5.21
    dev: true

  /test-exclude@6.0.0:
    resolution: {integrity: sha512-cAGWPIyOHU6zlmg88jwm7VRyXnMN7iV68OGAbYDk/Mh/xC/pzVPlQtY6ngoIH/5/tciuhGfvESU8GrHrcxD56w==}
    engines: {node: '>=8'}
    dependencies:
      '@istanbuljs/schema': 0.1.3
      glob: 7.2.3
      minimatch: 3.1.2

  /text-table@0.2.0:
    resolution: {integrity: sha512-N+8UisAXDGk8PFXP4HAzVR9nbfmVJ3zYLAWiTIoqC5v5isinhr+r5uaO8+7r3BMfuNIufIsA7RdpVgacC2cSpw==}
    dev: true

  /thenify-all@1.6.0:
    resolution: {integrity: sha512-RNxQH/qI8/t3thXJDwcstUO4zeqo64+Uy/+sNVRBx4Xn2OX+OZ9oP+iJnNFqplFra2ZUVeKCSa2oVWi3T4uVmA==}
    engines: {node: '>=0.8'}
    dependencies:
      thenify: 3.3.1
    dev: true

  /thenify@3.3.1:
    resolution: {integrity: sha512-RVZSIV5IG10Hk3enotrhvz0T9em6cyHBLkH/YAZuKqd8hRkKhSfCGIcP2KUY0EPxndzANBmNllzWPwak+bheSw==}
    dependencies:
      any-promise: 1.3.0
    dev: true

  /thingies@2.5.0(tslib@2.8.1):
    resolution: {integrity: sha512-s+2Bwztg6PhWUD7XMfeYm5qliDdSiZm7M7n8KjTkIsm3l/2lgVRc2/Gx/v+ZX8lT4FMA+i8aQvhcWylldc+ZNw==}
    engines: {node: '>=10.18'}
    peerDependencies:
      tslib: ^2
    dependencies:
      tslib: 2.8.1
    dev: true

  /thunky@1.1.0:
    resolution: {integrity: sha512-eHY7nBftgThBqOyHGVN+l8gF0BucP09fMo0oO/Lb0w1OF80dJv+lDVpXG60WMQvkcxAkNybKsrEIE3ZtKGmPrA==}
    dev: true

  /tinyglobby@0.2.14:
    resolution: {integrity: sha512-tX5e7OM1HnYr2+a2C/4V0htOcSQcoSTH9KgJnVvNm5zm/cyEWKJ7j7YutsH9CxMdtOkkLFy2AHrMci9IM8IPZQ==}
    engines: {node: '>=12.0.0'}
    dependencies:
      fdir: 6.5.0(picomatch@4.0.3)
      picomatch: 4.0.3
    dev: true

  /tmpl@1.0.5:
    resolution: {integrity: sha512-3f0uOEAQwIqGuWW2MVzYg8fV/QNnc/IpuJNG837rLuczAaLVHslWHZQj4IGiEl5Hs3kkbhwL9Ab7Hrsmuj+Smw==}

  /to-buffer@1.2.1:
    resolution: {integrity: sha512-tB82LpAIWjhLYbqjx3X4zEeHN6M8CiuOEy2JY8SEQVdYRe3CCHOFaqrBW1doLDrfpWhplcW7BL+bO3/6S3pcDQ==}
    engines: {node: '>= 0.4'}
    dependencies:
      isarray: 2.0.5
      safe-buffer: 5.2.1
      typed-array-buffer: 1.0.3
    dev: false

  /to-regex-range@5.0.1:
    resolution: {integrity: sha512-65P7iz6X5yEr1cwcgvQxbbIw7Uk3gOy5dIdtZ4rDveLqhrdJP+Li/Hx6tyK0NEb+2GCyneCMJiGqrADCSNk8sQ==}
    engines: {node: '>=8.0'}
    dependencies:
      is-number: 7.0.0

  /toidentifier@1.0.1:
    resolution: {integrity: sha512-o5sSPKEkg/DIQNmH43V0/uerLrpzVedkUh8tGNvaeXpfpuwjKenlSox/2O/BTlZUtEe+JG7s5YhEz608PlAHRA==}
    engines: {node: '>=0.6'}
    dev: true

  /totalist@1.1.0:
    resolution: {integrity: sha512-gduQwd1rOdDMGxFG1gEvhV88Oirdo2p+KjoYFU7k2g+i7n6AFFbDQ5kMPUsW0pNbfQsB/cwXvT1i4Bue0s9g5g==}
    engines: {node: '>=6'}
    dev: true

  /tough-cookie@4.1.4:
    resolution: {integrity: sha512-Loo5UUvLD9ScZ6jh8beX1T6sO1w2/MpCRpEP7V280GKMVUQ0Jzar2U3UJPsrdbziLEMMhu3Ujnq//rhiFuIeag==}
    engines: {node: '>=6'}
    dependencies:
      psl: 1.15.0
      punycode: 2.3.1
      universalify: 0.2.0
      url-parse: 1.5.10
    dev: true

  /tr46@3.0.0:
    resolution: {integrity: sha512-l7FvfAHlcmulp8kr+flpQZmVwtu7nfRV7NZujtN0OqES8EL4O4e0qqzL0DC5gAvx/ZC/9lk6rhcUwYvkBnBnYA==}
    engines: {node: '>=12'}
    dependencies:
      punycode: 2.3.1
    dev: true

  /tree-dump@1.0.3(tslib@2.8.1):
    resolution: {integrity: sha512-il+Cv80yVHFBwokQSfd4bldvr1Md951DpgAGfmhydt04L+YzHgubm2tQ7zueWDcGENKHq0ZvGFR/hjvNXilHEg==}
    engines: {node: '>=10.0'}
    peerDependencies:
      tslib: '2'
    dependencies:
      tslib: 2.8.1
    dev: true

  /ts-api-utils@1.4.3(typescript@5.8.3):
    resolution: {integrity: sha512-i3eMG77UTMD0hZhgRS562pv83RC6ukSAC2GMNWc+9dieh/+jDM5u5YG+NHX6VNDRHQcHwmsTHctP9LhbC3WxVw==}
    engines: {node: '>=16'}
    peerDependencies:
      typescript: '>=4.2.0'
    dependencies:
      typescript: 5.8.3
    dev: true

  /ts-api-utils@2.1.0(typescript@5.8.3):
    resolution: {integrity: sha512-CUgTZL1irw8u29bzrOD/nH85jqyc74D6SshFgujOIA7osm2Rz7dYH77agkx7H4FBNxDq7Cjf+IjaX/8zwFW+ZQ==}
    engines: {node: '>=18.12'}
    peerDependencies:
      typescript: '>=4.8.4'
    dependencies:
      typescript: 5.8.3
    dev: true

  /ts-interface-checker@0.1.13:
    resolution: {integrity: sha512-Y/arvbn+rrz3JCKl9C4kVNfTfSm2/mEp5FSz5EsZSANGPSlQrpRI5M4PKF+mJnE52jOO90PnPSc3Ur3bTQw0gA==}
    dev: true

  /ts-jest@29.4.1(jest@29.7.0)(typescript@5.8.3):
    resolution: {integrity: sha512-SaeUtjfpg9Uqu8IbeDKtdaS0g8lS6FT6OzM3ezrDfErPJPHNDo/Ey+VFGP1bQIDfagYDLyRpd7O15XpG1Es2Uw==}
    engines: {node: ^14.15.0 || ^16.10.0 || ^18.0.0 || >=20.0.0}
    hasBin: true
    peerDependencies:
      '@babel/core': '>=7.0.0-beta.0 <8'
      '@jest/transform': ^29.0.0 || ^30.0.0
      '@jest/types': ^29.0.0 || ^30.0.0
      babel-jest: ^29.0.0 || ^30.0.0
      esbuild: '*'
      jest: ^29.0.0 || ^30.0.0
      jest-util: ^29.0.0 || ^30.0.0
      typescript: '>=4.3 <6'
    peerDependenciesMeta:
      '@babel/core':
        optional: true
      '@jest/transform':
        optional: true
      '@jest/types':
        optional: true
      babel-jest:
        optional: true
      esbuild:
        optional: true
      jest-util:
        optional: true
    dependencies:
      bs-logger: 0.2.6
      fast-json-stable-stringify: 2.1.0
      handlebars: 4.7.8
      jest: 29.7.0(@types/node@20.19.11)(ts-node@10.9.2)
      json5: 2.2.3
      lodash.memoize: 4.1.2
      make-error: 1.3.6
      semver: 7.7.2
      type-fest: 4.41.0
      typescript: 5.8.3
      yargs-parser: 21.1.1
    dev: true

  /ts-node@10.9.2(@types/node@20.19.11)(typescript@5.8.3):
    resolution: {integrity: sha512-f0FFpIdcHgn8zcPSbf1dRevwt047YMnaiJM3u2w2RewrB+fob/zePZcrOyQoLMMO7aBIddLcQIEK5dYjkLnGrQ==}
    hasBin: true
    peerDependencies:
      '@swc/core': '>=1.2.50'
      '@swc/wasm': '>=1.2.50'
      '@types/node': '*'
      typescript: '>=2.7'
    peerDependenciesMeta:
      '@swc/core':
        optional: true
      '@swc/wasm':
        optional: true
    dependencies:
      '@cspotcode/source-map-support': 0.8.1
      '@tsconfig/node10': 1.0.11
      '@tsconfig/node12': 1.0.11
      '@tsconfig/node14': 1.0.3
      '@tsconfig/node16': 1.0.4
      '@types/node': 20.19.11
      acorn: 8.15.0
      acorn-walk: 8.3.4
      arg: 4.1.3
      create-require: 1.1.1
      diff: 4.0.2
      make-error: 1.3.6
      typescript: 5.8.3
      v8-compile-cache-lib: 3.0.1
      yn: 3.1.1
    dev: true

  /tsconfig-paths@3.15.0:
    resolution: {integrity: sha512-2Ac2RgzDe/cn48GvOe3M+o82pEFewD3UPbyoUHHdKasHwJKjds4fLXWf/Ux5kATBKN20oaFGu+jbElp1pos0mg==}
    dependencies:
      '@types/json5': 0.0.29
      json5: 1.0.2
      minimist: 1.2.8
      strip-bom: 3.0.0
    dev: true

  /tslib@2.8.1:
    resolution: {integrity: sha512-oJFu94HQb+KVduSUQL7wnpmqnfmLsOA/nAh6b6EH0wCEoK0/mPeXU6c3wKDV83MkOuHPRHtSXKKU99IBazS/2w==}

  /type-check@0.4.0:
    resolution: {integrity: sha512-XleUoc9uwGXqjWwXaUTZAmzMcFZ5858QA2vvx1Ur5xIcixXIP+8LnFDgRplU30us6teqdlskFfu+ae4K79Ooew==}
    engines: {node: '>= 0.8.0'}
    dependencies:
      prelude-ls: 1.2.1
    dev: true

  /type-detect@4.0.8:
    resolution: {integrity: sha512-0fr/mIH1dlO+x7TlcMy+bIDqKPsw/70tVyeHW787goQjhmqaZe10uwLujubK9q9Lg6Fiho1KUKDYz0Z7k7g5/g==}
    engines: {node: '>=4'}
    dev: true

  /type-fest@0.20.2:
    resolution: {integrity: sha512-Ne+eE4r0/iWnpAxD852z3A+N0Bt5RN//NjJwRd2VFHEmrywxf5vsZlh4R6lixl6B+wz/8d+maTSAkN1FIkI3LQ==}
    engines: {node: '>=10'}
    dev: true

  /type-fest@0.21.3:
    resolution: {integrity: sha512-t0rzBq87m3fVcduHDUFhKmyyX+9eo6WQjZvf51Ea/M0Q7+T374Jp1aUiyUl0GKxp8M/OETVHSDvmkyPgvX+X2w==}
    engines: {node: '>=10'}
    dev: true

  /type-fest@4.41.0:
    resolution: {integrity: sha512-TeTSQ6H5YHvpqVwBRcnLDCBnDOHWYu7IvGbHT6N8AOymcr9PJGjc1GTtiWZTYg0NCgYwvnYWEkVChQAr9bjfwA==}
    engines: {node: '>=16'}
    dev: true

  /type-is@1.6.18:
    resolution: {integrity: sha512-TkRKr9sUTxEH8MdfuCSP7VizJyzRNMjj2J2do2Jr3Kym598JVdEksuzPQCnlFPW4ky9Q+iA+ma9BGm06XQBy8g==}
    engines: {node: '>= 0.6'}
    dependencies:
      media-typer: 0.3.0
      mime-types: 2.1.35
    dev: true

  /typed-array-buffer@1.0.3:
    resolution: {integrity: sha512-nAYYwfY3qnzX30IkA6AQZjVbtK6duGontcQm1WSG1MD94YLqK0515GNApXkoxKOWMusVssAHWLh9SeaoefYFGw==}
    engines: {node: '>= 0.4'}
    dependencies:
      call-bound: 1.0.4
      es-errors: 1.3.0
      is-typed-array: 1.1.15

  /typed-array-byte-length@1.0.3:
    resolution: {integrity: sha512-BaXgOuIxz8n8pIq3e7Atg/7s+DpiYrxn4vdot3w9KbnBhcRQq6o3xemQdIfynqSeXeDrF32x+WvfzmOjPiY9lg==}
    engines: {node: '>= 0.4'}
    dependencies:
      call-bind: 1.0.8
      for-each: 0.3.5
      gopd: 1.2.0
      has-proto: 1.2.0
      is-typed-array: 1.1.15
    dev: true

  /typed-array-byte-offset@1.0.4:
    resolution: {integrity: sha512-bTlAFB/FBYMcuX81gbL4OcpH5PmlFHqlCCpAl8AlEzMz5k53oNDvN8p1PNOWLEmI2x4orp3raOFB51tv9X+MFQ==}
    engines: {node: '>= 0.4'}
    dependencies:
      available-typed-arrays: 1.0.7
      call-bind: 1.0.8
      for-each: 0.3.5
      gopd: 1.2.0
      has-proto: 1.2.0
      is-typed-array: 1.1.15
      reflect.getprototypeof: 1.0.10
    dev: true

  /typed-array-length@1.0.7:
    resolution: {integrity: sha512-3KS2b+kL7fsuk/eJZ7EQdnEmQoaho/r6KUef7hxvltNA5DR8NAUM+8wJMbJyZ4G9/7i3v5zPBIMN5aybAh2/Jg==}
    engines: {node: '>= 0.4'}
    dependencies:
      call-bind: 1.0.8
      for-each: 0.3.5
      gopd: 1.2.0
      is-typed-array: 1.1.15
      possible-typed-array-names: 1.1.0
      reflect.getprototypeof: 1.0.10
    dev: true

  /typescript@5.8.2:
    resolution: {integrity: sha512-aJn6wq13/afZp/jT9QZmwEjDqqvSGp1VT5GVg+f/t6/oVyrgXM6BY1h9BRh/O5p3PlUPAe+WuiEZOmb/49RqoQ==}
    engines: {node: '>=14.17'}
    hasBin: true
    dev: true

  /typescript@5.8.3:
    resolution: {integrity: sha512-p1diW6TqL9L07nNxvRMM7hMMw4c5XOo/1ibL4aAIGmSAt9slTE1Xgw5KWuof2uTOvCg9BY7ZRi+GaF+7sfgPeQ==}
    engines: {node: '>=14.17'}
    hasBin: true
    dev: true

  /uglify-js@3.19.3:
    resolution: {integrity: sha512-v3Xu+yuwBXisp6QYTcH4UbH+xYJXqnq2m/LtQVWKWzYc1iehYnLixoQDN9FH6/j9/oybfd6W9Ghwkl8+UMKTKQ==}
    engines: {node: '>=0.8.0'}
    hasBin: true
    requiresBuild: true
    dev: true
    optional: true

  /unbox-primitive@1.1.0:
    resolution: {integrity: sha512-nWJ91DjeOkej/TA8pXQ3myruKpKEYgqvpw9lz4OPHj/NWFNluYrjbz9j01CJ8yKQd2g4jFoOkINCTW2I5LEEyw==}
    engines: {node: '>= 0.4'}
    dependencies:
      call-bound: 1.0.4
      has-bigints: 1.1.0
      has-symbols: 1.1.0
      which-boxed-primitive: 1.1.1
    dev: true

  /undici-types@6.21.0:
    resolution: {integrity: sha512-iwDZqg0QAGrg9Rav5H4n0M64c3mkR59cJ6wQp+7C4nI0gsmExaedaYLNO44eT4AtBBwjbTiGPMlt2Md0T9H9JQ==}

  /unicode-canonical-property-names-ecmascript@2.0.1:
    resolution: {integrity: sha512-dA8WbNeb2a6oQzAQ55YlT5vQAWGV9WXOsi3SskE3bcCdM0P4SDd+24zS/OCacdRq5BkdsRj9q3Pg6YyQoxIGqg==}
    engines: {node: '>=4'}
    dev: true

  /unicode-match-property-ecmascript@2.0.0:
    resolution: {integrity: sha512-5kaZCrbp5mmbz5ulBkDkbY0SsPOjKqVS35VpL9ulMPfSl0J0Xsm+9Evphv9CoIZFwre7aJoa94AY6seMKGVN5Q==}
    engines: {node: '>=4'}
    dependencies:
      unicode-canonical-property-names-ecmascript: 2.0.1
      unicode-property-aliases-ecmascript: 2.1.0
    dev: true

  /unicode-match-property-value-ecmascript@2.2.0:
    resolution: {integrity: sha512-4IehN3V/+kkr5YeSSDDQG8QLqO26XpL2XP3GQtqwlT/QYSECAwFztxVHjlbh0+gjJ3XmNLS0zDsbgs9jWKExLg==}
    engines: {node: '>=4'}
    dev: true

  /unicode-property-aliases-ecmascript@2.1.0:
    resolution: {integrity: sha512-6t3foTQI9qne+OZoVQB/8x8rk2k1eVy1gRXhV3oFQ5T6R1dqQ1xtin3XqSlx3+ATBkliTaR/hHyJBm+LVPNM8w==}
    engines: {node: '>=4'}
    dev: true

  /universalify@0.2.0:
    resolution: {integrity: sha512-CJ1QgKmNg3CwvAv/kOFmtnEN05f0D/cn9QntgNOQlQF9dgvVTHj3t+8JPdjqawCHk7V/KA+fbUqzZ9XWhcqPUg==}
    engines: {node: '>= 4.0.0'}
    dev: true

  /universalify@2.0.1:
    resolution: {integrity: sha512-gptHNQghINnc/vTGIk0SOFGFNXw7JVrlRUtConJRlvaw6DuX0wO5Jeko9sWrMBhh+PsYAZ7oXAiOnf/UKogyiw==}
    engines: {node: '>= 10.0.0'}
    dev: true

  /unpipe@1.0.0:
    resolution: {integrity: sha512-pjy2bYhSsufwWlKwPc+l3cN7+wuJlK6uz0YdJEOlQDbl6jo/YlPi4mb8agUkVC8BF7V8NuzeyPNqRksA3hztKQ==}
    engines: {node: '>= 0.8'}
    dev: true

  /update-browserslist-db@1.1.3(browserslist@4.25.2):
    resolution: {integrity: sha512-UxhIZQ+QInVdunkDAaiazvvT/+fXL5Osr0JZlJulepYu6Jd7qJtDZjlur0emRlT71EN3ScPoE7gvsuIKKNavKw==}
    hasBin: true
    peerDependencies:
      browserslist: '>= 4.21.0'
    dependencies:
      browserslist: 4.25.2
      escalade: 3.2.0
      picocolors: 1.1.1

  /uri-js@4.4.1:
    resolution: {integrity: sha512-7rKUyy33Q1yc98pQ1DAmLtwX109F7TIfWlW1Ydo8Wl1ii1SeHieeh0HHfPeL2fMXK6z0s8ecKs9frCuLJvndBg==}
    dependencies:
      punycode: 2.3.1
    dev: true

  /url-loader@4.1.1(webpack@5.98.0):
    resolution: {integrity: sha512-3BTV812+AVHHOJQO8O5MkWgZ5aosP7GnROJwvzLS9hWDj00lZ6Z0wNak423Lp9PBZN05N+Jk/N5Si8jRAlGyWA==}
    engines: {node: '>= 10.13.0'}
    peerDependencies:
      file-loader: '*'
      webpack: ^4.0.0 || ^5.0.0
    peerDependenciesMeta:
      file-loader:
        optional: true
    dependencies:
      loader-utils: 2.0.4
      mime-types: 2.1.35
      schema-utils: 3.3.0
      webpack: 5.98.0(webpack-cli@6.0.1)
    dev: true

  /url-parse@1.5.10:
    resolution: {integrity: sha512-WypcfiRhfeUP9vvF0j6rw0J3hrWrw6iZv3+22h6iRMJ/8z1Tj6XfLP4DsUix5MhMPnXpiHDoKyoZ/bdCkwBCiQ==}
    dependencies:
      querystringify: 2.2.0
      requires-port: 1.0.0
    dev: true

  /util-deprecate@1.0.2:
    resolution: {integrity: sha512-EPD5q1uXyFxJpCrLnCc1nHnq3gOa6DZBocAIiI2TaSCA7VCJ1UJDMagCzIkXNsUYfD1daK//LTEQ8xiIbrHtcw==}

  /util@0.12.5:
    resolution: {integrity: sha512-kZf/K6hEIrWHI6XqOFUiiMa+79wE/D8Q+NCNAWclkyg3b4d2k7s0QGepNjiABc+aR3N1PAyHL7p6UcLY6LmrnA==}
    dependencies:
      inherits: 2.0.4
      is-arguments: 1.2.0
      is-generator-function: 1.1.0
      is-typed-array: 1.1.15
      which-typed-array: 1.1.19
    dev: false

  /utila@0.4.0:
    resolution: {integrity: sha512-Z0DbgELS9/L/75wZbro8xAnT50pBVFQZ+hUEueGDU5FN51YSCYM+jdxsfCiHjwNP/4LCDD0i/graKpeBnOXKRA==}
    dev: true

  /utils-merge@1.0.1:
    resolution: {integrity: sha512-pMZTvIkT1d+TFGvDOqodOclx0QWkkgi6Tdoa8gC8ffGAAqz9pzPTZWAybbsHHoED/ztMtkv/VoYTYyShUn81hA==}
    engines: {node: '>= 0.4.0'}
    dev: true

  /uuid@8.3.2:
    resolution: {integrity: sha512-+NYs2QeMWy+GWFOEm9xnn6HCDp0l7QBD7ml8zLUmJ+93Q5NF0NocErnwkTkXVFNiX3/fpC6afS8Dhb/gz7R7eg==}
    hasBin: true
    dev: true

  /v8-compile-cache-lib@3.0.1:
    resolution: {integrity: sha512-wa7YjyUGfNZngI/vtK0UHAN+lgDCxBPCylVXGp0zu59Fz5aiGtNXaq3DhIov063MorB+VfufLh3JlF2KdTK3xg==}
    dev: true

  /v8-to-istanbul@9.3.0:
    resolution: {integrity: sha512-kiGUalWN+rgBJ/1OHZsBtU4rXZOfj/7rKQxULKlIzwzQSvMJUUNgPwJEEh7gU6xEVxC0ahoOBvN2YI8GH6FNgA==}
    engines: {node: '>=10.12.0'}
    dependencies:
      '@jridgewell/trace-mapping': 0.3.30
      '@types/istanbul-lib-coverage': 2.0.6
      convert-source-map: 2.0.0
    dev: true

  /varint@6.0.0:
    resolution: {integrity: sha512-cXEIW6cfr15lFv563k4GuVuW/fiwjknytD37jIOLSdSWuOI6WnO/oKwmP2FQTU2l01LP8/M5TSAJpzUaGe3uWg==}
    dev: true

  /vary@1.1.2:
    resolution: {integrity: sha512-BNGbWLfd0eUPabhkXUVm0j8uuvREyTh5ovRa/dyow/BqAbZJyC+5fU+IzQOzmAKzYqYRAISoRhdQr3eIZ/PXqg==}
    engines: {node: '>= 0.8'}
    dev: true

  /vscode-languageserver-textdocument@1.0.12:
    resolution: {integrity: sha512-cxWNPesCnQCcMPeenjKKsOCKQZ/L6Tv19DTRIGuLWe32lyzWhihGVJ/rcckZXJxfdKCFvRLS3fpBIsV/ZGX4zA==}
    dev: true

  /vscode-uri@3.1.0:
    resolution: {integrity: sha512-/BpdSx+yCQGnCvecbyXdxHDkuk55/G3xwnC0GqY4gmQ3j+A+g8kzzgB4Nk/SINjqn6+waqw3EgbVF2QKExkRxQ==}
    dev: true

  /w3c-xmlserializer@4.0.0:
    resolution: {integrity: sha512-d+BFHzbiCx6zGfz0HyQ6Rg69w9k19nviJspaj4yNscGjrHu94sVP+aRm75yEbCh+r2/yR+7q6hux9LVtbuTGBw==}
    engines: {node: '>=14'}
    dependencies:
      xml-name-validator: 4.0.0
    dev: true

  /walker@1.0.8:
    resolution: {integrity: sha512-ts/8E8l5b7kY0vlWLewOkDXMmPdLcVV4GmOQLyxuSswIJsweeFZtAsMF7k1Nszz+TYBQrlYRmzOnr398y1JemQ==}
    dependencies:
      makeerror: 1.0.12

  /watchpack@2.4.0:
    resolution: {integrity: sha512-Lcvm7MGST/4fup+ifyKi2hjyIAwcdI4HRgtvTpIUxBRhB+RFtUh8XtDOxUfctVCnhVi+QQj49i91OyvzkJl6cg==}
    engines: {node: '>=10.13.0'}
    dependencies:
      glob-to-regexp: 0.4.1
      graceful-fs: 4.2.11
    dev: true

  /watchpack@2.4.4:
    resolution: {integrity: sha512-c5EGNOiyxxV5qmTtAB7rbiXxi1ooX1pQKMLX/MIabJjRA0SJBQOjKF+KSVfHkr9U1cADPon0mRiVe/riyaiDUA==}
    engines: {node: '>=10.13.0'}
    dependencies:
      glob-to-regexp: 0.4.1
      graceful-fs: 4.2.11
    dev: true

  /wbuf@1.7.3:
    resolution: {integrity: sha512-O84QOnr0icsbFGLS0O3bI5FswxzRr8/gHwWkDlQFskhSPryQXvrTMxjxGP4+iWYoauLoBvfDpkrOauZ+0iZpDA==}
    dependencies:
      minimalistic-assert: 1.0.1
    dev: true

  /webidl-conversions@7.0.0:
    resolution: {integrity: sha512-VwddBukDzu71offAQR975unBIGqfKZpM+8ZX6ySk8nYhVoo5CYaZyzt3YBvYtRtO+aoGlqxPg/B87NGVZ/fu6g==}
    engines: {node: '>=12'}
    dev: true

  /webpack-bundle-analyzer@4.5.0:
    resolution: {integrity: sha512-GUMZlM3SKwS8Z+CKeIFx7CVoHn3dXFcUAjT/dcZQQmfSZGvitPfMob2ipjai7ovFFqPvTqkEZ/leL4O0YOdAYQ==}
    engines: {node: '>= 10.13.0'}
    hasBin: true
    dependencies:
      acorn: 8.15.0
      acorn-walk: 8.3.4
      chalk: 4.1.2
      commander: 7.2.0
      gzip-size: 6.0.0
      lodash: 4.17.21
      opener: 1.5.2
      sirv: 1.0.19
      ws: 7.5.10
    transitivePeerDependencies:
      - bufferutil
      - utf-8-validate
    dev: true

  /webpack-cli@6.0.1(webpack-dev-server@5.2.2)(webpack@5.101.2):
    resolution: {integrity: sha512-MfwFQ6SfwinsUVi0rNJm7rHZ31GyTcpVE5pgVA3hwFRb7COD4TzjUUwhGWKfO50+xdc2MQPuEBBJoqIMGt3JDw==}
    engines: {node: '>=18.12.0'}
    hasBin: true
    peerDependencies:
      webpack: ^5.82.0
      webpack-bundle-analyzer: '*'
      webpack-dev-server: '*'
    peerDependenciesMeta:
      webpack-bundle-analyzer:
        optional: true
      webpack-dev-server:
        optional: true
    dependencies:
      '@discoveryjs/json-ext': 0.6.3
      '@webpack-cli/configtest': 3.0.1(webpack-cli@6.0.1)(webpack@5.101.2)
      '@webpack-cli/info': 3.0.1(webpack-cli@6.0.1)(webpack@5.101.2)
      '@webpack-cli/serve': 3.0.1(webpack-cli@6.0.1)(webpack-dev-server@5.2.2)(webpack@5.101.2)
      colorette: 2.0.20
      commander: 12.1.0
      cross-spawn: 7.0.6
      envinfo: 7.14.0
      fastest-levenshtein: 1.0.16
      import-local: 3.2.0
      interpret: 3.1.1
      rechoir: 0.8.0
      webpack: 5.101.2(webpack-cli@6.0.1)
      webpack-dev-server: 5.2.2(webpack-cli@6.0.1)(webpack@5.101.2)
      webpack-merge: 6.0.1
    dev: true

  /webpack-dev-middleware@7.4.2(webpack@5.101.2):
    resolution: {integrity: sha512-xOO8n6eggxnwYpy1NlzUKpvrjfJTvae5/D6WOK0S2LSo7vjmo5gCM1DbLUmFqrMTJP+W/0YZNctm7jasWvLuBA==}
    engines: {node: '>= 18.12.0'}
    peerDependencies:
      webpack: ^5.0.0
    peerDependenciesMeta:
      webpack:
        optional: true
    dependencies:
      colorette: 2.0.20
      memfs: 4.36.0
      mime-types: 2.1.35
      on-finished: 2.4.1
      range-parser: 1.2.1
      schema-utils: 4.3.2
      webpack: 5.101.2(webpack-cli@6.0.1)
    dev: true

  /webpack-dev-middleware@7.4.2(webpack@5.98.0):
    resolution: {integrity: sha512-xOO8n6eggxnwYpy1NlzUKpvrjfJTvae5/D6WOK0S2LSo7vjmo5gCM1DbLUmFqrMTJP+W/0YZNctm7jasWvLuBA==}
    engines: {node: '>= 18.12.0'}
    peerDependencies:
      webpack: ^5.0.0
    peerDependenciesMeta:
      webpack:
        optional: true
    dependencies:
      colorette: 2.0.20
      memfs: 4.36.0
      mime-types: 2.1.35
      on-finished: 2.4.1
      range-parser: 1.2.1
      schema-utils: 4.3.2
      webpack: 5.98.0(webpack-cli@6.0.1)
    dev: true

  /webpack-dev-server@5.2.2(webpack-cli@6.0.1)(webpack@5.101.2):
    resolution: {integrity: sha512-QcQ72gh8a+7JO63TAx/6XZf/CWhgMzu5m0QirvPfGvptOusAxG12w2+aua1Jkjr7hzaWDnJ2n6JFeexMHI+Zjg==}
    engines: {node: '>= 18.12.0'}
    hasBin: true
    peerDependencies:
      webpack: ^5.0.0
      webpack-cli: '*'
    peerDependenciesMeta:
      webpack:
        optional: true
      webpack-cli:
        optional: true
    dependencies:
      '@types/bonjour': 3.5.13
      '@types/connect-history-api-fallback': 1.5.4
      '@types/express': 4.17.23
      '@types/express-serve-static-core': 4.19.6
      '@types/serve-index': 1.9.4
      '@types/serve-static': 1.15.8
      '@types/sockjs': 0.3.36
      '@types/ws': 8.18.1
      ansi-html-community: 0.0.8
      bonjour-service: 1.3.0
      chokidar: 3.6.0
      colorette: 2.0.20
      compression: 1.8.1
      connect-history-api-fallback: 2.0.0
      express: 4.21.2
      graceful-fs: 4.2.11
      http-proxy-middleware: 2.0.9(@types/express@4.17.23)
      ipaddr.js: 2.2.0
      launch-editor: 2.11.1
      open: 10.2.0
      p-retry: 6.2.1
      schema-utils: 4.3.2
      selfsigned: 2.4.1
      serve-index: 1.9.1
      sockjs: 0.3.24
      spdy: 4.0.2
      webpack: 5.101.2(webpack-cli@6.0.1)
      webpack-cli: 6.0.1(webpack-dev-server@5.2.2)(webpack@5.101.2)
      webpack-dev-middleware: 7.4.2(webpack@5.101.2)
      ws: 8.18.3
    transitivePeerDependencies:
      - bufferutil
      - debug
      - supports-color
      - utf-8-validate
    dev: true

  /webpack-dev-server@5.2.2(webpack-cli@6.0.1)(webpack@5.98.0):
    resolution: {integrity: sha512-QcQ72gh8a+7JO63TAx/6XZf/CWhgMzu5m0QirvPfGvptOusAxG12w2+aua1Jkjr7hzaWDnJ2n6JFeexMHI+Zjg==}
    engines: {node: '>= 18.12.0'}
    hasBin: true
    peerDependencies:
      webpack: ^5.0.0
      webpack-cli: '*'
    peerDependenciesMeta:
      webpack:
        optional: true
      webpack-cli:
        optional: true
    dependencies:
      '@types/bonjour': 3.5.13
      '@types/connect-history-api-fallback': 1.5.4
      '@types/express': 4.17.23
      '@types/express-serve-static-core': 4.19.6
      '@types/serve-index': 1.9.4
      '@types/serve-static': 1.15.8
      '@types/sockjs': 0.3.36
      '@types/ws': 8.18.1
      ansi-html-community: 0.0.8
      bonjour-service: 1.3.0
      chokidar: 3.6.0
      colorette: 2.0.20
      compression: 1.8.1
      connect-history-api-fallback: 2.0.0
      express: 4.21.2
      graceful-fs: 4.2.11
      http-proxy-middleware: 2.0.9(@types/express@4.17.23)
      ipaddr.js: 2.2.0
      launch-editor: 2.11.1
      open: 10.2.0
      p-retry: 6.2.1
      schema-utils: 4.3.2
      selfsigned: 2.4.1
      serve-index: 1.9.1
      sockjs: 0.3.24
      spdy: 4.0.2
      webpack: 5.98.0(webpack-cli@6.0.1)
      webpack-cli: 6.0.1(webpack-dev-server@5.2.2)(webpack@5.101.2)
      webpack-dev-middleware: 7.4.2(webpack@5.98.0)
      ws: 8.18.3
    transitivePeerDependencies:
      - bufferutil
      - debug
      - supports-color
      - utf-8-validate
    dev: true

  /webpack-merge@5.8.0:
    resolution: {integrity: sha512-/SaI7xY0831XwP6kzuwhKWVKDP9t1QY1h65lAFLbZqMPIuYcD9QAW4u9STIbU9kaJbPBB/geU/gLr1wDjOhQ+Q==}
    engines: {node: '>=10.0.0'}
    dependencies:
      clone-deep: 4.0.1
      wildcard: 2.0.1
    dev: true

  /webpack-merge@6.0.1:
    resolution: {integrity: sha512-hXXvrjtx2PLYx4qruKl+kyRSLc52V+cCvMxRjmKwoA+CBbbF5GfIBtR6kCvl0fYGqTUPKB+1ktVmTHqMOzgCBg==}
    engines: {node: '>=18.0.0'}
    dependencies:
      clone-deep: 4.0.1
      flat: 5.0.2
      wildcard: 2.0.1
    dev: true

  /webpack-sources@3.3.3:
    resolution: {integrity: sha512-yd1RBzSGanHkitROoPFd6qsrxt+oFhg/129YzheDGqeustzX0vTZJZsSsQjVQC4yzBQ56K55XU8gaNCtIzOnTg==}
    engines: {node: '>=10.13.0'}
    dev: true

  /webpack@5.101.2(webpack-cli@6.0.1):
    resolution: {integrity: sha512-4JLXU0tD6OZNVqlwzm3HGEhAHufSiyv+skb7q0d2367VDMzrU1Q/ZeepvkcHH0rZie6uqEtTQQe0OEOOluH3Mg==}
    engines: {node: '>=10.13.0'}
    hasBin: true
    peerDependencies:
      webpack-cli: '*'
    peerDependenciesMeta:
      webpack-cli:
        optional: true
    dependencies:
      '@types/eslint-scope': 3.7.7
      '@types/estree': 1.0.8
      '@types/json-schema': 7.0.15
      '@webassemblyjs/ast': 1.14.1
      '@webassemblyjs/wasm-edit': 1.14.1
      '@webassemblyjs/wasm-parser': 1.14.1
      acorn: 8.15.0
      acorn-import-phases: 1.0.4(acorn@8.15.0)
      browserslist: 4.25.2
      chrome-trace-event: 1.0.4
      enhanced-resolve: 5.18.3
      es-module-lexer: 1.7.0
      eslint-scope: 5.1.1
      events: 3.3.0
      glob-to-regexp: 0.4.1
      graceful-fs: 4.2.11
      json-parse-even-better-errors: 2.3.1
      loader-runner: 4.3.0
      mime-types: 2.1.35
      neo-async: 2.6.2
      schema-utils: 4.3.2
      tapable: 2.2.2
      terser-webpack-plugin: 5.3.14(webpack@5.101.2)
      watchpack: 2.4.4
      webpack-cli: 6.0.1(webpack-dev-server@5.2.2)(webpack@5.101.2)
      webpack-sources: 3.3.3
    transitivePeerDependencies:
      - '@swc/core'
      - esbuild
      - uglify-js
    dev: true

  /webpack@5.98.0(webpack-cli@6.0.1):
    resolution: {integrity: sha512-UFynvx+gM44Gv9qFgj0acCQK2VE1CtdfwFdimkapco3hlPCJ/zeq73n2yVKimVbtm+TnApIugGhLJnkU6gjYXA==}
    engines: {node: '>=10.13.0'}
    hasBin: true
    peerDependencies:
      webpack-cli: '*'
    peerDependenciesMeta:
      webpack-cli:
        optional: true
    dependencies:
      '@types/eslint-scope': 3.7.7
      '@types/estree': 1.0.8
      '@webassemblyjs/ast': 1.14.1
      '@webassemblyjs/wasm-edit': 1.14.1
      '@webassemblyjs/wasm-parser': 1.14.1
      acorn: 8.15.0
      browserslist: 4.25.2
      chrome-trace-event: 1.0.4
      enhanced-resolve: 5.18.3
      es-module-lexer: 1.7.0
      eslint-scope: 5.1.1
      events: 3.3.0
      glob-to-regexp: 0.4.1
      graceful-fs: 4.2.11
      json-parse-even-better-errors: 2.3.1
      loader-runner: 4.3.0
      mime-types: 2.1.35
      neo-async: 2.6.2
      schema-utils: 4.3.2
      tapable: 2.2.2
      terser-webpack-plugin: 5.3.14(webpack@5.98.0)
      watchpack: 2.4.4
      webpack-cli: 6.0.1(webpack-dev-server@5.2.2)(webpack@5.101.2)
      webpack-sources: 3.3.3
    transitivePeerDependencies:
      - '@swc/core'
      - esbuild
      - uglify-js
    dev: true

  /websocket-driver@0.7.4:
    resolution: {integrity: sha512-b17KeDIQVjvb0ssuSDF2cYXSg2iztliJ4B9WdsuB6J952qCPKmnVq4DyW5motImXHDC1cBT/1UezrJVsKw5zjg==}
    engines: {node: '>=0.8.0'}
    dependencies:
      http-parser-js: 0.5.10
      safe-buffer: 5.2.1
      websocket-extensions: 0.1.4
    dev: true

  /websocket-extensions@0.1.4:
    resolution: {integrity: sha512-OqedPIGOfsDlo31UNwYbCFMSaO9m9G/0faIHj5/dZFDMFqPTcx6UwqyOy3COEaEOg/9VsGIpdqn62W5KhoKSpg==}
    engines: {node: '>=0.8.0'}
    dev: true

  /whatwg-encoding@2.0.0:
    resolution: {integrity: sha512-p41ogyeMUrw3jWclHWTQg1k05DSVXPLcVxRTYsXUk+ZooOCZLcoYgPZ/HL/D/N+uQPOtcp1me1WhBEaX02mhWg==}
    engines: {node: '>=12'}
    dependencies:
      iconv-lite: 0.6.3
    dev: true

  /whatwg-fetch@3.6.20:
    resolution: {integrity: sha512-EqhiFU6daOA8kpjOWTL0olhVOF3i7OrFzSYiGsEMB8GcXS+RrzauAERX65xMeNWVqxA6HXH2m69Z9LaKKdisfg==}
    dev: false

  /whatwg-mimetype@3.0.0:
    resolution: {integrity: sha512-nt+N2dzIutVRxARx1nghPKGv1xHikU7HKdfafKkLNLindmPU/ch3U31NOCGGA/dmPcmb1VlofO0vnKAcsm0o/Q==}
    engines: {node: '>=12'}
    dev: true

  /whatwg-url@11.0.0:
    resolution: {integrity: sha512-RKT8HExMpoYx4igMiVMY83lN6UeITKJlBQ+vR/8ZJ8OCdSiN3RwCq+9gH0+Xzj0+5IrM6i4j/6LuvzbZIQgEcQ==}
    engines: {node: '>=12'}
    dependencies:
      tr46: 3.0.0
      webidl-conversions: 7.0.0
    dev: true

  /which-boxed-primitive@1.1.1:
    resolution: {integrity: sha512-TbX3mj8n0odCBFVlY8AxkqcHASw3L60jIuF8jFP78az3C2YhmGvqbHBpAjTRH2/xqYunrJ9g1jSyjCjpoWzIAA==}
    engines: {node: '>= 0.4'}
    dependencies:
      is-bigint: 1.1.0
      is-boolean-object: 1.2.2
      is-number-object: 1.1.1
      is-string: 1.1.1
      is-symbol: 1.1.1
    dev: true

  /which-builtin-type@1.2.1:
    resolution: {integrity: sha512-6iBczoX+kDQ7a3+YJBnh3T+KZRxM/iYNPXicqk66/Qfm1b93iu+yOImkg0zHbj5LNOcNv1TEADiZ0xa34B4q6Q==}
    engines: {node: '>= 0.4'}
    dependencies:
      call-bound: 1.0.4
      function.prototype.name: 1.1.8
      has-tostringtag: 1.0.2
      is-async-function: 2.1.1
      is-date-object: 1.1.0
      is-finalizationregistry: 1.1.1
      is-generator-function: 1.1.0
      is-regex: 1.2.1
      is-weakref: 1.1.1
      isarray: 2.0.5
      which-boxed-primitive: 1.1.1
      which-collection: 1.0.2
      which-typed-array: 1.1.19
    dev: true

  /which-collection@1.0.2:
    resolution: {integrity: sha512-K4jVyjnBdgvc86Y6BkaLZEN933SwYOuBFkdmBu9ZfkcAbdVbpITnDmjvZ/aQjRXQrv5EPkTnD1s39GiiqbngCw==}
    engines: {node: '>= 0.4'}
    dependencies:
      is-map: 2.0.3
      is-set: 2.0.3
      is-weakmap: 2.0.2
      is-weakset: 2.0.4
    dev: true

  /which-typed-array@1.1.19:
    resolution: {integrity: sha512-rEvr90Bck4WZt9HHFC4DJMsjvu7x+r6bImz0/BrbWb7A2djJ8hnZMrWnHo9F8ssv0OMErasDhftrfROTyqSDrw==}
    engines: {node: '>= 0.4'}
    dependencies:
      available-typed-arrays: 1.0.7
      call-bind: 1.0.8
      call-bound: 1.0.4
      for-each: 0.3.5
      get-proto: 1.0.1
      gopd: 1.2.0
      has-tostringtag: 1.0.2

  /which@2.0.2:
    resolution: {integrity: sha512-BLI3Tl1TW3Pvl70l3yq3Y64i+awpwXqsGBYWkkqMtnbXgrMD+yj7rhW0kuEDxzJaYXGjEW5ogapKNMEKNMjibA==}
    engines: {node: '>= 8'}
    hasBin: true
    dependencies:
      isexe: 2.0.0
    dev: true

  /wildcard@2.0.1:
    resolution: {integrity: sha512-CC1bOL87PIWSBhDcTrdeLo6eGT7mCFtrg0uIJtqJUFyK+eJnzl8A1niH56uu7KMa5XFrtiV+AQuHO3n7DsHnLQ==}
    dev: true

  /word-wrap@1.2.5:
    resolution: {integrity: sha512-BN22B5eaMMI9UMtjrGd5g5eCYPpCPDUy0FJXbYsaT5zYxjFOckS53SQDE3pWkVoWpHXVb3BrYcEN4Twa55B5cA==}
    engines: {node: '>=0.10.0'}
    dev: true

  /wordwrap@1.0.0:
    resolution: {integrity: sha512-gvVzJFlPycKc5dZN4yPkP8w7Dc37BtP1yczEneOb4uq34pXZcvrtRTmWV8W+Ume+XCxKgbjM+nevkyFPMybd4Q==}
    dev: true

  /wrap-ansi@7.0.0:
    resolution: {integrity: sha512-YVGIj2kamLSTxw6NsZjoBxfSwsn0ycdesmc4p+Q21c5zPuZ1pl+NfxVdxPtdHvmNVOQ6XSYG4AUtyt/Fi7D16Q==}
    engines: {node: '>=10'}
    dependencies:
      ansi-styles: 4.3.0
      string-width: 4.2.3
      strip-ansi: 6.0.1
    dev: true

  /wrap-ansi@8.1.0:
    resolution: {integrity: sha512-si7QWI6zUMq56bESFvagtmzMdGOtoxfR+Sez11Mobfc7tm+VkUckk9bW2UeffTGVUbOksxmSw0AA2gs8g71NCQ==}
    engines: {node: '>=12'}
    dependencies:
      ansi-styles: 6.2.1
      string-width: 5.1.2
      strip-ansi: 7.1.0
    dev: true

  /wrappy@1.0.2:
    resolution: {integrity: sha512-l4Sp/DRseor9wL6EvV2+TuQn63dMkPjZ/sp9XkghTEbV9KlPS1xUsZ3u7/IQO4wxtcFB4bgpQPRcR3QCvezPcQ==}

  /write-file-atomic@4.0.2:
    resolution: {integrity: sha512-7KxauUdBmSdWnmpaGFg+ppNjKF8uNLry8LyzjauQDOVONfFLNKrKvQOxZ/VuTIcS/gge/YNahf5RIIQWTSarlg==}
    engines: {node: ^12.13.0 || ^14.15.0 || >=16.0.0}
    dependencies:
      imurmurhash: 0.1.4
      signal-exit: 3.0.7

  /ws@7.5.10:
    resolution: {integrity: sha512-+dbF1tHwZpXcbOJdVOkzLDxZP1ailvSxM6ZweXTegylPny803bFhA+vqBYw4s31NSAk4S2Qz+AKXK9a4wkdjcQ==}
    engines: {node: '>=8.3.0'}
    peerDependencies:
      bufferutil: ^4.0.1
      utf-8-validate: ^5.0.2
    peerDependenciesMeta:
      bufferutil:
        optional: true
      utf-8-validate:
        optional: true
    dev: true

  /ws@8.18.3:
    resolution: {integrity: sha512-PEIGCY5tSlUt50cqyMXfCzX+oOPqN0vuGqWzbcJ2xvnkzkq46oOpz7dQaTDBdfICb4N14+GARUDw2XV2N4tvzg==}
    engines: {node: '>=10.0.0'}
    peerDependencies:
      bufferutil: ^4.0.1
      utf-8-validate: '>=5.0.2'
    peerDependenciesMeta:
      bufferutil:
        optional: true
      utf-8-validate:
        optional: true
    dev: true

  /wsl-utils@0.1.0:
    resolution: {integrity: sha512-h3Fbisa2nKGPxCpm89Hk33lBLsnaGBvctQopaBSOW/uIs6FTe1ATyAnKFJrzVs9vpGdsTe73WF3V4lIsk4Gacw==}
    engines: {node: '>=18'}
    dependencies:
      is-wsl: 3.1.0
    dev: true

  /xdg-basedir@5.1.0:
    resolution: {integrity: sha512-GCPAHLvrIH13+c0SuacwvRYj2SxJXQ4kaVTT5xgL3kPrz56XxkF21IGhjSE1+W0aw7gpBWRGXLCPnPby6lSpmQ==}
    engines: {node: '>=12'}
    dev: true

  /xml-name-validator@4.0.0:
    resolution: {integrity: sha512-ICP2e+jsHvAj2E2lIHxa5tjXRlKDJo4IdvPvCXbXQGdzSfmSpNVyIKMvoZHjDY9DP0zV17iI85o90vRFXNccRw==}
    engines: {node: '>=12'}
    dev: true

  /xmlchars@2.2.0:
    resolution: {integrity: sha512-JZnDKK8B0RCDw84FNdDAIpZK+JuJw+s7Lz8nksI7SIuU3UXJJslUthsi+uWBUYOwPFwW7W7PRLRfUKpxjtjFCw==}
    dev: true

  /y18n@5.0.8:
    resolution: {integrity: sha512-0pfFzegeDWJHJIAmTLRP2DwHjdF5s7jo9tuztdQxAhINCdvS+3nGINqPd00AphqJR/0LhANUS6/+7SCb98YOfA==}
    engines: {node: '>=10'}
    dev: true

  /yallist@3.1.1:
    resolution: {integrity: sha512-a4UGQaWPH59mOXUYnAG2ewncQS4i4F43Tv3JoAM+s2VDAmS9NsK8GpDMLrCHPksFT7h3K6TOoUNn2pb7RoXx4g==}

  /yallist@4.0.0:
    resolution: {integrity: sha512-3wdGidZyq5PB084XLES5TpOSRA3wjXAlIWMhum2kRcv/41Sn2emQ0dycQW4uZXLejwKvg6EsvbdlVL+FYEct7A==}
    dev: true

  /yaml@1.10.2:
    resolution: {integrity: sha512-r3vXyErRCYJ7wg28yvBY5VSoAF8ZvlcW9/BwUzEtUsjvX/DKs24dIkuwjtuprwJJHsbyUbLApepYTR1BN4uHrg==}
    engines: {node: '>= 6'}
    dev: true

  /yaml@2.8.1:
    resolution: {integrity: sha512-lcYcMxX2PO9XMGvAJkJ3OsNMw+/7FKes7/hgerGUYWIoWu5j/+YQqcZr5JnPZWzOsEBgMbSbiSTn/dv/69Mkpw==}
    engines: {node: '>= 14.6'}
    hasBin: true
    dev: true

  /yargs-parser@21.1.1:
    resolution: {integrity: sha512-tVpsJW7DdjecAiFpbIB1e3qxIQsE6NoPc5/eTdrbbIC4h0LVsWhnoa3g+m2HclBIujHzsxZ4VJVA+GUuc2/LBw==}
    engines: {node: '>=12'}
    dev: true

  /yargs@17.7.2:
    resolution: {integrity: sha512-7dSzzRQ++CKnNI/krKnYRV7JKKPUXMEh61soaHKg9mrWEhzFWhFnxPxGl+69cD1Ou63C13NUPCnmIcrvqCuM6w==}
    engines: {node: '>=12'}
    dependencies:
      cliui: 8.0.1
      escalade: 3.2.0
      get-caller-file: 2.0.5
      require-directory: 2.1.1
      string-width: 4.2.3
      y18n: 5.0.8
      yargs-parser: 21.1.1
    dev: true

  /yn@3.1.1:
    resolution: {integrity: sha512-Ux4ygGWsu2c7isFWe8Yu1YluJmqVhxqK2cLXNQA5AcC3QfbGNpM7fu0Y8b/z16pXLnFxZYvWhd3fhBY9DLmC6Q==}
    engines: {node: '>=6'}
    dev: true

  /yocto-queue@0.1.0:
    resolution: {integrity: sha512-rVksvsnNCdJ/ohGc6xgPwyN8eheCxsiLM8mxuE/t/mOVqJewPuO1miLpTHQiRgTKCLexL4MeAFVagts7HmNZ2Q==}
    engines: {node: '>=10'}
    dev: true<|MERGE_RESOLUTION|>--- conflicted
+++ resolved
@@ -63,6 +63,8 @@
         specifier: ^7.14.1
         version: 7.18.0(eslint@8.57.1)(typescript@5.8.3)
       axios:
+        specifier: ^1.11.0
+        version: 1.11.0
         specifier: ^1.11.0
         version: 1.11.0
       eslint:
@@ -5497,12 +5499,10 @@
 
   /axios@1.11.0:
     resolution: {integrity: sha512-1Lx3WLFQWm3ooKDYZD1eXmoGO9fxYQjrycfHFC8P0sCfQVXyROp0p9PFWBehewBOdCwHc+f/b8I0fMto5eSfwA==}
-    dependencies:
-<<<<<<< HEAD
+  /axios@1.11.0:
+    resolution: {integrity: sha512-1Lx3WLFQWm3ooKDYZD1eXmoGO9fxYQjrycfHFC8P0sCfQVXyROp0p9PFWBehewBOdCwHc+f/b8I0fMto5eSfwA==}
+    dependencies:
       follow-redirects: 1.15.11
-=======
-      follow-redirects: 1.15.6
->>>>>>> 2ea03ae5
       form-data: 4.0.4
       proxy-from-env: 1.1.0
     transitivePeerDependencies:
@@ -7820,10 +7820,14 @@
 
   /form-data@4.0.4:
     resolution: {integrity: sha512-KrGhL9Q4zjj0kiUt5OO4Mr/A/jlI2jDYs5eHBpYHPcBEVSiipAvn2Ko2HnPe20rmcuuvMHNdZFp+4IlGTMF0Ow==}
+  /form-data@4.0.4:
+    resolution: {integrity: sha512-KrGhL9Q4zjj0kiUt5OO4Mr/A/jlI2jDYs5eHBpYHPcBEVSiipAvn2Ko2HnPe20rmcuuvMHNdZFp+4IlGTMF0Ow==}
     engines: {node: '>= 6'}
     dependencies:
       asynckit: 0.4.0
       combined-stream: 1.0.8
+      es-set-tostringtag: 2.1.0
+      hasown: 2.0.2
       es-set-tostringtag: 2.1.0
       hasown: 2.0.2
       mime-types: 2.1.35
